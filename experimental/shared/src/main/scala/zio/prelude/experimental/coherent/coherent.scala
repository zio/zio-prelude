package zio.prelude.experimental.coherent

import zio.prelude._
import zio.prelude.experimental._
import zio.prelude.newtypes.{AndF, OrF, Prod, Sum}

trait AbsorptionEqual[A] extends Absorption[A] with Equal[A]

object AbsorptionEqual {
  implicit def derive[A](implicit absorption0: Absorption[A], equal0: Equal[A]): AbsorptionEqual[A] =
    new AbsorptionEqual[A] {
      override def or(l: => A, r: => A): A          = absorption0.or(l, r)
      override def and(l: => A, r: => A): A         = absorption0.and(l, r)
      override def Or: Associative[OrF[A]]          = absorption0.Or
      override def And: Associative[AndF[A]]        = absorption0.And
      protected def checkEqual(l: A, r: A): Boolean = equal0.equal(l, r)
    }
}

trait AnnihilationEqual[A] extends Annihilation[A] with DistributiveProdEqual[A]

object AnnihilationEqual {
  implicit def derive[A](implicit annihilation0: Annihilation[A], equal0: Equal[A]): AnnihilationEqual[A] =
    new AnnihilationEqual[A] {
      override def sum(l: => A, r: => A): A         = annihilation0.sum(l, r)
      override def prod(l: => A, r: => A): A        = annihilation0.prod(l, r)
      override def Sum: Identity[Sum[A]]            = annihilation0.Sum
      override def Prod: Associative[Prod[A]]       = annihilation0.Prod
      protected def checkEqual(l: A, r: A): Boolean = equal0.equal(l, r)
    }
}

trait DistributiveAbsorptionEqual[A] extends AbsorptionEqual[A] with DistributiveAbsorption[A]

object DistributiveAbsorptionEqual {
  implicit def derive[A](implicit
    distributiveJoinMeet0: DistributiveAbsorption[A],
    equal0: Equal[A]
  ): DistributiveAbsorptionEqual[A] =
    new DistributiveAbsorptionEqual[A] {
      override def or(l: => A, r: => A): A          = distributiveJoinMeet0.or(l, r)
      override def and(l: => A, r: => A): A         = distributiveJoinMeet0.and(l, r)
      override def Or: Associative[OrF[A]]          = distributiveJoinMeet0.Or
      override def And: Associative[AndF[A]]        = distributiveJoinMeet0.And
      protected def checkEqual(l: A, r: A): Boolean = equal0.equal(l, r)
    }
}

trait ExcludedMiddleEqual[A] extends AbsorptionEqual[A] with ExcludedMiddle[A]

object ExcludedMiddleEqual {
  implicit def derive[A](implicit excludedMiddle0: ExcludedMiddle[A], equal0: Equal[A]): ExcludedMiddleEqual[A] =
    new ExcludedMiddleEqual[A] {
      override def top: A                           = excludedMiddle0.top
      override def complement(a: => A): A           = excludedMiddle0.complement(a)
      override def or(l: => A, r: => A): A          = excludedMiddle0.or(l, r)
      override def and(l: => A, r: => A): A         = excludedMiddle0.and(l, r)
      override def Or: Associative[OrF[A]]          = excludedMiddle0.Or
      override def And: Identity[AndF[A]]           = excludedMiddle0.And
      protected def checkEqual(l: A, r: A): Boolean = equal0.equal(l, r)
    }
}

trait InvolutionEqual[A] extends ExcludedMiddleEqual[A] with NoncontradictionEqual[A] with Involution[A]

object InvolutionEqual {
  implicit def derive[A](implicit involution0: Involution[A], equal0: Equal[A]): InvolutionEqual[A] =
    new InvolutionEqual[A] {
<<<<<<< HEAD
      override def complement(a: => A): A           = involution0.complement(a)
      override def or(l: => A, r: => A): A          = involution0.or(l, r)
      override def and(l: => A, r: => A): A         = involution0.and(l, r)
      override def Or: Associative[OrF[A]]          = involution0.Or
      override def And: Associative[AndF[A]]        = involution0.And
=======

      override def complement(a: => A): A = involution0.complement(a)

      override def or(l: => A, r: => A): A = involution0.or(l, r)

      override def and(l: => A, r: => A): A = involution0.and(l, r)

      override def Or: Identity[OrF[A]] = involution0.Or

      override def And: Identity[AndF[A]] = involution0.And

>>>>>>> d70512fc
      protected def checkEqual(l: A, r: A): Boolean = equal0.equal(l, r)
    }
}

trait NoncontradictionEqual[A] extends AbsorptionEqual[A] with Noncontradiction[A]

object NoncontradictionEqual {
  implicit def derive[A](implicit noncontradiction0: Noncontradiction[A], equal0: Equal[A]): NoncontradictionEqual[A] =
    new NoncontradictionEqual[A] {
      override def bottom: A                        = noncontradiction0.bottom
      override def complement(a: => A): A           = noncontradiction0.complement(a)
      override def or(l: => A, r: => A): A          = noncontradiction0.or(l, r)
      override def and(l: => A, r: => A): A         = noncontradiction0.and(l, r)
      override def Or: Identity[OrF[A]]             = noncontradiction0.Or
      override def And: Associative[AndF[A]]        = noncontradiction0.And
      protected def checkEqual(l: A, r: A): Boolean = equal0.equal(l, r)
    }
}

trait DistributiveProdEqual[A] extends DistributiveProd[A] with Equal[A]

object DistributiveProdEqual {
  implicit def derive[A](implicit distributiveProd0: DistributiveProd[A], equal0: Equal[A]): DistributiveProdEqual[A] =
    new DistributiveProdEqual[A] {
      override def sum(l: => A, r: => A): A         = distributiveProd0.sum(l, r)
      override def prod(l: => A, r: => A): A        = distributiveProd0.prod(l, r)
      override def Sum: Associative[Sum[A]]         = distributiveProd0.Sum
      override def Prod: Associative[Prod[A]]       = distributiveProd0.Prod
      protected def checkEqual(l: A, r: A): Boolean = equal0.equal(l, r)
    }
}<|MERGE_RESOLUTION|>--- conflicted
+++ resolved
@@ -9,10 +9,15 @@
 object AbsorptionEqual {
   implicit def derive[A](implicit absorption0: Absorption[A], equal0: Equal[A]): AbsorptionEqual[A] =
     new AbsorptionEqual[A] {
+
       override def or(l: => A, r: => A): A          = absorption0.or(l, r)
+
       override def and(l: => A, r: => A): A         = absorption0.and(l, r)
+
       override def Or: Associative[OrF[A]]          = absorption0.Or
+
       override def And: Associative[AndF[A]]        = absorption0.And
+
       protected def checkEqual(l: A, r: A): Boolean = equal0.equal(l, r)
     }
 }
@@ -22,10 +27,15 @@
 object AnnihilationEqual {
   implicit def derive[A](implicit annihilation0: Annihilation[A], equal0: Equal[A]): AnnihilationEqual[A] =
     new AnnihilationEqual[A] {
+
       override def sum(l: => A, r: => A): A         = annihilation0.sum(l, r)
+
       override def prod(l: => A, r: => A): A        = annihilation0.prod(l, r)
+
       override def Sum: Identity[Sum[A]]            = annihilation0.Sum
+
       override def Prod: Associative[Prod[A]]       = annihilation0.Prod
+
       protected def checkEqual(l: A, r: A): Boolean = equal0.equal(l, r)
     }
 }
@@ -38,10 +48,15 @@
     equal0: Equal[A]
   ): DistributiveAbsorptionEqual[A] =
     new DistributiveAbsorptionEqual[A] {
+
       override def or(l: => A, r: => A): A          = distributiveJoinMeet0.or(l, r)
+
       override def and(l: => A, r: => A): A         = distributiveJoinMeet0.and(l, r)
+
       override def Or: Associative[OrF[A]]          = distributiveJoinMeet0.Or
+
       override def And: Associative[AndF[A]]        = distributiveJoinMeet0.And
+
       protected def checkEqual(l: A, r: A): Boolean = equal0.equal(l, r)
     }
 }
@@ -51,12 +66,19 @@
 object ExcludedMiddleEqual {
   implicit def derive[A](implicit excludedMiddle0: ExcludedMiddle[A], equal0: Equal[A]): ExcludedMiddleEqual[A] =
     new ExcludedMiddleEqual[A] {
+
       override def top: A                           = excludedMiddle0.top
+
       override def complement(a: => A): A           = excludedMiddle0.complement(a)
+
       override def or(l: => A, r: => A): A          = excludedMiddle0.or(l, r)
+
       override def and(l: => A, r: => A): A         = excludedMiddle0.and(l, r)
+
       override def Or: Associative[OrF[A]]          = excludedMiddle0.Or
+
       override def And: Identity[AndF[A]]           = excludedMiddle0.And
+
       protected def checkEqual(l: A, r: A): Boolean = equal0.equal(l, r)
     }
 }
@@ -66,25 +88,17 @@
 object InvolutionEqual {
   implicit def derive[A](implicit involution0: Involution[A], equal0: Equal[A]): InvolutionEqual[A] =
     new InvolutionEqual[A] {
-<<<<<<< HEAD
+
       override def complement(a: => A): A           = involution0.complement(a)
+
       override def or(l: => A, r: => A): A          = involution0.or(l, r)
+
       override def and(l: => A, r: => A): A         = involution0.and(l, r)
-      override def Or: Associative[OrF[A]]          = involution0.Or
-      override def And: Associative[AndF[A]]        = involution0.And
-=======
 
-      override def complement(a: => A): A = involution0.complement(a)
+      override def Or: Identity[OrF[A]]          = involution0.Or
 
-      override def or(l: => A, r: => A): A = involution0.or(l, r)
+      override def And: Identity[AndF[A]]        = involution0.And
 
-      override def and(l: => A, r: => A): A = involution0.and(l, r)
-
-      override def Or: Identity[OrF[A]] = involution0.Or
-
-      override def And: Identity[AndF[A]] = involution0.And
-
->>>>>>> d70512fc
       protected def checkEqual(l: A, r: A): Boolean = equal0.equal(l, r)
     }
 }
@@ -94,12 +108,19 @@
 object NoncontradictionEqual {
   implicit def derive[A](implicit noncontradiction0: Noncontradiction[A], equal0: Equal[A]): NoncontradictionEqual[A] =
     new NoncontradictionEqual[A] {
+
       override def bottom: A                        = noncontradiction0.bottom
+
       override def complement(a: => A): A           = noncontradiction0.complement(a)
+
       override def or(l: => A, r: => A): A          = noncontradiction0.or(l, r)
+
       override def and(l: => A, r: => A): A         = noncontradiction0.and(l, r)
+
       override def Or: Identity[OrF[A]]             = noncontradiction0.Or
+
       override def And: Associative[AndF[A]]        = noncontradiction0.And
+
       protected def checkEqual(l: A, r: A): Boolean = equal0.equal(l, r)
     }
 }
@@ -109,10 +130,15 @@
 object DistributiveProdEqual {
   implicit def derive[A](implicit distributiveProd0: DistributiveProd[A], equal0: Equal[A]): DistributiveProdEqual[A] =
     new DistributiveProdEqual[A] {
+
       override def sum(l: => A, r: => A): A         = distributiveProd0.sum(l, r)
+
       override def prod(l: => A, r: => A): A        = distributiveProd0.prod(l, r)
+
       override def Sum: Associative[Sum[A]]         = distributiveProd0.Sum
+
       override def Prod: Associative[Prod[A]]       = distributiveProd0.Prod
+
       protected def checkEqual(l: A, r: A): Boolean = equal0.equal(l, r)
     }
 }