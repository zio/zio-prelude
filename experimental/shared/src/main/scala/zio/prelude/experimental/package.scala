/*
 * Copyright 2020-2021 John A. De Goes and the ZIO Contributors
 *
 * Licensed under the Apache License, Version 2.0 (the "License");
 * you may not use this file except in compliance with the License.
 * You may obtain a copy of the License at
 *
 *     http://www.apache.org/licenses/LICENSE-2.0
 *
 * Unless required by applicable law or agreed to in writing, software
 * distributed under the License is distributed on an "AS IS" BASIS,
 * WITHOUT WARRANTIES OR CONDITIONS OF ANY KIND, either express or implied.
 * See the License for the specific language governing permissions and
 * limitations under the License.
 */

package zio.prelude

package object experimental
<<<<<<< HEAD
    extends DistributiveProdSyntax
    with ApplicationComposeSyntax
    with BothComposeSyntax
    with DivideSyntax
    with EitherComposeSyntax
    with PartialDivideSyntax
    with SubtractSyntax {
=======
    extends AbsorptionSyntax
    with ApplicationComposeSyntax
    with BothComposeSyntax
    with ComplementSyntax
    with EitherComposeSyntax {
>>>>>>> ad7e5f28

  object classic {

    import zio.prelude.classic._

    type CartesianCategory[=>:[-_, +_], :*:[+_, +_]]                     = Category[=>:] with BothCompose.Aux[=>:, :*:]
    type ClosedCartesianCategory[=>:[-_, +_], :*:[+_, +_], -->:[-_, +_]] = CartesianCategory[=>:, :*:]
      with ApplicationCompose.Aux[=>:, :*:, -->:]
    type CoCartesianCategory[=>:[-_, +_], :+:[+_, +_]]                   = Category[=>:] with EitherCompose.Aux[=>:, :+:]
  }

}<|MERGE_RESOLUTION|>--- conflicted
+++ resolved
@@ -17,21 +17,15 @@
 package zio.prelude
 
 package object experimental
-<<<<<<< HEAD
-    extends DistributiveProdSyntax
+    extends AbsorptionSyntax
     with ApplicationComposeSyntax
     with BothComposeSyntax
+    with ComplementSyntax
+    with DistributiveProdSyntax
     with DivideSyntax
     with EitherComposeSyntax
     with PartialDivideSyntax
     with SubtractSyntax {
-=======
-    extends AbsorptionSyntax
-    with ApplicationComposeSyntax
-    with BothComposeSyntax
-    with ComplementSyntax
-    with EitherComposeSyntax {
->>>>>>> ad7e5f28
 
   object classic {
 
