--- conflicted
+++ resolved
@@ -1,13 +1,7 @@
 package zio.prelude
 
 import com.github.ghik.silencer.silent
-<<<<<<< HEAD
-import zio.prelude.newtypes.{And, Or, OrF, Prod, Sum}
-import zio.test.laws._
-import zio.test.{testM, _}
-=======
 import zio.test._
->>>>>>> 0de1df84
 
 object AssociativeSpec extends DefaultRunnableSpec {
 
@@ -15,32 +9,6 @@
   def spec: ZSpec[Environment, Failure] =
     suite("AssociativeSpec")(
       suite("laws")(
-<<<<<<< HEAD
-        testM("char addition")(checkAllLaws(Associative)(Gen.anyChar.map(Sum(_)))),
-        testM("char multiplication")(checkAllLaws(Associative)(Gen.anyChar.map(Prod(_)))),
-        testM("string")(checkAllLaws(Associative)(Gen.anyString)),
-        testM("byte addition")(checkAllLaws(Associative)(Gen.anyByte.map(Sum(_)))),
-        testM("byte multiplication")(checkAllLaws(Associative)(Gen.anyByte.map(Prod(_)))),
-        testM("short addition")(checkAllLaws(Associative)(Gen.anyShort.map(Sum(_)))),
-        testM("short multiplication")(checkAllLaws(Associative)(Gen.anyShort.map(Prod(_)))),
-        testM("int addition")(checkAllLaws(Associative)(Gen.anyInt.map(Sum(_)))),
-        testM("int multiplication")(checkAllLaws(Associative)(Gen.anyInt.map(Prod(_)))),
-        testM("long addition")(checkAllLaws(Associative)(Gen.anyLong.map(Sum(_)))),
-        testM("long multiplication")(checkAllLaws(Associative)(Gen.anyLong.map(Prod(_)))),
-        testM("boolean disjunction")(checkAllLaws(Associative)(Gen.boolean.map(Or(_)))),
-        testM("boolean conjuction")(checkAllLaws(Associative)(Gen.boolean.map(And(_)))),
-        testM("option")(checkAllLaws(Associative)(Gen.option(Gen.anyInt.map(Sum(_))))),
-        testM("list")(checkAllLaws(Associative)(Gen.listOf(Gen.anyInt))),
-        testM("vector")(checkAllLaws(Associative)(Gen.vectorOf(Gen.anyInt))),
-        testM("map")(checkAllLaws(Associative)(Gen.mapOf(Gen.anyInt, Gen.anyInt.map(Sum(_))))),
-        testM("set")(checkAllLaws(Associative)(Gen.setOf(Gen.anyInt).map(OrF(_)))),
-        testM("tuple2")(checkAllLaws(Associative)(Gen.anyInt.map(Sum(_)).zip(Gen.anyInt.map(Sum(_))))),
-        testM("tuple3")(
-          checkAllLaws(Associative)(Gen.anyInt.map(Sum(_)).zip(Gen.anyInt.map(Sum(_))).zip(Gen.anyInt.map(Sum(_))))
-        ),
-        testM("chunk")(checkAllLaws(Associative)(Gen.chunkOf(Gen.anyInt)))
-=======
->>>>>>> 0de1df84
       )
     )
 }