--- conflicted
+++ resolved
@@ -51,17 +51,7 @@
             IntHashOrd
           )
         ),
-<<<<<<< HEAD
-        test("hash")(checkAllLaws(Hash)(genZNonEmptySet(Gen.anyInt, Gen.anyInt))),
-        test("intersect commutative")(
-          checkAllLaws(Commutative)(genZNonEmptySet(Gen.anyInt, Gen.anyInt).map(_.transform(Min(_))))
-        ),
-        test("union commutative")(
-          checkAllLaws(Commutative)(genZNonEmptySet(Gen.anyInt, Gen.anyInt).map(_.transform(Max(_))))
-        )
-=======
-        testM("hash")(checkAllLaws(Hash)(genZNonEmptySet(Gen.anyInt, Gen.anyInt)))
->>>>>>> a3836e90
+        test("hash")(checkAllLaws(Hash)(genZNonEmptySet(Gen.anyInt, Gen.anyInt)))
       ),
       suite("methods")(
         test("zipWith") {
