--- conflicted
+++ resolved
@@ -27,17 +27,13 @@
       test("AssociativeEqual") {
         val instance = implicitly[AssociativeEqual[String]]
         assert(instance.combine("a", "b"))(equalTo("ab")) &&
-<<<<<<< HEAD
+        assert(instance.repeat("a")(5))(equalTo("aaaaa")) &&
+        assert(instance.repeat("a")(1))(equalTo("a")) &&
+        assert(instance.repeat("a")(0))(equalTo("a")) &&
         assert(instance.equal("a", "a"))(isTrue) &&
         assert(instance.multiplyOption(5)("a"))(equalTo[Option[String]](Some("aaaaa"))) &&
         assert(instance.multiplyOption(-1)("a"))(equalTo[Option[String]](None)) &&
         assert(instance.multiplyOption(1)("a"))(equalTo[Option[String]](Some("a")))
-=======
-        assert(instance.repeat("a")(5))(equalTo("aaaaa")) &&
-        assert(instance.repeat("a")(1))(equalTo("a")) &&
-        assert(instance.repeat("a")(0))(equalTo("a")) &&
-        assert(instance.equal("a", "a"))(isTrue)
->>>>>>> 3e7cbf07
       },
       test("CommutativeEqual") {
         val instance = implicitly[CommutativeEqual[Sum[Int]]]
