--- conflicted
+++ resolved
@@ -1,10 +1,6 @@
 package zio.prelude
 
-<<<<<<< HEAD
-=======
-import zio.ZIO
 import zio.prelude.Common.anyFiniteDurationScala
->>>>>>> a3836e90
 import zio.test._
 import zio.test.laws._
 import zio.{Has, ZIO}
@@ -17,12 +13,13 @@
   def spec: ZSpec[Environment, Failure] =
     suite("HashSpec")(
       suite("laws")(
-<<<<<<< HEAD
         test("boolean")(checkAllLaws(Hash)(Gen.boolean)),
         test("byte")(checkAllLaws(Hash)(Gen.anyByte)),
         test("char")(checkAllLaws(Hash)(Gen.anyChar)),
         test("chunk")(checkAllLaws(Hash)(Gen.chunkOf(Gen.anyInt))),
         test("double")(checkAllLaws(Hash)(Gen.anyDouble)),
+        test("duration Scala")(checkAllLaws(Hash)(anyFiniteDurationScala)),
+        test("duration ZIO")(checkAllLaws(Hash)(Gen.anyFiniteDuration)),
         test("either")(checkAllLaws(Hash)(Gen.either(Gen.anyInt, Gen.anyInt))),
         test("float")(checkAllLaws(Hash)(Gen.anyFloat)),
         test("int")(checkAllLaws(Hash)(Gen.anyInt)),
@@ -42,6 +39,8 @@
         test("boolean")(scalaHashCodeConsistency(Gen.boolean)),
         test("byte")(scalaHashCodeConsistency(Gen.anyByte)),
         test("char")(scalaHashCodeConsistency(Gen.anyChar)),
+        test("duration Scala")(scalaHashCodeConsistency(anyFiniteDurationScala)),
+        test("duration ZIO")(scalaHashCodeConsistency(Gen.anyFiniteDuration)),
         test("string")(scalaHashCodeConsistency(Gen.anyString)),
         test("int")(scalaHashCodeConsistency(Gen.anyInt)),
         test("long")(scalaHashCodeConsistency(Gen.anyLong)),
@@ -56,50 +55,6 @@
         test("set")(scalaHashCodeConsistency(Gen.setOf(Gen.anyInt))),
         test("map")(scalaHashCodeConsistency(Gen.mapOf(Gen.anyInt, Gen.anyInt))),
         test("chunk")(scalaHashCodeConsistency(Gen.chunkOf(Gen.anyInt)))
-=======
-        testM("boolean")(checkAllLaws(Hash)(Gen.boolean)),
-        testM("byte")(checkAllLaws(Hash)(Gen.anyByte)),
-        testM("char")(checkAllLaws(Hash)(Gen.anyChar)),
-        testM("chunk")(checkAllLaws(Hash)(Gen.chunkOf(Gen.anyInt))),
-        testM("double")(checkAllLaws(Hash)(Gen.anyDouble)),
-        testM("duration Scala")(checkAllLaws(Hash)(anyFiniteDurationScala)),
-        testM("duration ZIO")(checkAllLaws(Hash)(Gen.anyFiniteDuration)),
-        testM("either")(checkAllLaws(Hash)(Gen.either(Gen.anyInt, Gen.anyInt))),
-        testM("float")(checkAllLaws(Hash)(Gen.anyFloat)),
-        testM("int")(checkAllLaws(Hash)(Gen.anyInt)),
-        testM("list")(checkAllLaws(Hash)(Gen.listOf(Gen.anyInt))),
-        testM("long")(checkAllLaws(Hash)(Gen.anyLong)),
-        testM("map")(checkAllLaws(Hash)(Gen.mapOf(Gen.anyInt, Gen.anyInt))),
-        testM("option")(checkAllLaws(Hash)(Gen.option(Gen.anyInt))),
-        testM("set")(checkAllLaws(Hash)(Gen.setOf(Gen.anyInt))),
-        testM("string")(checkAllLaws(Hash)(Gen.anyString)),
-        testM("tuple2")(checkAllLaws(Hash)(Gen.anyInt.zip(Gen.anyInt))),
-        testM("tuple3")(checkAllLaws(Hash)(Gen.anyInt.zip(Gen.anyInt).zip(Gen.anyInt))),
-        testM("unit")(checkAllLaws(Hash)(Gen.unit)),
-        testM("vector")(checkAllLaws(Hash)(Gen.vectorOf(Gen.anyInt)))
-      ),
-      suite("ScalaHashCode consistency")(
-        testM("unit")(scalaHashCodeConsistency(Gen.unit)),
-        testM("boolean")(scalaHashCodeConsistency(Gen.boolean)),
-        testM("byte")(scalaHashCodeConsistency(Gen.anyByte)),
-        testM("char")(scalaHashCodeConsistency(Gen.anyChar)),
-        testM("duration Scala")(scalaHashCodeConsistency(anyFiniteDurationScala)),
-        testM("duration ZIO")(scalaHashCodeConsistency(Gen.anyFiniteDuration)),
-        testM("string")(scalaHashCodeConsistency(Gen.anyString)),
-        testM("int")(scalaHashCodeConsistency(Gen.anyInt)),
-        testM("long")(scalaHashCodeConsistency(Gen.anyLong)),
-        testM("float")(scalaHashCodeConsistency(Gen.anyFloat)),
-        testM("double")(scalaHashCodeConsistency(Gen.anyDouble)),
-        testM("option")(scalaHashCodeConsistency(Gen.option(Gen.anyInt))),
-        testM("tuple2")(scalaHashCodeConsistency(Gen.anyInt.zip(Gen.anyInt))),
-        testM("tuple3")(scalaHashCodeConsistency(Gen.anyInt.zip(Gen.anyInt).zip(Gen.anyInt))),
-        testM("either")(scalaHashCodeConsistency(Gen.either(Gen.anyInt, Gen.anyInt))),
-        testM("list")(scalaHashCodeConsistency(Gen.listOf(Gen.anyInt))),
-        testM("vector")(scalaHashCodeConsistency(Gen.vectorOf(Gen.anyInt))),
-        testM("set")(scalaHashCodeConsistency(Gen.setOf(Gen.anyInt))),
-        testM("map")(scalaHashCodeConsistency(Gen.mapOf(Gen.anyInt, Gen.anyInt))),
-        testM("chunk")(scalaHashCodeConsistency(Gen.chunkOf(Gen.anyInt)))
->>>>>>> a3836e90
       )
     )
 }