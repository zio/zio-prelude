--- conflicted
+++ resolved
@@ -1,10 +1,6 @@
 package zio.prelude
 
-<<<<<<< HEAD
-=======
-import zio.ZIO
 import zio.prelude.Common.anyFiniteDurationScala
->>>>>>> a3836e90
 import zio.test._
 import zio.test.laws._
 import zio.{Has, ZIO}
@@ -46,12 +42,13 @@
   def spec: ZSpec[Environment, Failure] =
     suite("OrdSpec")(
       suite("laws")(
-<<<<<<< HEAD
         test("boolean")(checkAllLaws(Ord)(Gen.boolean)),
         test("byte")(checkAllLaws(Ord)(Gen.anyByte)),
         test("char")(checkAllLaws(Ord)(Gen.anyChar)),
         test("chunk")(checkAllLaws(Ord)(Gen.chunkOf(Gen.anyInt))),
         test("double")(checkAllLaws(Ord)(Gen.anyDouble)),
+        test("duration Scala")(checkAllLaws(Ord)(anyFiniteDurationScala)),
+        test("duration ZIO")(checkAllLaws(Ord)(Gen.anyFiniteDuration)),
         test("either")(checkAllLaws(Ord)(Gen.either(Gen.anyInt, Gen.anyInt))),
         test("float")(checkAllLaws(Ord)(Gen.anyFloat)),
         test("int")(checkAllLaws(Ord)(Gen.anyInt)),
@@ -69,6 +66,8 @@
         test("boolean")(scalaOrderingConsistency(Gen.boolean)),
         test("byte")(scalaOrderingConsistency(Gen.anyByte)),
         test("char")(scalaOrderingConsistency(Gen.anyChar)),
+        test("duration Scala")(scalaOrderingConsistency(anyFiniteDurationScala)),
+        test("duration ZIO")(scalaOrderingConsistency(Gen.anyFiniteDuration)),
         test("string")(scalaOrderingConsistency(Gen.anyString)),
         test("int")(scalaOrderingConsistency(Gen.anyInt)),
         test("long")(scalaOrderingConsistency(Gen.anyLong)),
@@ -77,42 +76,6 @@
         test("tuple3")(scalaOrderingConsistency(Gen.anyInt.zip(Gen.anyInt).zip(Gen.anyInt))),
         test("list")(scalaOrderingConsistency(Gen.listOf(Gen.anyInt))),
         test("vector")(scalaOrderingConsistency(Gen.vectorOf(Gen.anyInt)))
-=======
-        testM("boolean")(checkAllLaws(Ord)(Gen.boolean)),
-        testM("byte")(checkAllLaws(Ord)(Gen.anyByte)),
-        testM("char")(checkAllLaws(Ord)(Gen.anyChar)),
-        testM("chunk")(checkAllLaws(Ord)(Gen.chunkOf(Gen.anyInt))),
-        testM("double")(checkAllLaws(Ord)(Gen.anyDouble)),
-        testM("duration Scala")(checkAllLaws(Ord)(anyFiniteDurationScala)),
-        testM("duration ZIO")(checkAllLaws(Ord)(Gen.anyFiniteDuration)),
-        testM("either")(checkAllLaws(Ord)(Gen.either(Gen.anyInt, Gen.anyInt))),
-        testM("float")(checkAllLaws(Ord)(Gen.anyFloat)),
-        testM("int")(checkAllLaws(Ord)(Gen.anyInt)),
-        testM("list")(checkAllLaws(Ord)(Gen.listOf(Gen.anyInt))),
-        testM("long")(checkAllLaws(Ord)(Gen.anyLong)),
-        testM("option")(checkAllLaws(Ord)(Gen.option(Gen.anyInt))),
-        testM("string")(checkAllLaws(Ord)(Gen.anyString)),
-        testM("tuple2")(checkAllLaws(Ord)(Gen.anyInt.zip(Gen.anyInt))),
-        testM("tuple3")(checkAllLaws(Ord)(Gen.anyInt.zip(Gen.anyInt).zip(Gen.anyInt))),
-        testM("unit")(checkAllLaws(Ord)(Gen.unit)),
-        testM("vector")(checkAllLaws(Ord)(Gen.vectorOf(Gen.anyInt)))
-      ),
-      suite("ScalaOrdering consistency")(
-        testM("unit")(scalaOrderingConsistency(Gen.unit)),
-        testM("boolean")(scalaOrderingConsistency(Gen.boolean)),
-        testM("byte")(scalaOrderingConsistency(Gen.anyByte)),
-        testM("char")(scalaOrderingConsistency(Gen.anyChar)),
-        testM("duration Scala")(scalaOrderingConsistency(anyFiniteDurationScala)),
-        testM("duration ZIO")(scalaOrderingConsistency(Gen.anyFiniteDuration)),
-        testM("string")(scalaOrderingConsistency(Gen.anyString)),
-        testM("int")(scalaOrderingConsistency(Gen.anyInt)),
-        testM("long")(scalaOrderingConsistency(Gen.anyLong)),
-        testM("option")(scalaOrderingConsistency(Gen.option(Gen.anyInt))),
-        testM("tuple2")(scalaOrderingConsistency(Gen.anyInt.zip(Gen.anyInt))),
-        testM("tuple3")(scalaOrderingConsistency(Gen.anyInt.zip(Gen.anyInt).zip(Gen.anyInt))),
-        testM("list")(scalaOrderingConsistency(Gen.listOf(Gen.anyInt))),
-        testM("vector")(scalaOrderingConsistency(Gen.vectorOf(Gen.anyInt)))
->>>>>>> a3836e90
       )
     )
 }