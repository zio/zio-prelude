--- conflicted
+++ resolved
@@ -7,15 +7,8 @@
 
 abstract class NewtypeCustom[A] {
 
-<<<<<<< HEAD
-  type Base
-  trait Tag extends Any
-  type Type = Base with Tag
+  type Type
 
-=======
-  type Type
-  
->>>>>>> aa4f1972
   def assertion: Assertion[A] = Assertion.anything
 
   inline def validateInline(inline value: A): A
