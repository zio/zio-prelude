package zio.prelude

import scala.annotation.tailrec

import zio.prelude.coherent.AssociativeEqual
import zio.prelude.newtypes.{ And, First, Last, Max, Min, Or, Prod, Sum }
import zio.test.TestResult
import zio.test.laws.{ Lawful, Laws }
import zio.{ Chunk, NonEmptyChunk }

/**
 * The `Associative[A]` type class describes an associative binary operator
 * for a type `A`. For example, addition for integers, and string
 * concatenation for strings.
 *
 * `Associative` is at the top of the hierarchy for abstracting over operations
 * to combine types because while there are some operations that are not
 * associative but do obey other laws, it is generally difficult to combine
 * more than two values in interesting ways with these operators, and thus to
 * build solutions to more complicated problems out of solutions to simpler
 * ones.
 *
 * For example, the mean of two numbers is an operation that is commutative but
 * not associative. However, the lack of associativity is an indication that we
 * can't combine the means of multiple values in an interesting way with this
 * definition. If we attempt to take the mean of three values we always place
 * twice as much weight on one number as the others, which is rarely what we
 * want.
 *
 * If we instead define this operation using a `StatsCounter` object then means
 * can be combined in ways that are associative, commutative, and have an
 * identity element, supporting much more interesting modes of composition.
 */
trait Associative[A] {
  def combine(l: => A, r: => A): A
<<<<<<< HEAD
  def multiplyOption(n: Int)(a: A): Option[A] = {
    def multiplyHelper(res: A, n: Int): Option[A] =
      if (n <= 0) None
      else if (n == 1) Some(res)
      else multiplyHelper(combine(a, res), n - 1)
    multiplyHelper(a, n)
=======

  final def repeat(a: A)(n: Int): A = {
    @tailrec
    def repeatHelper(res: A, n: Int): A =
      if (n <= 1) res
      else
        repeatHelper(combine(res, a), n - 1)
    repeatHelper(a, n)
>>>>>>> 3e7cbf07
  }
}

object Associative extends Lawful[AssociativeEqual] {

  /**
   * The associativity law states that for some binary operator `*`, for all
   * values `a1`, `a2`, and `a3`, the following must hold:
   *
   * {{{
   * (a1 * a2) * a3 === a1 * (a2 * a3)
   * }}}
   */
  val associativityLaw: Laws[AssociativeEqual] =
    new Laws.Law3[AssociativeEqual]("associativityLaw") {
      def apply[A: AssociativeEqual](a1: A, a2: A, a3: A): TestResult =
        (a1 <> (a2 <> a3)) <-> ((a1 <> a2) <> a3)
    }

  /**
   * The set of all laws that instances of `Associative` must satisfy.
   */
  val laws: Laws[AssociativeEqual] =
    associativityLaw

  /**
   * Summons an implicit `Associative[A]`.
   */
  def apply[A](implicit associative: Associative[A]): Associative[A] = associative

  /**
   * Constructs an `Associative` instance from an associative binary operator.
   */
  def make[A](f: (A, A) => A): Associative[A] =
    (l, r) => f(l, r)

  /**
   * The `Commutative`, `Idempotent` and `Inverse` instance for the conjunction of `Boolean`
   * values.
   */
  implicit val BooleanConjunctionIdempotentInverse: Commutative[And] with Idempotent[And] with Inverse[And] =
    new Commutative[And] with Idempotent[And] with Inverse[And] {
      def combine(l: => And, r: => And): And = And(l && r)
      val identity: And                      = And(true)
      def inverse(l: => And, r: => And): And = And(l || !r)
    }

  /**
   * The `Commutative`, `Idempotent` and `Inverse` instance for the disjunction of `Boolean`
   * values.
   */
  implicit val BooleanDisjunctionIdempotentInverse: Commutative[Or] with Idempotent[Or] with Inverse[Or] =
    new Commutative[Or] with Idempotent[Or] with Inverse[Or] {
      def combine(l: => Or, r: => Or): Or = Or(l || r)
      val identity: Or                    = Or(false)
      def inverse(l: => Or, r: => Or): Or = Or(l && !r)
    }

  /**
   * The `Commutative`, `Idempotent` and `Identity` instance for the max of `Boolean` values.
   */
  implicit val BooleanMaxIdempotentIdentity
    : Commutative[Max[Boolean]] with Idempotent[Max[Boolean]] with Identity[Max[Boolean]] =
    new Commutative[Max[Boolean]] with Idempotent[Max[Boolean]] with Identity[Max[Boolean]] {
      def combine(l: => Max[Boolean], r: => Max[Boolean]): Max[Boolean] = Max(l || r)
      val identity: Max[Boolean]                                        = Max(false)
    }

  /**
   * The `Commutative`, `Idempotent` and `Identity` instance for the min of `Boolean` values.
   */
  implicit val BooleanMinIdempotentIdentity
    : Commutative[Min[Boolean]] with Idempotent[Min[Boolean]] with Identity[Min[Boolean]] =
    new Commutative[Min[Boolean]] with Idempotent[Min[Boolean]] with Identity[Min[Boolean]] {
      def combine(l: => Min[Boolean], r: => Min[Boolean]): Min[Boolean] = Min(l && r)
      val identity: Min[Boolean]                                        = Min(true)
    }

  /**
   * The `Commutative`, `Idempotent` and `Inverse` instance for the product of `Boolean` values.
   */
  implicit val BooleanProdCommutativeIdentity
    : Commutative[Prod[Boolean]] with Idempotent[Prod[Boolean]] with Inverse[Prod[Boolean]] =
    new Commutative[Prod[Boolean]] with Idempotent[Prod[Boolean]] with Inverse[Prod[Boolean]] {
      def combine(l: => Prod[Boolean], r: => Prod[Boolean]): Prod[Boolean] = Prod(l && r)
      val identity: Prod[Boolean]                                          = Prod(true)
      def inverse(l: => Prod[Boolean], r: => Prod[Boolean]): Prod[Boolean] = Prod(l || !r)
    }

  /**
   * The `Commutative`, `Idempotent` and `Inverse` instance for the sum of `Boolean` values.
   */
  implicit val BooleanSumCommutativeInverse
    : Commutative[Sum[Boolean]] with Idempotent[Sum[Boolean]] with Inverse[Sum[Boolean]] =
    new Commutative[Sum[Boolean]] with Idempotent[Sum[Boolean]] with Inverse[Sum[Boolean]] {
      def combine(l: => Sum[Boolean], r: => Sum[Boolean]): Sum[Boolean] = Sum(l || r)
      val identity: Sum[Boolean]                                        = Sum(false)
      def inverse(l: => Sum[Boolean], r: => Sum[Boolean]): Sum[Boolean] = Sum(l && !r)
    }

  /**
   * The `Commutative`, `Idempotent` instance for the max of `BigDecimal` values
   */
  implicit val BigDecimalMaxCommutativeIdempotent: Commutative[Max[BigDecimal]] with Idempotent[Max[BigDecimal]] =
    new Commutative[Max[BigDecimal]] with Idempotent[Max[BigDecimal]] {
      override def combine(l: => Max[BigDecimal], r: => Max[BigDecimal]): Max[BigDecimal] = Max(l max r)
    }

  /**
   * The `Commutative`, `Idempotent` instance for the min of `BigDecimal` values
   */
  implicit val BigDecimalMinCommutativeIdempotent: Commutative[Min[BigDecimal]] with Idempotent[Min[BigDecimal]] =
    new Commutative[Min[BigDecimal]] with Idempotent[Min[BigDecimal]] {
      override def combine(l: => Min[BigDecimal], r: => Min[BigDecimal]): Min[BigDecimal] = Min(l min r)
    }

  /**
   * The `Commutative`, `Idempotent` instance for the product of `BigDecimal` values
   */
  implicit val BigDecimalProdCommutativeIdempotent: Commutative[Prod[BigDecimal]] with Idempotent[Prod[BigDecimal]] =
    new Commutative[Prod[BigDecimal]] with Idempotent[Prod[BigDecimal]] {
      override def combine(l: => Prod[BigDecimal], r: => Prod[BigDecimal]): Prod[BigDecimal] = Prod(l * r)
    }

  /**
   * The `Commutative`, `Idempotent` instance for the sum of `BigDecimal` values
   */
  implicit val BigDecimalSumCommutativeIdempotent: Commutative[Sum[BigDecimal]] with Idempotent[Sum[BigDecimal]] =
    new Commutative[Sum[BigDecimal]] with Idempotent[Sum[BigDecimal]] {
      override def combine(l: => Sum[BigDecimal], r: => Sum[BigDecimal]): Sum[BigDecimal] = Sum(l + r)
    }

  /**
   * The `Commutative`, `Idempotent` and `Identity` instance for the max of `Byte` values.
   */
  implicit val ByteMaxIdempotentIdentity: Commutative[Max[Byte]] with Idempotent[Max[Byte]] with Identity[Max[Byte]] =
    new Commutative[Max[Byte]] with Idempotent[Max[Byte]] with Identity[Max[Byte]] {
      def combine(l: => Max[Byte], r: => Max[Byte]): Max[Byte] = Max(l max r)
      val identity: Max[Byte]                                  = Max(Byte.MinValue)
    }

  /**
   * The `Commutative`, `Idempotent` and `Identity` instance for the min of `Byte` values.
   */
  implicit val ByteMinIdempotentIdentity: Commutative[Min[Byte]] with Idempotent[Min[Byte]] with Identity[Min[Byte]] =
    new Commutative[Min[Byte]] with Idempotent[Min[Byte]] with Identity[Min[Byte]] {
      def combine(l: => Min[Byte], r: => Min[Byte]): Min[Byte] = Min(l min r)
      val identity: Min[Byte]                                  = Min(Byte.MaxValue)
    }

  /**
   * The `Commutative` and `Identity` instance for the product of `Byte`
   * values.
   */
  implicit val ByteProdCommutativeIdentity: Commutative[Prod[Byte]] with Identity[Prod[Byte]] =
    new Commutative[Prod[Byte]] with Identity[Prod[Byte]] {
      def combine(l: => Prod[Byte], r: => Prod[Byte]): Prod[Byte] = Prod((l * r).toByte)
      val identity: Prod[Byte]                                    = Prod(1)
    }

  /**
   * The `Commutative` and `Inverse` instance for the sum of `Byte` values.
   */
  implicit val ByteSumCommutativeInverse: Commutative[Sum[Byte]] with Inverse[Sum[Byte]] =
    new Commutative[Sum[Byte]] with Inverse[Sum[Byte]] {
      def combine(l: => Sum[Byte], r: => Sum[Byte]): Sum[Byte] = Sum((l + r).toByte)
      val identity: Sum[Byte]                                  = Sum(0)
      def inverse(l: => Sum[Byte], r: => Sum[Byte]): Sum[Byte] = Sum((l - r).toByte)
    }

  /**
   * The `Commutative`, `Idempotent` and `Identity` instance for the max of `Char` values.
   */
  implicit val CharMaxIdempotentIdentity: Commutative[Max[Char]] with Idempotent[Max[Char]] with Identity[Max[Char]] =
    new Commutative[Max[Char]] with Idempotent[Max[Char]] with Identity[Max[Char]] {
      def combine(l: => Max[Char], r: => Max[Char]): Max[Char] = Max(l max r)
      val identity: Max[Char]                                  = Max(Char.MinValue)
    }

  /**
   * The `Commutative`, `Idempotent` and `Identity` instance for the min of `Char` values.
   */
  implicit val CharMinIdempotentIdentity: Commutative[Min[Char]] with Idempotent[Min[Char]] with Identity[Min[Char]] =
    new Commutative[Min[Char]] with Idempotent[Min[Char]] with Identity[Min[Char]] {
      def combine(l: => Min[Char], r: => Min[Char]): Min[Char] = Min(l min r)
      val identity: Min[Char]                                  = Min(Char.MaxValue)
    }

  /**
   * The `Commutative` and `Identity` instance for the product of `Char`
   * values.
   */
  implicit val CharProdCommutativeIdentity: Commutative[Prod[Char]] with Identity[Prod[Char]] =
    new Commutative[Prod[Char]] with Identity[Prod[Char]] {
      def combine(l: => Prod[Char], r: => Prod[Char]): Prod[Char] = Prod((l * r).toChar)
      val identity: Prod[Char]                                    = Prod(1)
    }

  /**
   * The `Commutative` and `Inverse` instance for the sum of `Char` values.
   */
  implicit val CharSumCommutativeInverse: Commutative[Sum[Char]] with Inverse[Sum[Char]] =
    new Commutative[Sum[Char]] with Inverse[Sum[Char]] {
      def combine(l: => Sum[Char], r: => Sum[Char]): Sum[Char] = Sum((l + r).toChar)
      val identity: Sum[Char]                                  = Sum(0)
      def inverse(l: => Sum[Char], r: => Sum[Char]): Sum[Char] = Sum((l - r).toChar)
    }

  /**
   * The `Identity` instance for the concatenation of `Chunk[A]` values.
   */
  implicit def ChunkIdentity[A]: Identity[Chunk[A]] =
    Identity.make(Chunk.empty, _ ++ _)

  /**
   * Derives an `Associative[F[A]]` given a `Derive[F, Associative]` and an
   * `Associative[A]`.
   */
  implicit def DeriveAssociative[F[_], A](implicit
    derive: Derive[F, Associative],
    associative: Associative[A]
  ): Associative[F[A]] =
    derive.derive(associative)

  /**
   * The `Commutative`, `Idempotent` and `Identity` instance for the max of `Double` values.
   */
  implicit val DoubleMaxIdempotentIdentity
    : Commutative[Max[Double]] with Idempotent[Max[Double]] with Identity[Max[Double]] =
    new Commutative[Max[Double]] with Idempotent[Max[Double]] with Identity[Max[Double]] {
      def combine(l: => Max[Double], r: => Max[Double]): Max[Double] = Max(l max r)
      val identity: Max[Double]                                      = Max(Double.MinValue)
    }

  /**
   * The `Commutative`, `Idempotent` and `Identity` instance for the min of `Double` values.
   */
  implicit val DoubleMinIdempotentIdentity
    : Commutative[Min[Double]] with Idempotent[Min[Double]] with Identity[Min[Double]] =
    new Commutative[Min[Double]] with Idempotent[Min[Double]] with Identity[Min[Double]] {
      def combine(l: => Min[Double], r: => Min[Double]): Min[Double] = Min(l min r)
      val identity: Min[Double]                                      = Min(Double.MaxValue)
    }

  /**
   * The `Commutative` and `Identity` instance for the product of `Double`
   * values.
   */
  implicit val DoubleProdCommutativeIdentity: Commutative[Prod[Double]] with Identity[Prod[Double]] =
    new Commutative[Prod[Double]] with Identity[Prod[Double]] {
      def combine(l: => Prod[Double], r: => Prod[Double]): Prod[Double] = Prod(l * r)
      val identity: Prod[Double]                                        = Prod(1)
    }

  /**
   * The `Commutative` and `Inverse` instance for the sum of `Double` values.
   */
  implicit val DoubleSumCommutativeInverse: Commutative[Sum[Double]] with Inverse[Sum[Double]] =
    new Commutative[Sum[Double]] with Inverse[Sum[Double]] {
      def combine(l: => Sum[Double], r: => Sum[Double]): Sum[Double] = Sum(l + r)
      val identity: Sum[Double]                                      = Sum(0)
      def inverse(l: => Sum[Double], r: => Sum[Double]): Sum[Double] = Sum(l - r)
    }

  /**
   * Derives an `Associative[Either[E, A]]` given an `Associative[A]`.
   */
  implicit def EitherAssociative[E, A: Associative]: Associative[Either[E, A]] =
    make {
      case (Left(l), _)         => Left(l)
      case (_, Left(r))         => Left(r)
      case (Right(l), Right(r)) => Right(l <> r)
    }

  /**
   * The `Associative` instance for the first of `A` values.
   */
  implicit def FirstAssociative[A]: Associative[First[A]] =
    make((l: First[A], _: First[A]) => l)

  /**
   * The `Commutative`, `Idempotent` and `Identity` instance for the max of `Float` values.
   */
  implicit val FloatMaxIdempotentIdentity
    : Commutative[Max[Float]] with Idempotent[Max[Float]] with Identity[Max[Float]] =
    new Commutative[Max[Float]] with Idempotent[Max[Float]] with Identity[Max[Float]] {
      def combine(l: => Max[Float], r: => Max[Float]): Max[Float] = Max(l max r)
      val identity: Max[Float]                                    = Max(Float.MinValue)
    }

  /**
   * The `Commutative`, `Idempotent` and `Identity` instance for the min of `Float` values.
   */
  implicit val FloatMinIdempotentIdentity
    : Commutative[Min[Float]] with Idempotent[Min[Float]] with Identity[Min[Float]] =
    new Commutative[Min[Float]] with Idempotent[Min[Float]] with Identity[Min[Float]] {
      def combine(l: => Min[Float], r: => Min[Float]): Min[Float] = Min(l min r)
      val identity: Min[Float]                                    = Min(Float.MaxValue)
    }

  /**
   * The `Commutative` and `Identity` instance for the product of `Float`
   * values.
   */
  implicit val FloatProdCommutativeIdentity: Commutative[Prod[Float]] with Identity[Prod[Float]] =
    new Commutative[Prod[Float]] with Identity[Prod[Float]] {
      def combine(l: => Prod[Float], r: => Prod[Float]): Prod[Float] = Prod(l * r)
      val identity: Prod[Float]                                      = Prod(1)
    }

  /**
   * The `Commutative` and `Inverse` instance for the sum of `Float` values.
   */
  implicit val FloatSumCommutativeInverse: Commutative[Sum[Float]] with Inverse[Sum[Float]] =
    new Commutative[Sum[Float]] with Inverse[Sum[Float]] {
      def combine(l: => Sum[Float], r: => Sum[Float]): Sum[Float] = Sum(l + r)
      val identity: Sum[Float]                                    = Sum(0)
      def inverse(l: => Sum[Float], r: => Sum[Float]): Sum[Float] = Sum(l - r)
    }

  implicit def Function1Identity[A]: Identity[A => A] = new Identity[A => A] {
    override def identity: A => A = scala.Predef.identity

    override def combine(l: => A => A, r: => A => A): A => A = l.andThen(r)
  }

  /**
   * The `Commutative`, `Idempotent` and `Identity` instance for the max of `Int` values.
   */
  implicit val IntMaxIdempotentIdentity: Commutative[Max[Int]] with Idempotent[Max[Int]] with Identity[Max[Int]] =
    new Commutative[Max[Int]] with Idempotent[Max[Int]] with Identity[Max[Int]] {
      def combine(l: => Max[Int], r: => Max[Int]): Max[Int] = Max(l max r)
      val identity: Max[Int]                                = Max(Int.MinValue)
    }

  /**
   * The `Commutative`, `Idempotent` and `Identity` instance for the min of `Int` values.
   */
  implicit val IntMinIdempotentIdentity: Commutative[Min[Int]] with Idempotent[Min[Int]] with Identity[Min[Int]] =
    new Commutative[Min[Int]] with Idempotent[Min[Int]] with Identity[Min[Int]] {
      def combine(l: => Min[Int], r: => Min[Int]): Min[Int] = Min(l min r)
      val identity: Min[Int]                                = Min(Int.MaxValue)
    }

  /**
   * The `Commutative` and `Identity` instance for the product of `Int` values.
   */
  implicit val IntProdCommutativeIdentity: Commutative[Prod[Int]] with Identity[Prod[Int]] =
    new Commutative[Prod[Int]] with Identity[Prod[Int]] {
      def combine(l: => Prod[Int], r: => Prod[Int]): Prod[Int] = Prod(l * r)
      val identity: Prod[Int]                                  = Prod(1)
    }

  /**
   * The `Commutative` and `Inverse` instance for the sum of `Int` values.
   */
  implicit val IntSumCommutativeInverse: Commutative[Sum[Int]] with Inverse[Sum[Int]] =
    new Commutative[Sum[Int]] with Inverse[Sum[Int]] {
      def combine(l: => Sum[Int], r: => Sum[Int]): Sum[Int] = Sum(l + r)
      val identity: Sum[Int]                                = Sum(0)
      def inverse(l: => Sum[Int], r: => Sum[Int]): Sum[Int] = Sum(l - r)
    }

  /**
   * The `Associative` instance for the last of `A` values.
   */
  implicit def LastAssociative[A]: Associative[Last[A]] =
    make((_: Last[A], r: Last[A]) => r)

  /**
   * The `Identity` instance for the concatenation of `List[A]` values.
   */
  implicit def ListIdentity[A]: Identity[List[A]] =
    Identity.make[List[A]](Nil, _ ++ _)

  /**
   * The `Commutative`, `Idempotent` and `Identity` instance for the max of `Long` values.
   */
  implicit val LongMaxIdempotentIdentity: Commutative[Max[Long]] with Idempotent[Max[Long]] with Identity[Max[Long]] =
    new Commutative[Max[Long]] with Idempotent[Max[Long]] with Identity[Max[Long]] {
      def combine(l: => Max[Long], r: => Max[Long]): Max[Long] = Max(l max r)
      val identity: Max[Long]                                  = Max(Long.MinValue)
    }

  /**
   * The `Commutative`, `Idempotent` and `Identity` instance for the min of `Long` values.
   */
  implicit val LongMinIdempotentIdentity: Commutative[Min[Long]] with Idempotent[Min[Long]] with Identity[Min[Long]] =
    new Commutative[Min[Long]] with Idempotent[Min[Long]] with Identity[Min[Long]] {
      def combine(l: => Min[Long], r: => Min[Long]): Min[Long] = Min(l min r)
      val identity: Min[Long]                                  = Min(Long.MaxValue)
    }

  /**
   * The `Commutative` and `Identity` instance for the product of `Long`
   * values.
   */
  implicit val LongProdCommutativeIdentity: Commutative[Prod[Long]] with Identity[Prod[Long]] =
    new Commutative[Prod[Long]] with Identity[Prod[Long]] {
      def combine(l: => Prod[Long], r: => Prod[Long]): Prod[Long] = Prod(l * r)
      val identity: Prod[Long]                                    = Prod(1)
    }

  /**
   * The `Commutative` and `Inverse` instance for the sum of `Long` values.
   */
  implicit val LongSumCommutativeInverse: Commutative[Sum[Long]] with Inverse[Sum[Long]] =
    new Commutative[Sum[Long]] with Inverse[Sum[Long]] {
      def combine(l: => Sum[Long], r: => Sum[Long]): Sum[Long] = Sum(l + r)
      val identity: Sum[Long]                                  = Sum(0)
      def inverse(l: => Sum[Long], r: => Sum[Long]): Sum[Long] = Sum(l - r)
    }

  /**
   * Derives an `Identity[Map[K, V]]` given an `Associative[V]`.
   */
  implicit def MapIdentity[K, V: Associative]: Identity[Map[K, V]] =
    new Identity[Map[K, V]] {
      def identity: Map[K, V] = Map()

      def combine(l: => Map[K, V], r: => Map[K, V]): Map[K, V] =
        r.foldLeft(l) { case (map, (k, v)) =>
          map.updated(k, map.get(k).fold(v)(_ <> v))
        }
    }

  /**
   * The `Commutative` instance for the maximum of `A` values for which an
   * `Ord` is defined.
   */
  implicit def MaxCommutative[A: Ord]: Commutative[Max[A]] =
    Commutative.make((l: Max[A], r: Max[A]) => if (l >= r) l else r)

  /**
   * The `Commutative` instance for the minimum of `A` values for which an
   * `Ord` is defined.
   */
  implicit def MinCommutative[A: Ord]: Commutative[Min[A]] =
    Commutative.make((l: Min[A], r: Min[A]) => if (l <= r) l else r)

  /**
   * The `Associative` instance for the concatenation of `NonEmptyChunk[A]`
   * values.
   */
  implicit def NonEmptyChunkAssociative[A]: Associative[NonEmptyChunk[A]] =
    make(_ ++ _)

  /**
   * Derives an `Identity[Option[A]]` given an `Associative[A]`.
   */
  implicit def OptionIdentity[A: Associative]: Identity[Option[A]] =
    Identity.make(
      None,
      {
        case (Some(l), Some(r)) => Some(l <> r)
        case (Some(l), None)    => Some(l)
        case (None, Some(r))    => Some(r)
        case _                  => None
      }
    )

  /**
   * The `Commutative`, `Idempotent` and `Inverse` instance for the union of `Set[A]`
   * values.
   */
  implicit def SetIdempotentInverse[A]: Commutative[Set[A]] with Idempotent[Set[A]] with Inverse[Set[A]] =
    new Commutative[Set[A]] with Idempotent[Set[A]] with Inverse[Set[A]] {
      def combine(l: => Set[A], r: => Set[A]): Set[A] = l | r
      val identity: Set[A]                            = Set.empty
      def inverse(l: => Set[A], r: => Set[A]): Set[A] = l &~ r
    }

  /**
   * The `Commutative`, `Idempotent` and `Identity` instance for the max of `Short` values.
   */
  implicit val ShortMaxIdempotentIdentity
    : Commutative[Max[Short]] with Idempotent[Max[Short]] with Identity[Max[Short]] =
    new Commutative[Max[Short]] with Idempotent[Max[Short]] with Identity[Max[Short]] {
      def combine(l: => Max[Short], r: => Max[Short]): Max[Short] = Max(l max r)
      val identity: Max[Short]                                    = Max(Short.MinValue)
    }

  /**
   * The `Commutative`, `Idempotent` and `Identity` instance for the min of `Short` values.
   */
  implicit val ShortMinIdempotentIdentity
    : Commutative[Min[Short]] with Idempotent[Min[Short]] with Identity[Min[Short]] =
    new Commutative[Min[Short]] with Idempotent[Min[Short]] with Identity[Min[Short]] {
      def combine(l: => Min[Short], r: => Min[Short]): Min[Short] = Min(l min r)
      val identity: Min[Short]                                    = Min(Short.MaxValue)
    }

  /**
   * The `Commutative` and `Identity` instance for the product of `Short`
   * values.
   */
  implicit val ShortProdCommutativeIdentity: Commutative[Prod[Short]] with Identity[Prod[Short]] =
    new Commutative[Prod[Short]] with Identity[Prod[Short]] {
      def combine(l: => Prod[Short], r: => Prod[Short]): Prod[Short] = Prod((l * r).toShort)
      val identity: Prod[Short]                                      = Prod(1)
    }

  /**
   * The `Commutative` and `Identity` instance for the sum of `Short` values.
   */
  implicit val ShortSumCommutativeIdentity: Commutative[Sum[Short]] with Inverse[Sum[Short]] =
    new Commutative[Sum[Short]] with Inverse[Sum[Short]] {
      def combine(l: => Sum[Short], r: => Sum[Short]): Sum[Short] = Sum((l + r).toShort)
      val identity: Sum[Short]                                    = Sum(0)
      def inverse(l: => Sum[Short], r: => Sum[Short]): Sum[Short] = Sum((l - r).toShort)
    }

  /**
   * The `Identity` instance for the concatenation of `String` values.
   */
  implicit val StringIdentity: Identity[String] =
    Identity.make("", _ + _)

  /**
   * Derives an `Associative` for a product type given an `Associative` for
   * each element of the product type.
   */
  implicit def Tuple2Associative[A: Associative, B: Associative]: Associative[(A, B)] =
    make { case ((a1, b1), (a2, b2)) =>
      (a1 <> a2, b1 <> b2)
    }

  /**
   * Derives an `Associative` for a product type given an `Associative` for
   * each element of the product type.
   */
  implicit def Tuple3Associative[A: Associative, B: Associative, C: Associative]: Associative[(A, B, C)] =
    make { case ((a1, b1, c1), (a2, b2, c2)) =>
      (a1 <> a2, b1 <> b2, c1 <> c2)
    }

  /**
   * Derives an `Associative` for a product type given an `Associative` for
   * each element of the product type.
   */
  implicit def Tuple4Associative[A: Associative, B: Associative, C: Associative, D: Associative]
    : Associative[(A, B, C, D)] =
    make { case ((a1, b1, c1, d1), (a2, b2, c2, d2)) =>
      (a1 <> a2, b1 <> b2, c1 <> c2, d1 <> d2)
    }

  /**
   * Derives an `Associative` for a product type given an `Associative` for
   * each element of the product type.
   */
  implicit def Tuple5Associative[A: Associative, B: Associative, C: Associative, D: Associative, E: Associative]
    : Associative[(A, B, C, D, E)] =
    make { case ((a1, b1, c1, d1, e1), (a2, b2, c2, d2, e2)) =>
      (a1 <> a2, b1 <> b2, c1 <> c2, d1 <> d2, e1 <> e2)
    }

  /**
   * Derives an `Associative` for a product type given an `Associative` for
   * each element of the product type.
   */
  implicit def Tuple6Associative[
    A: Associative,
    B: Associative,
    C: Associative,
    D: Associative,
    E: Associative,
    F: Associative
  ]: Associative[(A, B, C, D, E, F)] =
    make {
      case (
            (a1, b1, c1, d1, e1, f1),
            (a2, b2, c2, d2, e2, f2)
          ) =>
        (a1 <> a2, b1 <> b2, c1 <> c2, d1 <> d2, e1 <> e2, f1 <> f2)
    }

  /**
   * Derives an `Associative` for a product type given an `Associative` for
   * each element of the product type.
   */
  implicit def Tuple7Associative[
    A: Associative,
    B: Associative,
    C: Associative,
    D: Associative,
    E: Associative,
    F: Associative,
    G: Associative
  ]: Associative[(A, B, C, D, E, F, G)] =
    make {
      case (
            (a1, b1, c1, d1, e1, f1, g1),
            (a2, b2, c2, d2, e2, f2, g2)
          ) =>
        (a1 <> a2, b1 <> b2, c1 <> c2, d1 <> d2, e1 <> e2, f1 <> f2, g1 <> g2)
    }

  /**
   * Derives an `Associative` for a product type given an `Associative` for
   * each element of the product type.
   */
  implicit def Tuple8Associative[
    A: Associative,
    B: Associative,
    C: Associative,
    D: Associative,
    E: Associative,
    F: Associative,
    G: Associative,
    H: Associative
  ]: Associative[(A, B, C, D, E, F, G, H)] =
    make {
      case (
            (a1, b1, c1, d1, e1, f1, g1, h1),
            (a2, b2, c2, d2, e2, f2, g2, h2)
          ) =>
        (a1 <> a2, b1 <> b2, c1 <> c2, d1 <> d2, e1 <> e2, f1 <> f2, g1 <> g2, h1 <> h2)
    }

  /**
   * Derives an `Associative` for a product type given an `Associative` for
   * each element of the product type.
   */
  implicit def Tuple9Associative[
    A: Associative,
    B: Associative,
    C: Associative,
    D: Associative,
    E: Associative,
    F: Associative,
    G: Associative,
    H: Associative,
    I: Associative
  ]: Associative[(A, B, C, D, E, F, G, H, I)] =
    make {
      case (
            (a1, b1, c1, d1, e1, f1, g1, h1, i1),
            (a2, b2, c2, d2, e2, f2, g2, h2, i2)
          ) =>
        (a1 <> a2, b1 <> b2, c1 <> c2, d1 <> d2, e1 <> e2, f1 <> f2, g1 <> g2, h1 <> h2, i1 <> i2)
    }

  /**
   * Derives an `Associative` for a product type given an `Associative` for
   * each element of the product type.
   */
  implicit def Tuple10Associative[
    A: Associative,
    B: Associative,
    C: Associative,
    D: Associative,
    E: Associative,
    F: Associative,
    G: Associative,
    H: Associative,
    I: Associative,
    J: Associative
  ]: Associative[(A, B, C, D, E, F, G, H, I, J)] =
    make {
      case (
            (a1, b1, c1, d1, e1, f1, g1, h1, i1, j1),
            (a2, b2, c2, d2, e2, f2, g2, h2, i2, j2)
          ) =>
        (
          a1 <> a2,
          b1 <> b2,
          c1 <> c2,
          d1 <> d2,
          e1 <> e2,
          f1 <> f2,
          g1 <> g2,
          h1 <> h2,
          i1 <> i2,
          j1 <> j2
        )
    }

  /**
   * Derives an `Associative` for a product type given an `Associative` for
   * each element of the product type.
   */
  implicit def Tuple11Associative[
    A: Associative,
    B: Associative,
    C: Associative,
    D: Associative,
    E: Associative,
    F: Associative,
    G: Associative,
    H: Associative,
    I: Associative,
    J: Associative,
    K: Associative
  ]: Associative[(A, B, C, D, E, F, G, H, I, J, K)] =
    make {
      case (
            (a1, b1, c1, d1, e1, f1, g1, h1, i1, j1, k1),
            (a2, b2, c2, d2, e2, f2, g2, h2, i2, j2, k2)
          ) =>
        (
          a1 <> a2,
          b1 <> b2,
          c1 <> c2,
          d1 <> d2,
          e1 <> e2,
          f1 <> f2,
          g1 <> g2,
          h1 <> h2,
          i1 <> i2,
          j1 <> j2,
          k1 <> k2
        )
    }

  /**
   * Derives an `Associative` for a product type given an `Associative` for
   * each element of the product type.
   */
  implicit def Tuple12Associative[
    A: Associative,
    B: Associative,
    C: Associative,
    D: Associative,
    E: Associative,
    F: Associative,
    G: Associative,
    H: Associative,
    I: Associative,
    J: Associative,
    K: Associative,
    L: Associative
  ]: Associative[(A, B, C, D, E, F, G, H, I, J, K, L)] =
    make {
      case (
            (a1, b1, c1, d1, e1, f1, g1, h1, i1, j1, k1, l1),
            (a2, b2, c2, d2, e2, f2, g2, h2, i2, j2, k2, l2)
          ) =>
        (
          a1 <> a2,
          b1 <> b2,
          c1 <> c2,
          d1 <> d2,
          e1 <> e2,
          f1 <> f2,
          g1 <> g2,
          h1 <> h2,
          i1 <> i2,
          j1 <> j2,
          k1 <> k2,
          l1 <> l2
        )
    }

  /**
   * Derives an `Associative` for a product type given an `Associative` for
   * each element of the product type.
   */
  implicit def Tuple13Associative[
    A: Associative,
    B: Associative,
    C: Associative,
    D: Associative,
    E: Associative,
    F: Associative,
    G: Associative,
    H: Associative,
    I: Associative,
    J: Associative,
    K: Associative,
    L: Associative,
    M: Associative
  ]: Associative[(A, B, C, D, E, F, G, H, I, J, K, L, M)] =
    make {
      case (
            (a1, b1, c1, d1, e1, f1, g1, h1, i1, j1, k1, l1, m1),
            (a2, b2, c2, d2, e2, f2, g2, h2, i2, j2, k2, l2, m2)
          ) =>
        (
          a1 <> a2,
          b1 <> b2,
          c1 <> c2,
          d1 <> d2,
          e1 <> e2,
          f1 <> f2,
          g1 <> g2,
          h1 <> h2,
          i1 <> i2,
          j1 <> j2,
          k1 <> k2,
          l1 <> l2,
          m1 <> m2
        )
    }

  /**
   * Derives an `Associative` for a product type given an `Associative` for
   * each element of the product type.
   */
  implicit def Tuple14Associative[
    A: Associative,
    B: Associative,
    C: Associative,
    D: Associative,
    E: Associative,
    F: Associative,
    G: Associative,
    H: Associative,
    I: Associative,
    J: Associative,
    K: Associative,
    L: Associative,
    M: Associative,
    N: Associative
  ]: Associative[(A, B, C, D, E, F, G, H, I, J, K, L, M, N)] =
    make {
      case (
            (a1, b1, c1, d1, e1, f1, g1, h1, i1, j1, k1, l1, m1, n1),
            (a2, b2, c2, d2, e2, f2, g2, h2, i2, j2, k2, l2, m2, n2)
          ) =>
        (
          a1 <> a2,
          b1 <> b2,
          c1 <> c2,
          d1 <> d2,
          e1 <> e2,
          f1 <> f2,
          g1 <> g2,
          h1 <> h2,
          i1 <> i2,
          j1 <> j2,
          k1 <> k2,
          l1 <> l2,
          m1 <> m2,
          n1 <> n2
        )
    }

  /**
   * Derives an `Associative` for a product type given an `Associative` for
   * each element of the product type.
   */
  implicit def Tuple15Associative[
    A: Associative,
    B: Associative,
    C: Associative,
    D: Associative,
    E: Associative,
    F: Associative,
    G: Associative,
    H: Associative,
    I: Associative,
    J: Associative,
    K: Associative,
    L: Associative,
    M: Associative,
    N: Associative,
    O: Associative
  ]: Associative[(A, B, C, D, E, F, G, H, I, J, K, L, M, N, O)] =
    make {
      case (
            (a1, b1, c1, d1, e1, f1, g1, h1, i1, j1, k1, l1, m1, n1, o1),
            (a2, b2, c2, d2, e2, f2, g2, h2, i2, j2, k2, l2, m2, n2, o2)
          ) =>
        (
          a1 <> a2,
          b1 <> b2,
          c1 <> c2,
          d1 <> d2,
          e1 <> e2,
          f1 <> f2,
          g1 <> g2,
          h1 <> h2,
          i1 <> i2,
          j1 <> j2,
          k1 <> k2,
          l1 <> l2,
          m1 <> m2,
          n1 <> n2,
          o1 <> o2
        )
    }

  /**
   * Derives an `Associative` for a product type given an `Associative` for
   * each element of the product type.
   */
  implicit def Tuple16Associative[
    A: Associative,
    B: Associative,
    C: Associative,
    D: Associative,
    E: Associative,
    F: Associative,
    G: Associative,
    H: Associative,
    I: Associative,
    J: Associative,
    K: Associative,
    L: Associative,
    M: Associative,
    N: Associative,
    O: Associative,
    P: Associative
  ]: Associative[(A, B, C, D, E, F, G, H, I, J, K, L, M, N, O, P)] =
    make {
      case (
            (a1, b1, c1, d1, e1, f1, g1, h1, i1, j1, k1, l1, m1, n1, o1, p1),
            (a2, b2, c2, d2, e2, f2, g2, h2, i2, j2, k2, l2, m2, n2, o2, p2)
          ) =>
        (
          a1 <> a2,
          b1 <> b2,
          c1 <> c2,
          d1 <> d2,
          e1 <> e2,
          f1 <> f2,
          g1 <> g2,
          h1 <> h2,
          i1 <> i2,
          j1 <> j2,
          k1 <> k2,
          l1 <> l2,
          m1 <> m2,
          n1 <> n2,
          o1 <> o2,
          p1 <> p2
        )
    }

  /**
   * Derives an `Associative` for a product type given an `Associative` for
   * each element of the product type.
   */
  implicit def Tuple17Associative[
    A: Associative,
    B: Associative,
    C: Associative,
    D: Associative,
    E: Associative,
    F: Associative,
    G: Associative,
    H: Associative,
    I: Associative,
    J: Associative,
    K: Associative,
    L: Associative,
    M: Associative,
    N: Associative,
    O: Associative,
    P: Associative,
    Q: Associative
  ]: Associative[(A, B, C, D, E, F, G, H, I, J, K, L, M, N, O, P, Q)] =
    make {
      case (
            (a1, b1, c1, d1, e1, f1, g1, h1, i1, j1, k1, l1, m1, n1, o1, p1, q1),
            (a2, b2, c2, d2, e2, f2, g2, h2, i2, j2, k2, l2, m2, n2, o2, p2, q2)
          ) =>
        (
          a1 <> a2,
          b1 <> b2,
          c1 <> c2,
          d1 <> d2,
          e1 <> e2,
          f1 <> f2,
          g1 <> g2,
          h1 <> h2,
          i1 <> i2,
          j1 <> j2,
          k1 <> k2,
          l1 <> l2,
          m1 <> m2,
          n1 <> n2,
          o1 <> o2,
          p1 <> p2,
          q1 <> q2
        )
    }

  /**
   * Derives an `Associative` for a product type given an `Associative` for
   * each element of the product type.
   */
  implicit def Tuple18Associative[
    A: Associative,
    B: Associative,
    C: Associative,
    D: Associative,
    E: Associative,
    F: Associative,
    G: Associative,
    H: Associative,
    I: Associative,
    J: Associative,
    K: Associative,
    L: Associative,
    M: Associative,
    N: Associative,
    O: Associative,
    P: Associative,
    Q: Associative,
    R: Associative
  ]: Associative[(A, B, C, D, E, F, G, H, I, J, K, L, M, N, O, P, Q, R)] =
    make {
      case (
            (a1, b1, c1, d1, e1, f1, g1, h1, i1, j1, k1, l1, m1, n1, o1, p1, q1, r1),
            (a2, b2, c2, d2, e2, f2, g2, h2, i2, j2, k2, l2, m2, n2, o2, p2, q2, r2)
          ) =>
        (
          a1 <> a2,
          b1 <> b2,
          c1 <> c2,
          d1 <> d2,
          e1 <> e2,
          f1 <> f2,
          g1 <> g2,
          h1 <> h2,
          i1 <> i2,
          j1 <> j2,
          k1 <> k2,
          l1 <> l2,
          m1 <> m2,
          n1 <> n2,
          o1 <> o2,
          p1 <> p2,
          q1 <> q2,
          r1 <> r2
        )
    }

  /**
   * Derives an `Associative` for a product type given an `Associative` for
   * each element of the product type.
   */
  implicit def Tuple19Associative[
    A: Associative,
    B: Associative,
    C: Associative,
    D: Associative,
    E: Associative,
    F: Associative,
    G: Associative,
    H: Associative,
    I: Associative,
    J: Associative,
    K: Associative,
    L: Associative,
    M: Associative,
    N: Associative,
    O: Associative,
    P: Associative,
    Q: Associative,
    R: Associative,
    S: Associative
  ]: Associative[(A, B, C, D, E, F, G, H, I, J, K, L, M, N, O, P, Q, R, S)] =
    make {
      case (
            (a1, b1, c1, d1, e1, f1, g1, h1, i1, j1, k1, l1, m1, n1, o1, p1, q1, r1, s1),
            (a2, b2, c2, d2, e2, f2, g2, h2, i2, j2, k2, l2, m2, n2, o2, p2, q2, r2, s2)
          ) =>
        (
          a1 <> a2,
          b1 <> b2,
          c1 <> c2,
          d1 <> d2,
          e1 <> e2,
          f1 <> f2,
          g1 <> g2,
          h1 <> h2,
          i1 <> i2,
          j1 <> j2,
          k1 <> k2,
          l1 <> l2,
          m1 <> m2,
          n1 <> n2,
          o1 <> o2,
          p1 <> p2,
          q1 <> q2,
          r1 <> r2,
          s1 <> s2
        )
    }

  /**
   * Derives an `Associative` for a product type given an `Associative` for
   * each element of the product type.
   */
  implicit def Tuple20Associative[
    A: Associative,
    B: Associative,
    C: Associative,
    D: Associative,
    E: Associative,
    F: Associative,
    G: Associative,
    H: Associative,
    I: Associative,
    J: Associative,
    K: Associative,
    L: Associative,
    M: Associative,
    N: Associative,
    O: Associative,
    P: Associative,
    Q: Associative,
    R: Associative,
    S: Associative,
    T: Associative
  ]: Associative[(A, B, C, D, E, F, G, H, I, J, K, L, M, N, O, P, Q, R, S, T)] =
    make {
      case (
            (a1, b1, c1, d1, e1, f1, g1, h1, i1, j1, k1, l1, m1, n1, o1, p1, q1, r1, s1, t1),
            (a2, b2, c2, d2, e2, f2, g2, h2, i2, j2, k2, l2, m2, n2, o2, p2, q2, r2, s2, t2)
          ) =>
        (
          a1 <> a2,
          b1 <> b2,
          c1 <> c2,
          d1 <> d2,
          e1 <> e2,
          f1 <> f2,
          g1 <> g2,
          h1 <> h2,
          i1 <> i2,
          j1 <> j2,
          k1 <> k2,
          l1 <> l2,
          m1 <> m2,
          n1 <> n2,
          o1 <> o2,
          p1 <> p2,
          q1 <> q2,
          r1 <> r2,
          s1 <> s2,
          t1 <> t2
        )
    }

  /**
   * Derives an `Associative` for a product type given an `Associative` for
   * each element of the product type.
   */
  implicit def Tuple21Associative[
    A: Associative,
    B: Associative,
    C: Associative,
    D: Associative,
    E: Associative,
    F: Associative,
    G: Associative,
    H: Associative,
    I: Associative,
    J: Associative,
    K: Associative,
    L: Associative,
    M: Associative,
    N: Associative,
    O: Associative,
    P: Associative,
    Q: Associative,
    R: Associative,
    S: Associative,
    T: Associative,
    U: Associative
  ]: Associative[(A, B, C, D, E, F, G, H, I, J, K, L, M, N, O, P, Q, R, S, T, U)] =
    make {
      case (
            (a1, b1, c1, d1, e1, f1, g1, h1, i1, j1, k1, l1, m1, n1, o1, p1, q1, r1, s1, t1, u1),
            (a2, b2, c2, d2, e2, f2, g2, h2, i2, j2, k2, l2, m2, n2, o2, p2, q2, r2, s2, t2, u2)
          ) =>
        (
          a1 <> a2,
          b1 <> b2,
          c1 <> c2,
          d1 <> d2,
          e1 <> e2,
          f1 <> f2,
          g1 <> g2,
          h1 <> h2,
          i1 <> i2,
          j1 <> j2,
          k1 <> k2,
          l1 <> l2,
          m1 <> m2,
          n1 <> n2,
          o1 <> o2,
          p1 <> p2,
          q1 <> q2,
          r1 <> r2,
          s1 <> s2,
          t1 <> t2,
          u1 <> u2
        )
    }

  /**
   * Derives an `Associative` for a product type given an `Associative` for
   * each element of the product type.
   */
  implicit def Tuple22Associative[
    A: Associative,
    B: Associative,
    C: Associative,
    D: Associative,
    E: Associative,
    F: Associative,
    G: Associative,
    H: Associative,
    I: Associative,
    J: Associative,
    K: Associative,
    L: Associative,
    M: Associative,
    N: Associative,
    O: Associative,
    P: Associative,
    Q: Associative,
    R: Associative,
    S: Associative,
    T: Associative,
    U: Associative,
    V: Associative
  ]: Associative[(A, B, C, D, E, F, G, H, I, J, K, L, M, N, O, P, Q, R, S, T, U, V)] =
    make {
      case (
            (a1, b1, c1, d1, e1, f1, g1, h1, i1, j1, k1, l1, m1, n1, o1, p1, q1, r1, s1, t1, u1, v1),
            (a2, b2, c2, d2, e2, f2, g2, h2, i2, j2, k2, l2, m2, n2, o2, p2, q2, r2, s2, t2, u2, v2)
          ) =>
        (
          a1 <> a2,
          b1 <> b2,
          c1 <> c2,
          d1 <> d2,
          e1 <> e2,
          f1 <> f2,
          g1 <> g2,
          h1 <> h2,
          i1 <> i2,
          j1 <> j2,
          k1 <> k2,
          l1 <> l2,
          m1 <> m2,
          n1 <> n2,
          o1 <> o2,
          p1 <> p2,
          q1 <> q2,
          r1 <> r2,
          s1 <> s2,
          t1 <> t2,
          u1 <> u2,
          v1 <> v2
        )
    }

  /**
   * The `Identity` instance for the concatenation of `Vector[A]` values.
   */
  implicit def VectorIdentity[A]: Identity[Vector[A]] =
    Identity.make(Vector.empty, _ ++ _)
}

trait AssociativeSyntax extends PlatformSpecificAssociativeSyntax {

  /**
   * Provides infix syntax for combining two values with an associative
   * operation.
   */
  implicit class AssociativeOps[A](l: A) {

    /**
     * A symbolic alias for `combine`.
     */
    def <>(r: => A)(implicit associative: Associative[A]): A =
      associative.combine(l, r)

    /**
     * Associatively combines this value with the specified value
     */
    def combine(r: => A)(implicit associative: Associative[A]): A =
      associative.combine(l, r)
  }

}<|MERGE_RESOLUTION|>--- conflicted
+++ resolved
@@ -33,14 +33,6 @@
  */
 trait Associative[A] {
   def combine(l: => A, r: => A): A
-<<<<<<< HEAD
-  def multiplyOption(n: Int)(a: A): Option[A] = {
-    def multiplyHelper(res: A, n: Int): Option[A] =
-      if (n <= 0) None
-      else if (n == 1) Some(res)
-      else multiplyHelper(combine(a, res), n - 1)
-    multiplyHelper(a, n)
-=======
 
   final def repeat(a: A)(n: Int): A = {
     @tailrec
@@ -49,7 +41,14 @@
       else
         repeatHelper(combine(res, a), n - 1)
     repeatHelper(a, n)
->>>>>>> 3e7cbf07
+  }
+
+  def multiplyOption(n: Int)(a: A): Option[A] = {
+    def multiplyHelper(res: A, n: Int): Option[A] =
+      if (n <= 0) None
+      else if (n == 1) Some(res)
+      else multiplyHelper(combine(a, res), n - 1)
+    multiplyHelper(a, n)
   }
 }
 
