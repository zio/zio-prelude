--- conflicted
+++ resolved
@@ -16,7 +16,6 @@
 
 package zio.prelude
 
-import zio.duration.{Duration => ZIODuration}
 import zio.prelude.coherent.AssociativeEqual
 import zio.prelude.newtypes.{And, First, Last, Max, Min, Natural, Or, Prod, Sum}
 import zio.test.TestResult
@@ -363,11 +362,7 @@
    */
   implicit val DurationZIOCommutativeIdentity: Commutative[ZIODuration] with Identity[ZIODuration] =
     new Commutative[ZIODuration] with Identity[ZIODuration] {
-<<<<<<< HEAD
       import zio._
-=======
-      import zio.duration._
->>>>>>> 42557a43
       def combine(l: => ZIODuration, r: => ZIODuration): ZIODuration = l + r
       val identity: ZIODuration                                      = ZIODuration.Zero
     }
