--- conflicted
+++ resolved
@@ -134,11 +134,17 @@
   def keyValueDebug[A: Debug, B: Debug]: Debug[(A, B)] = n => Repr.KeyValue(n._1.debug, n._2.debug)
 
   /**
-<<<<<<< HEAD
-    * The `Debug` instance for `BigDecimal`.
-    */
+   * Derives a `Debug[Array[A]]` given a `Debug[A]`.
+   */
+  implicit def ArrayDebug[A: Debug]: Debug[Array[A]] =
+    array => Repr.VConstructor(List("scala"), "Array", array.map(_.debug).toList)
+
+  /**
+   * The `Debug` instance for `BigDecimal`.
+   */
   implicit val BigDecimalDebug: Debug[BigDecimal] =
-    bigDecimal => Repr.VConstructor(List("scala", "math"), "BigDecimal", List(bigDecimal.toString.debug, bigDecimal.mc.debug))
+    bigDecimal =>
+      Repr.VConstructor(List("scala", "math"), "BigDecimal", List(bigDecimal.toString.debug, bigDecimal.mc.debug))
 
   /**
    * The `Debug` instance for `BigInt`.
@@ -156,21 +162,15 @@
    * The `Debug` instance for `java.math.RoundingMode`.
    */
   implicit val RoundingModeDebug: Debug[java.math.RoundingMode] = {
-    case java.math.RoundingMode.CEILING => Repr.Object(List("java", "math"), "RoundingMode.CEILING")
-    case java.math.RoundingMode.DOWN   => Repr.Object(List("java", "math"), "RoundingMode.DOWN")
-    case java.math.RoundingMode.FLOOR   => Repr.Object(List("java", "math"), "RoundingMode.FLOOR")
-    case java.math.RoundingMode.HALF_DOWN => Repr.Object(List("java", "math"), "RoundingMode.HALF_DOWN")
+    case java.math.RoundingMode.CEILING     => Repr.Object(List("java", "math"), "RoundingMode.CEILING")
+    case java.math.RoundingMode.DOWN        => Repr.Object(List("java", "math"), "RoundingMode.DOWN")
+    case java.math.RoundingMode.FLOOR       => Repr.Object(List("java", "math"), "RoundingMode.FLOOR")
+    case java.math.RoundingMode.HALF_DOWN   => Repr.Object(List("java", "math"), "RoundingMode.HALF_DOWN")
     case java.math.RoundingMode.HALF_EVEN   => Repr.Object(List("java", "math"), "RoundingMode.HALF_EVEN")
-    case java.math.RoundingMode.HALF_UP   => Repr.Object(List("java", "math"), "RoundingMode.HALF_UP")
+    case java.math.RoundingMode.HALF_UP     => Repr.Object(List("java", "math"), "RoundingMode.HALF_UP")
     case java.math.RoundingMode.UNNECESSARY => Repr.Object(List("java", "math"), "RoundingMode.UNNECESSARY")
-    case java.math.RoundingMode.UP => Repr.Object(List("java", "math"), "RoundingMode.UP")
+    case java.math.RoundingMode.UP          => Repr.Object(List("java", "math"), "RoundingMode.UP")
   }
-=======
-   * Derives a `Debug[Array[A]]` given a `Debug[A]`.
-   */
-  implicit def ArrayDebug[A: Debug]: Debug[Array[A]] =
-    array => Repr.VConstructor(List("scala"), "Array", array.map(_.debug).toList)
->>>>>>> 18edd2ba
 
   implicit def ChunkDebug[A: Debug]: Debug[Chunk[A]] =
     chunk => Repr.VConstructor(List("zio"), "Chunk", chunk.map(_.debug).toList)
