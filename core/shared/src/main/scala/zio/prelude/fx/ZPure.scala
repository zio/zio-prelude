/*
 * Copyright 2020-2021 John A. De Goes and the ZIO Contributors
 *
 * Licensed under the Apache License, Version 2.0 (the "License");
 * you may not use this file except in compliance with the License.
 * You may obtain a copy of the License at
 *
 *     http://www.apache.org/licenses/LICENSE-2.0
 *
 * Unless required by applicable law or agreed to in writing, software
 * distributed under the License is distributed on an "AS IS" BASIS,
 * WITHOUT WARRANTIES OR CONDITIONS OF ANY KIND, either express or implied.
 * See the License for the specific language governing permissions and
 * limitations under the License.
 */

package zio.prelude.fx

import com.github.ghik.silencer.silent
import zio.internal.{Stack, StackBool}
import zio.prelude._
import zio.{CanFail, Chunk, ChunkBuilder, NeedsEnv, NonEmptyChunk}

import scala.annotation.{implicitNotFound, switch}
import scala.reflect.ClassTag
import scala.util.Try

/**
 * `ZPure[W, S1, S2, R, E, A]` is a purely functional description of a
 * computation that requires an environment `R` and an initial state `S1` and
 * may either fail with an `E` or succeed with an updated state `S2` and an `A`
 * along with in either case a log with entries of type `W`. Because of its
 * polymorphism `ZPure` can be used to model a variety of effects including
 * context, state, failure, and logging.
 */

sealed trait ZPure[+W, -S1, +S2, -R, +E, +A] { self =>
  import ZPure._

  /**
   * A symbolic alias for `zip`.
   */
  final def &&&[W1 >: W, S3, R1 <: R, E1 >: E, B](
    that: ZPure[W1, S2, S3, R1, E1, B]
  ): ZPure[W1, S1, S3, R1, E1, (A, B)] =
    self zip that

  /**
   * Splits the environment, providing the first part to this computation and
   * the second part to that computation.
   */
  final def ***[W1 >: W, S3, R1, E1 >: E, B](
    that: ZPure[W1, S2, S3, R1, E1, B]
  ): ZPure[W1, S1, S3, (R, R1), E1, (A, B)] =
    (ZPure.first >>> self) &&& (ZPure.second >>> that)

  /**
   * A symbolic alias for `zipRight`.
   */
  final def *>[W1 >: W, S3, R1 <: R, E1 >: E, B](that: ZPure[W1, S2, S3, R1, E1, B]): ZPure[W1, S1, S3, R1, E1, B] =
    self zipRight that

  /**
   * Runs this computation if the provided environment is a `Left` or else
   * runs that computation if the provided environment is a `Right`, returning
   * the result in an `Either`.
   */
  final def +++[W1 >: W, S0 <: S1, S3 >: S2, R1, B, E1 >: E](
    that: ZPure[W1, S0, S3, R1, E1, B]
  ): ZPure[W1, S0, S3, Either[R, R1], E1, Either[A, B]] =
    ZPure.accessZPure(_.fold(self.provide(_).map(Left(_)), that.provide(_).map(Right(_))))

  /**
   * A symbolic alias for `zipLeft`.
   */
  final def <*[W1 >: W, S3, R1 <: R, E1 >: E, B](that: ZPure[W1, S2, S3, R1, E1, B]): ZPure[W1, S1, S3, R1, E1, A] =
    self zipLeft that

  /**
   * A symbolic alias for `zip`.
   */
  final def <*>[W1 >: W, S3, R1 <: R, E1 >: E, B](
    that: ZPure[W1, S2, S3, R1, E1, B]
  ): ZPure[W1, S1, S3, R1, E1, (A, B)] =
    self zip that

  /**
   * A symbolic alias for `orElseEither`.
   */
  final def <+>[W1 >: W, S0 <: S1, S3 >: S2, R1 <: R, E1, B](
    that: => ZPure[W1, S0, S3, R1, E1, B]
  )(implicit ev: CanFail[E]): ZPure[W1, S0, S3, R1, E1, Either[A, B]] =
    self orElseEither that

  /**
   * A symbolic alias for `compose`.
   */
  final def <<<[W1 >: W, S0, R0, E1 >: E](that: ZPure[W1, S0, S1, R0, E1, R]): ZPure[W1, S0, S2, R0, E1, A] =
    self compose that

  /**
   * A symbolic alias for `orElse`.
   */
  final def <>[W1 >: W, S0 <: S1, S3 >: S2, R1 <: R, E1, A1 >: A](
    that: => ZPure[W1, S0, S3, R1, E1, A1]
  )(implicit ev: CanFail[E]): ZPure[W1, S0, S3, R1, E1, A1] =
    self orElse that

  /**
   * A symbolic alias for `flatMap`.
   */
  final def >>=[W1 >: W, S3, R1 <: R, E1 >: E, B](f: A => ZPure[W1, S2, S3, R1, E1, B]): ZPure[W1, S1, S3, R1, E1, B] =
    self flatMap f

  /**
   * A symbolic alias for `andThen`.
   */
  final def >>>[W1 >: W, S3, E1 >: E, B](that: ZPure[W1, S2, S3, A, E1, B]): ZPure[W1, S1, S3, R, E1, B] =
    self andThen that

  /**
   * A symbolic alias for `log`.
   */
  final def ??[W1 >: W](w: W1): ZPure[W1, S1, S2, R, E, A] =
    self.log(w)

  /**
   * A symbolic alias for `join`.
   */
  final def |||[W1 >: W, S0 <: S1, S3 >: S2, R1, B, E1 >: E, A1 >: A](
    that: ZPure[W1, S0, S3, R1, E1, A1]
  ): ZPure[W1, S0, S3, Either[R, R1], E1, A1] =
    self join that

  /**
   * Submerges the error case of an `Either` into the error type of this
   * computation.
   */
  final def absolve[E1 >: E, B](implicit ev: A <:< Either[E1, B]): ZPure[W, S1, S2, R, E1, B] =
    flatMap(ev(_).fold(fail, succeed))

  /**
   * Runs this computation and uses its result to provide the specified
   * computation with its required environment.
   */
  final def andThen[W1 >: W, S3, E1 >: E, B](that: ZPure[W1, S2, S3, A, E1, B]): ZPure[W1, S1, S3, R, E1, B] =
    self.flatMap(that.provide)

  /**
   * Maps the success value of this computation to a constant value.
   */
  final def as[B](b: => B): ZPure[W, S1, S2, R, E, B] =
    map(_ => b)

  /**
   * Maps the success value of this computation to the optional value.
   */
  final def asSome: ZPure[W, S1, S2, R, E, Option[A]] =
    map(Some(_))

  /**
   * Maps the error value of this computation to the optional value.
   */
  final def asSomeError(implicit ev: CanFail[E]): ZPure[W, S1, S2, R, Option[E], A] =
    mapError(Some(_))

  /**
   * Maps the output state to a constant value
   */
  final def asState[S3](s: S3): ZPure[W, S1, S3, R, E, A] =
    mapState(_ => s)

  /**
   * Returns a computation whose error and success channels have been mapped
   * by the specified functions, `f` and `g`.
   */
  final def bimap[E1, B](f: E => E1, g: A => B)(implicit ev: CanFail[E]): ZPure[W, S1, S2, R, E1, B] =
    foldM(e => fail(f(e)), a => succeed(g(a)))

  /**
   * Recovers from all errors.
   */
  final def catchAll[W1 >: W, S0 <: S1, S3 >: S2, R1 <: R, E1, A1 >: A](
    f: E => ZPure[W1, S0, S3, R1, E1, A1]
  )(implicit ev: CanFail[E]): ZPure[W1, S0, S3, R1, E1, A1] =
    foldM(f, succeed)

  /**
   * Recovers from some or all of the error cases.
   */
  final def catchSome[W1 >: W, S0 <: S1, S3 >: S2, R1 <: R, E1 >: E, A1 >: A](
    pf: PartialFunction[E, ZPure[W1, S0, S3, R1, E1, A1]]
  )(implicit ev: CanFail[E]): ZPure[W1, S0, S3, R1, E1, A1] =
    catchAll(pf.applyOrElse[E, ZPure[W1, S0, S3, R1, E1, A1]](_, fail))

  /**
   * Modifies the behavior of the inner computation regarding logs, so that
   * logs written in a failed computation will be cleared.
   */
  final def clearLogOnError: ZPure[W, S1, S2, R, E, A] =
    Flag(FlagType.ClearLogOnError, value = true, self)

  /**
   * Transforms the result of this computation with the specified partial
   * function, failing with the `e` value if the partial function is not
   * defined for the given input.
   */
  final def collect[E1 >: E, B](e: => E1)(pf: PartialFunction[A, B]): ZPure[W, S1, S2, R, E1, B] =
    collectM(e)(pf.andThen(succeed(_)))

  /**
   * Transforms the result of this computation with the specified partial
   * function which returns a new computation, failing with the `e` value if
   * the partial function is not defined for the given input.
   */
  final def collectM[W1 >: W, S3, R1 <: R, E1 >: E, B](
    e: => E1
  )(pf: PartialFunction[A, ZPure[W1, S2, S3, R1, E1, B]]): ZPure[W1, S1, S3, R1, E1, B] =
    flatMap(pf.applyOrElse[A, ZPure[W1, S2, S3, R1, E1, B]](_, _ => fail(e)))

  /**
   * Runs the specified computation and uses its result to provide this
   * computation with its required environment.
   */
  final def compose[W1 >: W, S0, R0, E1 >: E](that: ZPure[W1, S0, S1, R0, E1, R]): ZPure[W1, S0, S2, R0, E1, A] =
    that andThen self

  /**
   * Transforms the initial state of this computation with the specified
   * function.
   */
  final def contramapState[S0](f: S0 => S1): ZPure[W, S0, S2, R, E, A] =
    update(f) *> self

  /**
   * Returns a computation whose failure and success have been lifted into an
   * `Either`. The resulting computation cannot fail, because the failure case
   * has been exposed as part of the `Either` success case.
   */
  final def either[S3 >: S2 <: S1](implicit ev: CanFail[E]): ZPure[W, S3, S3, R, Nothing, Either[E, A]] =
    fold(Left(_), Right(_))

  /**
   * Applies the specified function if the predicate fails.
   */
  final def filterOrElse[W1 >: W, S3 >: S2, R1 <: R, E1 >: E, A1 >: A](
    p: A => Boolean
  )(f: A => ZPure[W1, S2, S3, R1, E1, A1]): ZPure[W1, S1, S3, R1, E1, A1] =
    self.flatMap {
      case v if !p(v) => f(v)
      case v          => ZPure.succeed(v)
    }

  /**
   * Similar to `filterOrElse`, but instead of a function it accepts the ZPure computation
   * to apply if the predicate fails.
   */
  final def filterOrElse_[W1 >: W, S3 >: S2, R1 <: R, E1 >: E, A1 >: A](p: A => Boolean)(
    zPure: => ZPure[W1, S2, S3, R1, E1, A1]
  ): ZPure[W1, S1, S3, R1, E1, A1] =
    filterOrElse[W1, S3, R1, E1, A1](p)(_ => zPure)

  /**
   * Fails with the specified error if the predicate fails.
   */
  final def filterOrFail[E1 >: E](p: A => Boolean)(e: => E1): ZPure[W, S1, S2, R, E1, A] =
    filterOrElse_[W, S2, R, E1, A](p)(ZPure.fail(e))

  /**
   * Extends this computation with another computation that depends on the
   * result of this computation by running the first computation, using its
   * result to generate a second computation, and running that computation.
   */
  final def flatMap[W1 >: W, S3, R1 <: R, E1 >: E, B](
    f: A => ZPure[W1, S2, S3, R1, E1, B]
  ): ZPure[W1, S1, S3, R1, E1, B] =
    FlatMap(self, f)

  /**
   * Flattens a nested computation to a single computation by running the outer
   * computation and then running the inner computation.
   */
  final def flatten[W1 >: W, S3, R1 <: R, E1 >: E, B](implicit
    ev: A <:< ZPure[W1, S2, S3, R1, E1, B]
  ): ZPure[W1, S1, S3, R1, E1, B] =
    flatMap(ev)

  /**
   * Swaps the error and success types of this computation.
   */
  final def flip[S3 >: S2 <: S1]: ZPure[W, S3, S3, R, A, E] =
    foldM(succeed, fail)

  /**
   * Folds over the failed or successful results of this computation to yield
   * a computation that does not fail, but succeeds with the value of the left
   * or righr function passed to `fold`.
   */
  final def fold[S3 >: S2 <: S1, B](failure: E => B, success: A => B)(implicit
    ev: CanFail[E]
  ): ZPure[W, S3, S3, R, Nothing, B] =
    self.foldM(e => ZPure.succeed(failure(e)), a => ZPure.succeed(success(a)))

  final def foldCauseM[W1 >: W, S0 <: S1, S3, R1 <: R, E1, B](
    failure: Cause[E] => ZPure[W1, S0, S3, R1, E1, B],
    success: A => ZPure[W1, S2, S3, R1, E1, B]
  )(implicit ev: CanFail[E]): ZPure[W1, S0, S3, R1, E1, B] =
    Fold(self, failure, success)

  /**
   * Recovers from errors by accepting one computation to execute for the case
   * of an error, and one computation to execute for the case of success.
   */
  final def foldM[W1 >: W, S0 <: S1, S3, R1 <: R, E1, B](
    failure: E => ZPure[W1, S0, S3, R1, E1, B],
    success: A => ZPure[W1, S2, S3, R1, E1, B]
  )(implicit ev: CanFail[E]): ZPure[W1, S0, S3, R1, E1, B] =
    foldCauseM((cause: Cause[E]) => failure(cause.first), success)

  /**
   * Exposes the output state into the value channel.
   */
  final def getState: ZPure[W, S1, S2, R, E, (S2, A)] =
    flatMap(a => get.map(s => (s, a)))

  /**
   * Returns a successful computation with the head of the list if the list is
   * non-empty or fails with the error `None` if the list is empty.
   */
  final def head[B](implicit ev: A <:< List[B]): ZPure[W, S1, S2, R, Option[E], B] =
    foldM(
      e => ZPure.fail(Some(e)),
      a =>
        ev(a).headOption match {
          case Some(b) => ZPure.succeed(b)
          case None    => ZPure.fail(None)
        }
    )

  /**
   * Runs this computation if the provided environment is a `Left` or else
   * runs that computation if the provided environment is a `Right`, unifying
   * the result to a common supertype.
   */
  final def join[W1 >: W, S0 <: S1, S3 >: S2, R1, B, E1 >: E, A1 >: A](
    that: ZPure[W1, S0, S3, R1, E1, A1]
  ): ZPure[W1, S0, S3, Either[R, R1], E1, A1] =
    ZPure.accessZPure(_.fold(self.provide, that.provide))

  /**
   * Modifies the behavior of the inner computation regarding logs, so that
   * logs written in a failed computation will be kept (this is the default behavior).
   */
  final def keepLogOnError: ZPure[W, S1, S2, R, E, A] =
    Flag(FlagType.ClearLogOnError, value = false, self)

  /**
   * Returns a successful computation if the value is `Left`, or fails with error `None`.
   */
  final def left[B, C](implicit ev: A <:< Either[B, C]): ZPure[W, S1, S2, R, Option[E], B] =
    foldM(
      e => ZPure.fail(Some(e)),
      a => ev(a).fold(ZPure.succeed, _ => ZPure.fail(None))
    )

  /**
   * Returns a successful computation if the value is `Left`, or fails with error `e`.
   */
  final def leftOrFail[B, C, E1 >: E](e: => E1)(implicit ev: A <:< Either[B, C]): ZPure[W, S1, S2, R, E1, B] =
    flatMap(ev(_) match {
      case Right(_)    => ZPure.fail(e)
      case Left(value) => ZPure.succeed(value)
    })

  /**
   * Returns a successful computation if the value is `Left`, or fails with the given error function `e`.
   */
  final def leftOrFailWith[B, C, E1 >: E](e: C => E1)(implicit ev: A <:< Either[B, C]): ZPure[W, S1, S2, R, E1, B] =
    flatMap(ev(_) match {
      case Right(err)  => ZPure.fail(e(err))
      case Left(value) => ZPure.succeed(value)
    })

  /**
   * Returns a successful computation if the value is `Left`, or fails with a [[java.util.NoSuchElementException]].
   */
  final def leftOrFailWithException[B, C, E1 >: NoSuchElementException](implicit
    ev: A <:< Either[B, C],
    ev2: E <:< E1
  ): ZPure[W, S1, S2, R, E1, B] =
    foldM(
      e => ZPure.fail(ev2(e)),
      a => ev(a).fold(ZPure.succeed, _ => ZPure.fail(new NoSuchElementException("Either.left.get on Right")))
    )

  final def log[W1 >: W](w: W1): ZPure[W1, S1, S2, R, E, A] =
    self.flatMap(a => ZPure.log(w).as(a))

  /**
   * Transforms the result of this computation with the specified function.
   */
  final def map[B](f: A => B): ZPure[W, S1, S2, R, E, B] =
    flatMap(a => succeed(f(a)))

  /**
   * Transforms the error type of this computation with the specified
   * function.
   */
  final def mapError[E1](f: E => E1)(implicit ev: CanFail[E]): ZPure[W, S1, S2, R, E1, A] =
    catchAll(e => fail(f(e)))

  /**
   * Returns a computation with its full cause of failure mapped using the
   * specified function. This can be users to transform errors while
   * preserving the original structure of the `Cause`.
   */
  final def mapErrorCause[E2](f: Cause[E] => Cause[E2]): ZPure[W, S1, S2, R, E2, A] =
<<<<<<< HEAD
    self.foldCauseM(
      cause => ZPure.failCause(f(cause)).flatMap(e => ZPure.update[S1, S2](_ => e) *> ZPure.fail(e)),
      ZPure.succeed
    )
=======
    foldCauseM(cause => ZPure.halt(f(cause)), ZPure.succeed)
>>>>>>> a9e0efd2

  /**
   * Transforms the updated state of this computation with the specified
   * function.
   */
  final def mapState[S3](f: S2 => S3): ZPure[W, S1, S3, R, E, A] =
    self <* update(f)

  /**
   * Negates the boolean value of this computation.
   */
  final def negate(implicit ev: A <:< Boolean): ZPure[W, S1, S2, R, E, Boolean] =
    map(!_)

  /**
   * Requires the value of this computation to be `None`, otherwise fails with `None`.
   */
  final def none[B](implicit ev: A <:< Option[B]): ZPure[W, S1, S2, R, Option[E], Unit] =
    self.foldM(
      e => ZPure.fail(Some(e)),
      a => a.fold[ZPure[W, S2, S2, R, Option[E], Unit]](ZPure.succeed(()))(_ => ZPure.fail(None))
    )

  /**
   * Executes this computation and returns its value, if it succeeds, but
   * otherwise executes the specified computation.
   */
  final def orElse[W1 >: W, S0 <: S1, S3 >: S2, R1 <: R, E1, A1 >: A](
    that: => ZPure[W1, S0, S3, R1, E1, A1]
  )(implicit ev: CanFail[E]): ZPure[W1, S0, S3, R1, E1, A1] =
    foldM(_ => that, succeed)

  /**
   * Executes this computation and returns its value, if it succeeds, but
   * otherwise executes the specified computation.
   */
  final def orElseEither[W1 >: W, S0 <: S1, S3 >: S2, R1 <: R, E1, B](
    that: => ZPure[W1, S0, S3, R1, E1, B]
  )(implicit ev: CanFail[E]): ZPure[W1, S0, S3, R1, E1, Either[A, B]] =
    foldM(_ => that.map(Right(_)), a => succeed(Left(a)))

  /**
   * Executes this computation and returns its value, if it succeeds, but
   * otherwise fails with the specified error.
   */
  final def orElseFail[E1](e1: => E1)(implicit ev: CanFail[E]): ZPure[W, S1, S2, R, E1, A] =
    orElse(fail(e1))

  /**
   * Returns an computation that will produce the value of this computation, unless it
   * fails with the `None` value, in which case it will produce the value of
   * the specified computation.
   */
  final def orElseOptional[W1 >: W, S0 <: S1, S3 >: S2, R1 <: R, E1, A1 >: A](
    that: => ZPure[W1, S0, S3, R1, Option[E1], A1]
  )(implicit ev: E <:< Option[E1]): ZPure[W1, S0, S3, R1, Option[E1], A1] =
    catchAll(ev(_).fold(that)(e => ZPure.fail(Some(e))))

  /**
   * Executes this computation and returns its value, if it succeeds, but
   * otherwise succeeds with the specified value.
   */
  final def orElseSucceed[A1 >: A](a1: => A1)(implicit ev: CanFail[E]): ZPure[W, S1, Any, R, Nothing, A1] =
    orElse(succeed(a1))

  /**
   * Executes this computation and returns its value, if it succeeds, but
   * otherwise fallbacks to the new state with the specified value.
   */
  final def orElseFallback[A1 >: A, S3 >: S2](a1: => A1, s3: => S3)(implicit
    ev: CanFail[E]
  ): ZPure[W, S1, S3, R, Nothing, A1] =
    orElse(succeed(a1).mapState(_ => s3))

  /**
   * Provides this computation with its required environment.
   */
  final def provide(r: R)(implicit ev: NeedsEnv[R]): ZPure[W, S1, S2, Any, E, A] =
    ZPure.Provide(r, self)

  /**
   * Provides this computation with part of its required environment, leaving
   * the remainder.
   */
  final def provideSome[R0](f: R0 => R): ZPure[W, S1, S2, R0, E, A] =
    ZPure.accessZPure(r0 => self.provide(f(r0)))

  /**
   * Provides this computation with its initial state.
   */
  final def provideState(s: S1): ZPure[W, Any, S2, R, E, A] =
    set(s) *> self

  /**
   * Keeps some of the errors, and `throw` the rest
   */
  final def refineOrDie[E1](
    pf: PartialFunction[E, E1]
  )(implicit ev1: E <:< Throwable, ev2: CanFail[E]): ZPure[W, S1, S2, R, E1, A] =
    refineOrDieWith(pf)(ev1)

  /**
   * Keeps some of the errors, and `throw` the rest, using
   * the specified function to convert the `E` into a `Throwable`.
   */
  final def refineOrDieWith[E1](pf: PartialFunction[E, E1])(f: E => Throwable)(implicit
    ev: CanFail[E]
  ): ZPure[W, S1, S2, R, E1, A] =
    self catchAll (err => (pf lift err).fold[ZPure[W, S1, S2, R, E1, A]](throw f(err))(ZPure.fail))

  /**
   * Fail with the returned value if the `PartialFunction` matches, otherwise
   * continue with our held value.
   */
  final def reject[S0 <: S1, S3 >: S2, R1 <: R, E1 >: E](pf: PartialFunction[A, E1]): ZPure[W, S0, S3, R1, E1, A] =
    rejectM(pf.andThen(ZPure.fail(_)))

  /**
   * Continue with the returned computation if the `PartialFunction` matches,
   * translating the successful match into a failure, otherwise continue with
   * our held value.
   */
  final def rejectM[W1 >: W, S0 <: S1, S3 >: S2, R1 <: R, E1 >: E](
    pf: PartialFunction[A, ZPure[W1, S2, S3, R1, E1, E1]]
  ): ZPure[W1, S0, S3, R1, E1, A] =
    self.flatMap[W1, S3, R1, E1, A] { v =>
      if (pf.isDefinedAt(v)) {
        pf(v).flatMap[W1, S3, R1, E1, A](ZPure.fail)
      } else {
        ZPure.succeed(v)
      }
    }

  /**
   * Repeats this computation the specified number of times (or until the first failure)
   * passing the updated state to each successive repetition.
   */
  final def repeatN(n: Int)(implicit ev: S2 <:< S1): ZPure[W, S1, S2, R, E, A] =
    self.flatMap(a => if (n <= 0) ZPure.succeed(a) else repeatN(n - 1).contramapState(ev))

  /**
   * Repeats this computation until its value satisfies the specified predicate
   * (or until the first failure) passing the updated state to each successive repetition.
   */
  final def repeatUntil(f: A => Boolean)(implicit ev: S2 <:< S1): ZPure[W, S1, S2, R, E, A] =
    self.flatMap(a => if (f(a)) ZPure.succeed(a) else repeatUntil(f).contramapState(ev))

  /**
   * Repeats this computation until its value is equal to the specified value
   * (or until the first failure) passing the updated state to each successive repetition.
   */
  final def repeatUntilEquals[A1 >: A](a: => A1)(implicit ev: S2 <:< S1): ZPure[W, S1, S2, R, E, A1] =
    repeatUntil(_ == a)

  /**
   * Repeats this computation until the updated state satisfies the specified predicate
   * (or until the first failure) passing the updated state to each successive repetition.
   */
  final def repeatUntilState(f: S2 => Boolean)(implicit ev: S2 <:< S1): ZPure[W, S1, S2, R, E, A] =
    self.zip(ZPure.get).flatMap { case (a, s) =>
      if (f(s)) ZPure.succeed(a)
      else repeatUntilState(f).contramapState(ev)
    }

  /**
   * Repeats this computation until the updated state is equal to the specified value
   * (or until the first failure) passing the updated state to each successive repetition.
   */
  final def repeatUntilStateEquals[S3 >: S2](s: => S3)(implicit ev: S2 <:< S1): ZPure[W, S1, S3, R, E, A] =
    repeatUntilState(_ == s)

  /**
   * Repeats this computation for as long as its value satisfies the specified predicate
   * (or until the first failure) passing the updated state to each successive repetition.
   */
  final def repeatWhile(f: A => Boolean)(implicit ev: S2 <:< S1): ZPure[W, S1, S2, R, E, A] =
    repeatUntil(!f(_))

  /**
   * Repeats this computation for as long as its value is equal to the specified value
   * (or until the first failure) passing the updated state to each successive repetition.
   */
  final def repeatWhileEquals[A1 >: A](a: => A1)(implicit ev: S2 <:< S1): ZPure[W, S1, S2, R, E, A1] =
    repeatWhile(_ == a)

  /**
   * Repeats this computation for as long as the updated state satisfies the specified predicate
   * (or until the first failure) passing the updated state to each successive repetition.
   */
  final def repeatWhileState(f: S2 => Boolean)(implicit ev: S2 <:< S1): ZPure[W, S1, S2, R, E, A] =
    repeatUntilState(!f(_))

  /**
   * Runs this computation to produce its result.
   */
  final def run(implicit ev1: Unit <:< S1, ev2: Any <:< R, ev3: E <:< Nothing): A =
    runResult(())

  /**
   * Runs this computation with the specified initial state, returning both
   * the updated state and the result.
   */
  final def run(s: S1)(implicit ev1: Any <:< R, ev2: E <:< Nothing): (S2, A) =
    runAll(s)._2.fold(cause => ev2(cause.first), identity)

  /**
   * Runs this computation with the specified initial state, returning both the
   * log and either all the failures that occurred or the updated state and the
   * result.
   */
  final def runAll(s: S1)(implicit ev: Any <:< R): (Chunk[W], Either[Cause[E], (S2, A)]) = {
    val _                                                        = ev
    val stack: Stack[Any => ZPure[Any, Any, Any, Any, Any, Any]] = Stack()
    val environments: Stack[AnyRef]                              = Stack()
    val logs: Stack[ChunkBuilder[Any]]                           = Stack(ChunkBuilder.make())
    val clearLogOnError: StackBool                               = StackBool()
    var s0: Any                                                  = s
    var a: Any                                                   = null
    var failed                                                   = false
    var curZPure: ZPure[Any, Any, Any, Any, Any, Any]            = self.asInstanceOf[ZPure[Any, Any, Any, Any, Any, Any]]

    def findNextErrorHandler(): Unit = {
      var unwinding = true
      while (unwinding)
        stack.pop() match {
          case value: Fold[_, _, _, _, _, _, _, _, _] =>
            val continuation = value.failure
            stack.push(continuation.asInstanceOf[Any => ZPure[Any, Any, Any, Any, Any, Any]])
            unwinding = false
          case null                                   =>
            unwinding = false
          case _                                      =>
        }
    }

    while (curZPure ne null) {
      val tag = curZPure.tag
      (tag: @switch) match {
        case Tags.FlatMap =>
          val zPure        = curZPure.asInstanceOf[FlatMap[Any, Any, Any, Any, Any, Any, Any, Any]]
          val nested       = zPure.value
          val continuation = zPure.continue

          nested.tag match {
            case Tags.Succeed =>
              val zPure2 = nested.asInstanceOf[Succeed[Any]]
              curZPure = continuation(zPure2.value)

            case Tags.Modify =>
              val zPure2 = nested.asInstanceOf[Modify[Any, Any, Any]]

              val updated = zPure2.run0(s0)
              a = updated._1
              s0 = updated._2
              curZPure = continuation(a)

            case _ =>
              curZPure = nested
              stack.push(continuation)
          }

        case Tags.Succeed =>
          val zPure     = curZPure.asInstanceOf[Succeed[Any]]
          a = zPure.value
          val nextInstr = stack.pop()
          if (nextInstr eq null) curZPure = null else curZPure = nextInstr(a)
        case Tags.Fail    =>
          val zPure     = curZPure.asInstanceOf[Fail[Any]]
          findNextErrorHandler()
          val nextInstr = stack.pop()
          if (nextInstr eq null) {
            failed = true
            a = zPure.error
            curZPure = null
          } else
            curZPure = nextInstr(zPure.error)

        case Tags.Fold    =>
          val zPure = curZPure.asInstanceOf[Fold[Any, Any, Any, Any, Any, Any, Any, Any, Any]]
          val state = s0
          val fold  =
            ZPure.Fold(
              zPure.value,
              (cause: Cause[Any]) =>
                ZPure.suspend(Succeed({
                  val clear   = clearLogOnError.peekOrElse(false)
                  val builder = logs.pop()
                  if (!clear) logs.peek() ++= builder.result()
                })) *> ZPure.set(state) *> zPure.failure(cause),
              (a: Any) =>
                ZPure.suspend(Succeed({
                  val builder = logs.pop()
                  logs.peek() ++= builder.result()
                })) *> zPure.success(a)
            )
          stack.push(fold)
          logs.push(ChunkBuilder.make())
          curZPure = zPure.value
        case Tags.Access  =>
          val zPure = curZPure.asInstanceOf[Access[Any, Any, Any, Any, Any, Any]]
          curZPure = zPure.access(environments.peek())
        case Tags.Provide =>
          val zPure = curZPure.asInstanceOf[Provide[Any, Any, Any, Any, Any, Any]]
          environments.push(zPure.r.asInstanceOf[AnyRef])
          curZPure = zPure.continue.foldCauseM(
<<<<<<< HEAD
            e =>
              (ZPure.succeed(environments.pop()) *> ZPure.failCause(e))
                .asInstanceOf[ZPure[Any, Any, Any, Any, Any, Any]],
            a =>
              (ZPure.succeed(environments.pop()) *> ZPure.succeed(a)).asInstanceOf[ZPure[Any, Any, Any, Any, Any, Any]]
          )(implicitly, FoldState.compose)
        case ZPure.Tags.Modify  =>
          val zPure     = curZPure.asInstanceOf[ZPure.Modify[Any, Any, Any]]
=======
            e => ZPure.succeed(environments.pop()) *> ZPure.halt(e),
            a => ZPure.succeed(environments.pop()) *> ZPure.succeed(a)
          )
        case Tags.Modify  =>
          val zPure     = curZPure.asInstanceOf[Modify[Any, Any, Any]]
>>>>>>> a9e0efd2
          val updated   = zPure.run0(s0)
          a = updated._1
          s0 = updated._2
          val nextInstr = stack.pop()
          if (nextInstr eq null) curZPure = null else curZPure = nextInstr(a)
        case Tags.Log     =>
          val zPure     = curZPure.asInstanceOf[Log[Any, Any]]
          logs.peek() += zPure.log
          val nextInstr = stack.pop()
          a = ()
          if (nextInstr eq null) curZPure = null else curZPure = nextInstr(a)
        case Tags.Flag    =>
          val zPure = curZPure.asInstanceOf[Flag[Any, Any, Any, Any, Any, Any]]
          zPure.flag match {
            case FlagType.ClearLogOnError =>
              clearLogOnError.push(zPure.value)
              curZPure = zPure.continue.bimap(
                e => {
                  if (zPure.value) logs.peek().clear()
                  clearLogOnError.popOrElse(false)
                  e
                },
                a => { clearLogOnError.popOrElse(false); a }
              )
          }
      }
    }
    val log = logs.peek().result().asInstanceOf[Chunk[W]]
    if (failed) (log, Left(a.asInstanceOf[Cause[E]]))
    else (log, Right((s0.asInstanceOf[S2], a.asInstanceOf[A])))
  }

  /**
   * Runs this computation to produce its result or the first failure to
   * occur.
   */
  final def runEither(implicit ev1: Unit <:< S1, ev2: Any <:< R): Either[E, A] =
    runAll(())._2.fold(cause => Left(cause.first), { case (_, a) => Right(a) })

  /**
   * Runs this computation to produce its result and the log.
   */
  final def runLog(implicit ev1: Unit <:< S1, ev2: Any <:< R, ev3: E <:< Nothing): (Chunk[W], A) = {
    val (log, either) = runAll(())
    (log, either.fold(cause => ev3(cause.first), { case (_, a) => a }))
  }

  /**
   * Runs this computation with the specified initial state, returning the
   * result and discarding the updated state.
   */
  final def runResult(s: S1)(implicit ev1: Any <:< R, ev2: E <:< Nothing): A =
    run(s)._2

  /**
   * Runs this computation with the specified initial state, returning the
   * updated state and discarding the result.
   */
  final def runState(s: S1)(implicit ev1: Any <:< R, ev2: E <:< Nothing): S2 =
    run(s)._1

  /**
   * Runs this computation to a `ZValidation` value.
   */
  final def runValidation(implicit ev1: Unit <:< S1, ev2: Any <:< R): ZValidation[W, E, A] =
    runAll(()) match {
      case (log, Left(cause))   => ZValidation.Failure(log, NonEmptyChunk.fromChunk(cause.toChunk).get)
      case (log, Right((_, a))) => ZValidation.Success(log, a)
    }

  /**
   * Exposes the full cause of failures of this computation.
   */
  final def sandbox: ZPure[W, S1, S2, R, Cause[E], A] =
    foldCauseM(ZPure.fail, ZPure.succeed)

  /**
   * Converts an option on values into an option on errors leaving the state unchanged.
   */
  final def some[B](implicit ev: A <:< Option[B]): ZPure[W, S1, S2, R, Option[E], B] =
    self.foldM(
      e => ZPure.fail(Some(e)),
      a => a.fold[ZPure[W, S2, S2, R, Option[E], B]](ZPure.fail(Option.empty))(ZPure.succeed)
    )

  /**
   * Extracts the optional value or returns the given 'default' leaving the state unchanged.
   */
  final def someOrElse[B](default: => B)(implicit ev: A <:< Option[B]): ZPure[W, S1, S2, R, E, B] =
    map(_.getOrElse(default))

  /**
   * Extracts the optional value or runs the specified computation passing the
   * updated state from this computation.
   */
  final def someOrElseM[W1 >: W, S3 >: S2, R1 <: R, E1 >: E, B](
    that: ZPure[W1, S2, S3, R1, E1, B]
  )(implicit ev: A <:< Option[B]): ZPure[W1, S1, S3, R1, E1, B] =
    self.flatMap(ev(_).fold(that)(ZPure.succeed))

  /**
   * Extracts the optional value or fails with the given error 'e'.
   */
  final def someOrFail[B, E1 >: E](e: => E1)(implicit ev: A <:< Option[B]): ZPure[W, S1, S2, R, E1, B] =
    self.flatMap(ev(_) match {
      case Some(value) => ZPure.succeed(value)
      case None        => ZPure.fail(e)
    })

  /**
   * Extracts the optional value or fails with a [[java.util.NoSuchElementException]] leaving the state unchanged.
   */
  final def someOrFailException[B, E1 >: E](implicit
    ev: A <:< Option[B],
    ev2: NoSuchElementException <:< E1
  ): ZPure[W, S1, S2, R, E1, B] =
    self.flatMap(ev(_) match {
      case Some(value) => ZPure.succeed(value)
      case None        => ZPure.fail(new NoSuchElementException("None.get"))
    })

  protected def tag: Int

  /**
   * Transforms ZPure to ZIO that either succeeds with `A` or fails with error(s) `E`.
   * The original state is supposed to be `()`.
   */
<<<<<<< HEAD
  def toZIO(implicit ev: Unit <:< S1): zio.ZIO[R, E, A] = zio.ZIO.accessZIO[R] { r =>
    self.provide(r).runAll(())._2 match {
      case Left(cause)   => zio.ZIO.failCause(cause.toCause)
=======
  def toZIO(implicit ev: Unit <:< S1): zio.ZIO[R, E, A] = zio.ZIO.accessM[R] { r =>
    provide(r).runAll(())._2 match {
      case Left(cause)   => zio.ZIO.halt(cause.toCause)
>>>>>>> a9e0efd2
      case Right((_, a)) => zio.ZIO.succeedNow(a)
    }
  }

  /**
   * Transforms ZPure to ZIO that either succeeds with `A` or fails with error(s) `E`.
   */
  def toZIOWith(s1: S1): zio.ZIO[R, E, A] =
    zio.ZIO.accessZIO[R] { r =>
      val result = provide(r).runAll(s1)
      result._2 match {
        case Left(cause)   => zio.ZIO.failCause(cause.toCause)
        case Right((_, a)) => zio.ZIO.succeedNow(a)
      }
    }

  /**
   * Transforms ZPure to ZIO that either succeeds with `S2` and `A` or fails with error(s) `E`.
   */
  def toZIOWithState(s1: S1): zio.ZIO[R, E, (S2, A)] =
    zio.ZIO.accessZIO[R] { r =>
      val result = provide(r).runAll(s1)
      result._2 match {
        case Left(cause)   => zio.ZIO.failCause(cause.toCause)
        case Right(result) => zio.ZIO.succeedNow(result)
      }
    }

  /**
   * Transforms ZPure to ZIO that either succeeds with `Chunk[W]`, `S2` and `A` or fails with error(s) `E`.
   */
  def toZIOWithAll(s1: S1): zio.ZIO[R, E, (Chunk[W], S2, A)] =
    zio.ZIO.accessZIO[R] { r =>
      val (log, result) = provide(r).runAll(s1)
      result match {
        case Left(cause)    => zio.ZIO.failCause(cause.toCause)
        case Right((s2, a)) => zio.ZIO.succeedNow((log, s2, a))
      }
    }

  /**
   * Submerges the full cause of failures of this computation.
   */
  def unsandbox[E1](implicit ev: E <:< Cause[E1]): ZPure[W, S1, S2, R, E1, A] =
    foldM(e => ZPure.halt(ev(e)), a => ZPure.succeed(a))

  /**
   * Combines this computation with the specified computation, passing the
   * updated state from this computation to that computation and combining the
   * results of both into a tuple.
   */
  final def zip[W1 >: W, S3, R1 <: R, E1 >: E, B](
    that: ZPure[W1, S2, S3, R1, E1, B]
  ): ZPure[W1, S1, S3, R1, E1, (A, B)] =
    self.zipWith(that)((_, _))

  /**
   * Combines this computation with the specified computation, passing the
   * updated state from this computation to that computation and returning the
   * result of this computation.
   */
  final def zipLeft[W1 >: W, S3, R1 <: R, E1 >: E, B](
    that: ZPure[W1, S2, S3, R1, E1, B]
  ): ZPure[W1, S1, S3, R1, E1, A] =
    self.zipWith(that)((a, _) => a)

  /**
   * Combines this computation with the specified computation, passing the
   * updated state from this computation to that computation and returning the
   * result of that computation.
   */
  final def zipRight[W1 >: W, S3, R1 <: R, E1 >: E, B](
    that: ZPure[W1, S2, S3, R1, E1, B]
  ): ZPure[W1, S1, S3, R1, E1, B] =
    self.zipWith(that)((_, b) => b)

  /**
   * Combines this computation with the specified computation, passing the
   * updated state from this computation to that computation and combining the
   * results of both using the specified function.
   */
  final def zipWith[W1 >: W, S3, R1 <: R, E1 >: E, B, C](
    that: ZPure[W1, S2, S3, R1, E1, B]
  )(f: (A, B) => C): ZPure[W1, S1, S3, R1, E1, C] =
    self.flatMap(a => that.flatMap(b => State.succeed(f(a, b))))

  /**
   * Returns a successful computation if the value is `Right`, or fails with error `None`.
   */
  final def right[B, C](implicit ev: A <:< Either[B, C]): ZPure[W, S1, S2, R, Option[E], C] =
    self.foldM(
<<<<<<< HEAD
      e => ZPure.failCause(ev(e)).flatMap(e => ZPure.update[S1, S2](_ => e) *> ZPure.fail(e)),
      a => ZPure.succeed(a)
=======
      e => ZPure.fail(Some(e)),
      a => ev(a).fold(_ => ZPure.fail(None), ZPure.succeed)
>>>>>>> a9e0efd2
    )

  /*
     Returns a successful computation if the value is `Right`, or fails with error `e`.
   */
  final def rightOrFail[B, C, E1 >: E](e: => E1)(implicit ev: A <:< Either[B, C]): ZPure[W, S1, S2, R, E1, C] =
    self.flatMap(ev(_) match {
      case Right(value) => ZPure.succeed(value)
      case Left(_)      => ZPure.fail(e)
    })

  /*
     Returns a successful computation if the value is `Right`, or fails with error function `e`.
   */
  final def rightOrFailWith[B, C, E1 >: E](e: B => E1)(implicit ev: A <:< Either[B, C]): ZPure[W, S1, S2, R, E1, C] =
    self.flatMap(ev(_) match {
      case Right(value) => ZPure.succeed(value)
      case Left(err)    => ZPure.fail(e(err))
    })

  /*
     Returns a successful computation if the value is `Right`, or fails with a [[java.util.NoSuchElementException]].
   */
  final def rightOrFailWithException[B, C, E1 >: NoSuchElementException](implicit
    ev: A <:< Either[B, C],
    ev2: E <:< E1
  ): ZPure[W, S1, S2, R, E1, C] =
    self.foldM(
      e => ZPure.fail(ev2(e)),
      a => ev(a).fold(_ => ZPure.fail(new NoSuchElementException("Either.right.get on Left")), ZPure.succeed)
    )

  /**
   * Maps the value of this computation to unit.
   */
  final def unit: ZPure[W, S1, S2, R, E, Unit] = as(())

}

object ZPure extends ZPureLowPriorityImplicits with ZPureArities {

  def access[R]: AccessPartiallyApplied[R] =
    new AccessPartiallyApplied

  def accessZPure[R]: AccessZPurePartiallyApplied[R] =
    new AccessZPurePartiallyApplied

  /**
   * Constructs a computation, catching any `Throwable` that is thrown.
   */
  def attempt[S, A](a: => A): ZPure[Nothing, S, S, Any, Throwable, A] =
    suspend {
      try ZPure.succeed(a)
      catch {
        case e: VirtualMachineError => throw e
        case e: Throwable           => ZPure.fail(e)
      }
    }

  /**
   * Combines a collection of computations into a single computation that
   * passes the updated state from each computation to the next and collects
   * the results.
   */
  def collectAll[F[+_]: ForEach, W, S, R, E, A](fa: F[ZPure[W, S, S, R, E, A]]): ZPure[W, S, S, R, E, F[A]] =
    ForEach[F].flip[({ type lambda[+A] = ZPure[W, S, S, R, E, A] })#lambda, A](fa)

  def environment[S, R]: ZPure[Nothing, S, S, R, Nothing, R] =
    access(r => r)

<<<<<<< HEAD
  def fail[E](e: E): ZPure[Nothing, Unit, Unit, Any, E, Nothing] =
    failCause(Cause(e))

  def fail0[E](e: E): ZPure[Nothing, Any, Nothing, Any, E, Nothing] =
    failCause0(Cause(e))
=======
  def fail[E](e: E): ZPure[Nothing, Any, Nothing, Any, E, Nothing] =
    halt(Cause(e))

  def halt[E](cause: Cause[E]): ZPure[Nothing, Any, Nothing, Any, E, Nothing] =
    ZPure.Fail(cause)
>>>>>>> a9e0efd2

  /**
   * Constructs a computation that extracts the first element of a tuple.
   */
  def first[S, A]: ZPure[Nothing, S, S, (A, Any), Nothing, A] =
    fromFunction(_._1)

  /**
   * Constructs a computation from an `Either`.
   */
  def fromEither[S, L, R](either: Either[L, R]): ZPure[Nothing, S, S, Any, L, R] =
    either.fold(l => ZPure.fail(l), r => ZPure.succeed(r))

  /**
   * Constructs a computation from a function.
   */
  def fromFunction[S, R, A](f: R => A): ZPure[Nothing, S, S, R, Nothing, A] =
    access(f)

  /**
   * Constructs a computation from an `Option`.
   */
  def fromOption[S, A](option: Option[A]): ZPure[Nothing, S, S, Any, Unit, A] =
    option match {
      case Some(a) => ZPure.succeed(a)
      case None    => ZPure.fail(())
    }

  /**
   * Constructs a `Validation` from a predicate, failing with None.
   */
  def fromPredicate[A](value: A)(f: A => Boolean): Validation[None.type, A] =
    fromPredicateWith(None)(value)(f)

  /**
   * Constructs a `Validation` from a predicate, failing with the error provided.
   */
  def fromPredicateWith[E, A](error: => E)(value: A)(f: A => Boolean): Validation[E, A] =
    if (f(value)) Validation.succeed(value)
    else Validation.fail(error)

  /**
   * Constructs a computation from a `scala.util.Try`.
   */
  def fromTry[S, A](t: Try[A]): ZPure[Nothing, S, S, Any, Throwable, A] =
    attempt(t).flatMap {
      case scala.util.Success(v) => ZPure.succeed(v)
      case scala.util.Failure(t) => ZPure.fail(t)
    }

  /**
   * Maps each element of a collection to a computation and combines them all
   * into a single computation that passes the updated state from each
   * computation to the next and collects the results.
   */
  def forEach[F[+_]: ForEach, W, S, R, E, A, B](fa: F[A])(
    f: A => ZPure[W, S, S, R, E, B]
  ): ZPure[W, S, S, R, E, F[B]] =
    ForEach[F].forEach[({ type lambda[+A] = ZPure[W, S, S, R, E, A] })#lambda, A, B](fa)(f)

  /**
   * Constructs a computation that returns the initial state unchanged.
   */
  def get[S]: ZPure[Nothing, S, S, Any, Nothing, S] =
    modify(s => (s, s))

<<<<<<< HEAD
  def failCause[E](cause: Cause[E]): ZPure[Nothing, Unit, Unit, Any, E, Nothing] =
    ZPure.Fail(cause)

  def failCause0[E](cause: Cause[E]): ZPure[Nothing, Any, Nothing, Any, E, Nothing] =
    ZPure.Fail(cause)

  def log[W](w: W): ZPure[W, Unit, Unit, Any, Nothing, Unit] =
=======
  def log[S, W](w: W): ZPure[W, S, S, Any, Nothing, Unit] =
>>>>>>> a9e0efd2
    ZPure.Log(w)

  /**
   * Combines the results of the specified `ZPure` values using the function
   * `f`, failing with the accumulation of all errors if any fail.
   */
  def mapParN[W, S, R, E, A, B, C](left: ZPure[W, S, S, R, E, A], right: ZPure[W, S, S, R, E, B])(
    f: (A, B) => C
  ): ZPure[W, S, S, R, E, C] =
    left.foldCauseM(
      c1 =>
        right.foldCauseM(
<<<<<<< HEAD
          c2 => ZPure.get[S] *> ZPure.failCause(c1 && c2),
          _ => ZPure.get[S] *> ZPure.failCause(c1)
=======
          c2 => ZPure.halt(c1 && c2),
          _ => ZPure.halt(c1)
>>>>>>> a9e0efd2
        ),
      a => right.map(b => f(a, b))
    )

  /**
   * Combines the results of the specified `ZPure` values using the function
   * `f`, failing with the first error if any fail.
   */
  def mapN[W, S, R, E, A, B, C](left: ZPure[W, S, S, R, E, A], right: ZPure[W, S, S, R, E, B])(
    f: (A, B) => C
  ): ZPure[W, S, S, R, E, C] =
    left.zipWith(right)(f)

  /**
   * Constructs a computation from the specified modify function.
   */
  def modify[S1, S2, A](f: S1 => (A, S2)): ZPure[Nothing, S1, S2, Any, Nothing, A] =
    Modify(f)

  /**
   * Constructs a computation that may fail from the specified modify function.
   */
  def modifyEither[S1, S2, E, A](f: S1 => Either[E, (A, S2)]): ZPure[Nothing, S1, S2, Any, E, A] =
    get.map(f).flatMap {
      case Left(e)        => ZPure.fail(e)
      case Right((a, s2)) => ZPure.succeed(a).asState(s2)
    }

  /**
   * Constructs a computation that extracts the second element of a tuple.
   */
  def second[S, B]: ZPure[Nothing, S, S, (Any, B), Nothing, B] =
    fromFunction(_._2)

  /**
   * Constructs a computation that sets the state to the specified value.
   */
  def set[S](s: S): ZPure[Nothing, Any, S, Any, Nothing, Unit] =
    modify(_ => ((), s))

  /**
   * Constructs a computation that always succeeds with the specified value,
   * passing the state through unchanged.
   */
  def succeed[S, A](a: A): ZPure[Nothing, S, S, Any, Nothing, A] =
    Succeed(a)

  /**
   * Returns a lazily constructed computation, whose construction may itself require effects.
   */
  def suspend[W, S1, S2, R, E, A](pure: => ZPure[W, S1, S2, R, E, A]): ZPure[W, S1, S2, R, E, A] =
    ZPure.unit.flatMap(_ => pure)

  /**
   * Combines the results of the specified `ZPure` values into a tuple, failing
   * with the first error if any fail.
   */
  def tupled[W, S, R, E, A, B](
    left: ZPure[W, S, S, R, E, A],
    right: ZPure[W, S, S, R, E, B]
  ): ZPure[W, S, S, R, E, (A, B)] =
    mapN(left, right)((_, _))

  /**
   * Combines the results of the specified `ZPure` values into a tuple, failing
   * with the accumulation of all errors if any fail.
   */
  def tupledPar[W, S, R, E, A0, A1](
    zPure1: ZPure[W, S, S, R, E, A0],
    zPure2: ZPure[W, S, S, R, E, A1]
  ): ZPure[W, S, S, R, E, (A0, A1)] =
    mapParN(zPure1, zPure2)((_, _))

  /**
   * Constructs a computation that always returns the `Unit` value, passing the
   * state through unchanged.
   */
  def unit[S]: ZPure[Nothing, S, S, Any, Nothing, Unit] =
    succeed(())

  /**
   * Constructs a computation from the specified update function.
   */
  def update[S1, S2](f: S1 => S2): ZPure[Nothing, S1, S2, Any, Nothing, Unit] =
    modify(s => ((), f(s)))

  final class AccessPartiallyApplied[R](private val dummy: Boolean = true) extends AnyVal {
    def apply[S, A](f: R => A): ZPure[Nothing, S, S, R, Nothing, A] =
      Access(r => succeed(f(r)))
  }

  final class AccessZPurePartiallyApplied[R](private val dummy: Boolean = true) extends AnyVal {
    def apply[W, S1, S2, E, A](f: R => ZPure[W, S1, S2, Any, E, A]): ZPure[W, S1, S2, R, E, A] =
      Access(f)
  }

  @implicitNotFound(
    "Pattern guards are only supported when the error type is a supertype of NoSuchElementException. However, your effect has ${E} for the error type."
  )
  abstract class CanFilter[+E] {
    def apply(t: NoSuchElementException): E
  }

  object CanFilter {
    implicit def canFilter[E >: NoSuchElementException]: CanFilter[E] =
      new CanFilter[E] {
        def apply(t: NoSuchElementException): E = t
      }
  }

  /**
   * The `Covariant` instance for `ZPure`.
   */
  implicit def ZPureCovariant[W, S1, S2, R, E]: Covariant[({ type lambda[+A] = ZPure[W, S1, S2, R, E, A] })#lambda] =
    new Covariant[({ type lambda[+A] = ZPure[W, S1, S2, R, E, A] })#lambda] {
      def map[A, B](f: A => B): ZPure[W, S1, S2, R, E, A] => ZPure[W, S1, S2, R, E, B] =
        _.map(f)
    }

  /**
   * The `IdentityBoth` instance for `ZPure`.
   */
  implicit def ZPureIdentityBoth[W, S, R, E]: IdentityBoth[({ type lambda[+A] = ZPure[W, S, S, R, E, A] })#lambda] =
    new IdentityBoth[({ type lambda[+A] = ZPure[W, S, S, R, E, A] })#lambda] {
      def any: ZPure[W, S, S, Any, Nothing, Any]                                                                   =
        ZPure.unit
      def both[A, B](fa: => ZPure[W, S, S, R, E, A], fb: => ZPure[W, S, S, R, E, B]): ZPure[W, S, S, R, E, (A, B)] =
        fa.zip(fb)
    }

  /**
   * The `IdentityFlatten` instance for `ZPure`.
   */
  implicit def ZPureIdentityFlatten[W, S, R, E]
    : IdentityFlatten[({ type lambda[+A] = ZPure[W, S, S, R, E, A] })#lambda] =
    new IdentityFlatten[({ type lambda[+A] = ZPure[W, S, S, R, E, A] })#lambda] {
      def any: ZPure[W, S, S, Any, Nothing, Any]                                                  =
        ZPure.unit
      def flatten[A](ffa: ZPure[W, S, S, R, E, ZPure[W, S, S, R, E, A]]): ZPure[W, S, S, R, E, A] =
        ffa.flatten
    }

  implicit final class ZPureRefineToOrDieOps[W, S1, S2, R, E <: Throwable, A](self: ZPure[W, S1, S2, R, E, A]) {

    /**
     * Keeps some of the errors, and `throw` the rest.
     */
    def refineToOrDie[E1 <: E: ClassTag](implicit ev: CanFail[E]): ZPure[W, S1, S2, R, E1, A] =
      self.refineOrDie { case e: E1 => e }
  }

  implicit final class ZPureWithFilterOps[W, S1, S2, R, E, A](private val self: ZPure[W, S1, S2, R, E, A])
      extends AnyVal {

    /**
     * Enables to check conditions in the value produced by ZPure
     * If the condition is not satisfied, it fails with NoSuchElementException
     * this provide the syntax sugar in for-comprehension:
     * for {
     *   (i, j) <- zpure1
     *   positive <- zpure2 if positive > 0
     *  } yield ()
     */
    def withFilter(predicate: A => Boolean)(implicit ev: CanFilter[E]): ZPure[W, S1, S2, R, E, A] =
      self.flatMap { a =>
        if (predicate(a)) ZPure.succeed(a)
        else ZPure.fail(ev(new NoSuchElementException("The value doesn't satisfy the predicate")))
      }
  }

  @silent("never used")
  private object Tags {
    final val FlatMap = 0
    final val Succeed = 1
    final val Fail    = 2
    final val Fold    = 3
    final val Access  = 4
    final val Provide = 5
    final val Modify  = 6
    final val Log     = 7
    final val Flag    = 8
  }

  private final case class Succeed[+A](value: A)                     extends ZPure[Nothing, Any, Nothing, Any, Nothing, A] {
    override def tag: Int = Tags.Succeed
  }
  private final case class Fail[+E](error: Cause[E])                 extends ZPure[Nothing, Any, Nothing, Any, E, Nothing] {
    override def tag: Int = Tags.Fail
  }
  private final case class Modify[-S1, +S2, +A](run0: S1 => (A, S2)) extends ZPure[Nothing, S1, S2, Any, Nothing, A]       {
    override def tag: Int = Tags.Modify
  }
  private final case class FlatMap[+W, -S1, S2, +S3, -R, +E, A, +B](
    value: ZPure[W, S1, S2, R, E, A],
    continue: A => ZPure[W, S2, S3, R, E, B]
  ) extends ZPure[W, S1, S3, R, E, B] {
    override def tag: Int = Tags.FlatMap
  }
  private final case class Fold[+W, -S1, S2, +S3, -R, E1, +E2, A, +B](
    value: ZPure[W, S1, S2, R, E1, A],
    failure: Cause[E1] => ZPure[W, S1, S3, R, E2, B],
    success: A => ZPure[W, S2, S3, R, E2, B]
  ) extends ZPure[W, S1, S3, R, E2, B]
      with Function[A, ZPure[W, S2, S3, R, E2, B]] {
    override def tag: Int                                = Tags.Fold
    override def apply(a: A): ZPure[W, S2, S3, R, E2, B] =
      success(a)
  }
  private final case class Access[W, S1, S2, R, E, A](access: R => ZPure[W, S1, S2, R, E, A])
      extends ZPure[W, S1, S2, R, E, A] {
    override def tag: Int = Tags.Access
  }
  private final case class Provide[W, S1, S2, R, E, A](r: R, continue: ZPure[W, S1, S2, R, E, A])
      extends ZPure[W, S1, S2, Any, E, A] {
    override def tag: Int = Tags.Provide
  }
  private final case class Log[S, +W](log: W)                        extends ZPure[W, S, S, Any, Nothing, Unit]            {
    override def tag: Int = Tags.Log
  }
  private final case class Flag[W, S1, S2, R, E, A](
    flag: FlagType,
    value: Boolean,
    continue: ZPure[W, S1, S2, R, E, A]
  ) extends ZPure[W, S1, S2, R, E, A] {
    override def tag: Int = Tags.Flag
  }

  sealed trait FlagType
  object FlagType {
    case object ClearLogOnError extends FlagType
  }
}

trait ZPureLowPriorityImplicits {

  /**
   * The `CommutativeBoth` instance for `ZPure`.
   */
  implicit def ZPureCommutativeBoth[W, S, R, E]
    : CommutativeBoth[({ type lambda[+A] = ZPure[W, S, S, R, E, A] })#lambda] =
    new CommutativeBoth[({ type lambda[+A] = ZPure[W, S, S, R, E, A] })#lambda] {
      def both[A, B](fa: => ZPure[W, S, S, R, E, A], fb: => ZPure[W, S, S, R, E, B]): ZPure[W, S, S, R, E, (A, B)] =
        ZPure.tupledPar(fa, fb)
    }
}<|MERGE_RESOLUTION|>--- conflicted
+++ resolved
@@ -415,14 +415,7 @@
    * preserving the original structure of the `Cause`.
    */
   final def mapErrorCause[E2](f: Cause[E] => Cause[E2]): ZPure[W, S1, S2, R, E2, A] =
-<<<<<<< HEAD
-    self.foldCauseM(
-      cause => ZPure.failCause(f(cause)).flatMap(e => ZPure.update[S1, S2](_ => e) *> ZPure.fail(e)),
-      ZPure.succeed
-    )
-=======
-    foldCauseM(cause => ZPure.halt(f(cause)), ZPure.succeed)
->>>>>>> a9e0efd2
+    foldCauseM(cause => ZPure.failCause(f(cause)), ZPure.succeed)
 
   /**
    * Transforms the updated state of this computation with the specified
@@ -728,22 +721,11 @@
           val zPure = curZPure.asInstanceOf[Provide[Any, Any, Any, Any, Any, Any]]
           environments.push(zPure.r.asInstanceOf[AnyRef])
           curZPure = zPure.continue.foldCauseM(
-<<<<<<< HEAD
-            e =>
-              (ZPure.succeed(environments.pop()) *> ZPure.failCause(e))
-                .asInstanceOf[ZPure[Any, Any, Any, Any, Any, Any]],
-            a =>
-              (ZPure.succeed(environments.pop()) *> ZPure.succeed(a)).asInstanceOf[ZPure[Any, Any, Any, Any, Any, Any]]
-          )(implicitly, FoldState.compose)
-        case ZPure.Tags.Modify  =>
-          val zPure     = curZPure.asInstanceOf[ZPure.Modify[Any, Any, Any]]
-=======
-            e => ZPure.succeed(environments.pop()) *> ZPure.halt(e),
+            e => ZPure.succeed(environments.pop()) *> ZPure.failCause(e),
             a => ZPure.succeed(environments.pop()) *> ZPure.succeed(a)
           )
         case Tags.Modify  =>
           val zPure     = curZPure.asInstanceOf[Modify[Any, Any, Any]]
->>>>>>> a9e0efd2
           val updated   = zPure.run0(s0)
           a = updated._1
           s0 = updated._2
@@ -871,15 +853,9 @@
    * Transforms ZPure to ZIO that either succeeds with `A` or fails with error(s) `E`.
    * The original state is supposed to be `()`.
    */
-<<<<<<< HEAD
   def toZIO(implicit ev: Unit <:< S1): zio.ZIO[R, E, A] = zio.ZIO.accessZIO[R] { r =>
-    self.provide(r).runAll(())._2 match {
+    provide(r).runAll(())._2 match {
       case Left(cause)   => zio.ZIO.failCause(cause.toCause)
-=======
-  def toZIO(implicit ev: Unit <:< S1): zio.ZIO[R, E, A] = zio.ZIO.accessM[R] { r =>
-    provide(r).runAll(())._2 match {
-      case Left(cause)   => zio.ZIO.halt(cause.toCause)
->>>>>>> a9e0efd2
       case Right((_, a)) => zio.ZIO.succeedNow(a)
     }
   }
@@ -971,13 +947,8 @@
    */
   final def right[B, C](implicit ev: A <:< Either[B, C]): ZPure[W, S1, S2, R, Option[E], C] =
     self.foldM(
-<<<<<<< HEAD
-      e => ZPure.failCause(ev(e)).flatMap(e => ZPure.update[S1, S2](_ => e) *> ZPure.fail(e)),
-      a => ZPure.succeed(a)
-=======
       e => ZPure.fail(Some(e)),
       a => ev(a).fold(_ => ZPure.fail(None), ZPure.succeed)
->>>>>>> a9e0efd2
     )
 
   /*
@@ -1048,19 +1019,11 @@
   def environment[S, R]: ZPure[Nothing, S, S, R, Nothing, R] =
     access(r => r)
 
-<<<<<<< HEAD
-  def fail[E](e: E): ZPure[Nothing, Unit, Unit, Any, E, Nothing] =
+  def fail[E](e: E): ZPure[Nothing, Any, Nothing, Any, E, Nothing] =
     failCause(Cause(e))
 
-  def fail0[E](e: E): ZPure[Nothing, Any, Nothing, Any, E, Nothing] =
-    failCause0(Cause(e))
-=======
-  def fail[E](e: E): ZPure[Nothing, Any, Nothing, Any, E, Nothing] =
-    halt(Cause(e))
-
-  def halt[E](cause: Cause[E]): ZPure[Nothing, Any, Nothing, Any, E, Nothing] =
+  def failCause[E](cause: Cause[E]): ZPure[Nothing, Any, Nothing, Any, E, Nothing] =
     ZPure.Fail(cause)
->>>>>>> a9e0efd2
 
   /**
    * Constructs a computation that extracts the first element of a tuple.
@@ -1127,17 +1090,7 @@
   def get[S]: ZPure[Nothing, S, S, Any, Nothing, S] =
     modify(s => (s, s))
 
-<<<<<<< HEAD
-  def failCause[E](cause: Cause[E]): ZPure[Nothing, Unit, Unit, Any, E, Nothing] =
-    ZPure.Fail(cause)
-
-  def failCause0[E](cause: Cause[E]): ZPure[Nothing, Any, Nothing, Any, E, Nothing] =
-    ZPure.Fail(cause)
-
-  def log[W](w: W): ZPure[W, Unit, Unit, Any, Nothing, Unit] =
-=======
   def log[S, W](w: W): ZPure[W, S, S, Any, Nothing, Unit] =
->>>>>>> a9e0efd2
     ZPure.Log(w)
 
   /**
@@ -1150,13 +1103,8 @@
     left.foldCauseM(
       c1 =>
         right.foldCauseM(
-<<<<<<< HEAD
-          c2 => ZPure.get[S] *> ZPure.failCause(c1 && c2),
-          _ => ZPure.get[S] *> ZPure.failCause(c1)
-=======
-          c2 => ZPure.halt(c1 && c2),
-          _ => ZPure.halt(c1)
->>>>>>> a9e0efd2
+          c2 => ZPure.failCause(c1 && c2),
+          _ => ZPure.failCause(c1)
         ),
       a => right.map(b => f(a, b))
     )
