package zio.prelude.fx

import com.github.ghik.silencer.silent
import zio.internal.{Stack, StackBool}
<<<<<<< HEAD
import zio.prelude.{CommutativeBoth, Covariant, ForEach, IdentityBoth, IdentityFlatten, Validation, ZValidation}
import zio.test.Assertion
=======
import zio.prelude._
>>>>>>> 06c4af0a
import zio.{CanFail, Chunk, ChunkBuilder, NeedsEnv, NonEmptyChunk}

import scala.annotation.{implicitNotFound, switch}
import scala.reflect.ClassTag
import scala.util.Try

/**
 * `ZPure[W, S1, S2, R, E, A]` is a purely functional description of a
 * computation that requires an environment `R` and an initial state `S1` and
 * may either fail with an `E` or succeed with an updated state `S2` and an `A`
 * along with in either case a log with entries of type `W`. Because of its
 * polymorphism `ZPure` can be used to model a variety of effects including
 * context, state, failure, and logging.
 */
sealed abstract class ZPure[+W, -S1, +S2, -R, +E, +A] { self =>

  /**
   * Runs this computation if the provided environment is a `Left` or else
   * runs that computation if the provided environment is a `Right`, returning
   * the result in an `Either`.
   */
  final def +++[W1 >: W, S0 <: S1, S3 >: S2, R1, B, E1 >: E](
    that: ZPure[W1, S0, S3, R1, E1, B]
  ): ZPure[W1, S0, S3, Either[R, R1], E1, Either[A, B]] =
    ZPure.accessM(_.fold(self.provide(_).map(Left(_)), that.provide(_).map(Right(_))))

  /**
   * A symbolic alias for `orElseEither`.
   */
  final def <+>[W1 >: W, S0 <: S1, S3 >: S2, R1 <: R, E1, B](
    that: => ZPure[W1, S0, S3, R1, E1, B]
  )(implicit ev: CanFail[E]): ZPure[W1, S0, S3, R1, E1, Either[A, B]] =
    self.orElseEither(that)

  /**
   * A symbolic alias for `orElse`.
   */
  final def <>[W1 >: W, S0 <: S1, S3 >: S2, R1 <: R, E1, A1 >: A](
    that: => ZPure[W1, S0, S3, R1, E1, A1]
  )(implicit ev: CanFail[E]): ZPure[W1, S0, S3, R1, E1, A1] =
    self.orElse(that)

  /**
   * A symbolic alias for `log`.
   */
  final def ??[W1 >: W](w: W1): ZPure[W1, S1, S2, R, E, A] =
    self.log(w)

  /**
   * A symbolic alias for `join`.
   */
  final def |||[W1 >: W, S0 <: S1, S3 >: S2, R1, B, E1 >: E, A1 >: A](
    that: ZPure[W1, S0, S3, R1, E1, A1]
  ): ZPure[W1, S0, S3, Either[R, R1], E1, A1] =
    self.join(that)

  /**
   * Submerges the error case of an `Either` into the error type of this
   * computation.
   */
  final def absolve[E1 >: E, B](implicit ev: A <:< Either[E1, B]): ZPure[W, S1, S2, R, E1, B] =
    self.flatMap(ev(_).fold(ZPure.fail, ZPure.succeed))

  /**
   * Maps the success value of this computation to a constant value.
   */
  final def as[B](b: => B): ZPure[W, S1, S2, R, E, B] =
    self.map(_ => b)

  /**
   * Maps the success value of this computation to the optional value.
   */
  final def asSome: ZPure[W, S1, S2, R, E, Option[A]] =
    self.map(Some(_))

  /**
   * Maps the error value of this computation to the optional value.
   */
  final def asSomeError(implicit ev: CanFail[E]): ZPure[W, S1, S2, R, Option[E], A] =
    self.mapError(Some(_))

  /**
   * Maps the output state to a constant value
   */
  final def asState[S3](s: S3): ZPure[W, S1, S3, R, E, A] =
    self.mapState(_ => s)

  /**
   * Returns a computation whose error and success channels have been mapped
   * by the specified functions, `f` and `g`.
   */
  final def bimap[E1, B](f: E => E1, g: A => B)(implicit ev: CanFail[E]): ZPure[W, S1, S2, R, E1, B] =
    self.foldM(e => ZPure.fail(f(e)), a => ZPure.succeed(g(a)))

  /**
   * Modifies the behavior of the inner computation regarding logs, so that
   * logs written in a failed computation will be cleared.
   */
  final def clearLogOnError: ZPure[W, S1, S2, R, E, A] =
    ZPure.Flag(ZPure.FlagType.ClearLogOnError, value = true, self)

  /**
   * Transforms the result of this computation with the specified partial
   * function, failing with the `e` value if the partial function is not
   * defined for the given input.
   */
  final def collect[E1 >: E, B](e: => E1)(pf: PartialFunction[A, B]): ZPure[W, S1, S2, R, E1, B] =
    self.collectM(e)(pf.andThen(ZPure.succeed(_)))

  /**
   * Transforms the initial state of this computation with the specified
   * function.
   */
  final def contramapState[S0](f: S0 => S1): ZPure[W, S0, S2, R, E, A] =
    ZPure.update(f) *> self

  /**
   * Returns a computation whose failure and success have been lifted into an
   * `Either`. The resulting computation cannot fail, because the failure case
   * has been exposed as part of the `Either` success case.
   */
  final def either[S3 >: S2 <: S1](implicit ev: CanFail[E]): ZPure[W, S3, S3, R, Nothing, Either[E, A]] =
    fold(Left(_), Right(_))

  /**
   * Applies the specified function if the predicate fails.
   */
  final def filterOrElse[W1 >: W, S3 >: S2, R1 <: R, E1 >: E, A1 >: A](
    p: A => Boolean
  )(f: A => ZPure[W1, S2, S3, R1, E1, A1]): ZPure[W1, S1, S3, R1, E1, A1] =
    self.flatMap {
      case v if !p(v) => f(v)
      case v          => ZPure.get[S3] *> ZPure.succeed(v)
    }

  /**
   * Similar to `filterOrElse`, but instead of a function it accepts the ZPure computation
   * to apply if the predicate fails.
   */
  final def filterOrElse_[W1 >: W, S3 >: S2, R1 <: R, E1 >: E, A1 >: A](p: A => Boolean)(
    zPure: => ZPure[W1, S2, S3, R1, E1, A1]
  ): ZPure[W1, S1, S3, R1, E1, A1] =
    filterOrElse[W1, S3, R1, E1, A1](p)(_ => zPure)

  /**
   * Fails with the specified error if the predicate fails.
   */
  final def filterOrFail[E1 >: E](p: A => Boolean)(e: => E1): ZPure[W, S1, S2, R, E1, A] =
    filterOrElse_[W, S2, R, E1, A](p)(ZPure.get[S2] *> ZPure.fail(e))

  /**
   * Swaps the error and success types of this computation.
   */
  final def flip: ZPure[W, S1, S2, R, A, E] =
    self.foldM(ZPure.succeed, ZPure.fail)

  final def fold[S3 >: S2 <: S1, B](failure: E => B, success: A => B)(implicit
    ev: CanFail[E]
  ): ZPure[W, S3, S3, R, Nothing, B] =
    self.foldM(e => ZPure.succeed(failure(e)), a => ZPure.succeed(success(a)))

  /**
   * Exposes the output state into the value channel.
   */
  final def getState: ZPure[W, S1, S2, R, E, (S2, A)] =
    self.flatMap(a => ZPure.get[S2].map(s => (s, a)))

  /**
   * Returns a successful computation with the head of the list if the list is
   * non-empty or fails with the error `None` if the list is empty.
   */
  final def head[B](implicit ev: A <:< List[B]): ZPure[W, S1, S2, R, Option[E], B] =
    self.foldM(
      e => ZPure.fail(Some(e)),
      a =>
        ev(a).headOption match {
          case Some(b) => ZPure.succeed(b)
          case None    => ZPure.fail(None)
        }
    )

  /**
   * Runs this computation if the provided environment is a `Left` or else
   * runs that computation if the provided environment is a `Right`, unifying
   * the result to a common supertype.
   */
  final def join[W1 >: W, S0 <: S1, S3 >: S2, R1, B, E1 >: E, A1 >: A](
    that: ZPure[W1, S0, S3, R1, E1, A1]
  ): ZPure[W1, S0, S3, Either[R, R1], E1, A1] =
    ZPure.accessM(_.fold(self.provide, that.provide))

  /**
   * Modifies the behavior of the inner computation regarding logs, so that
   * logs written in a failed computation will be kept (this is the default behavior).
   */
  final def keepLogOnError: ZPure[W, S1, S2, R, E, A] =
    ZPure.Flag(ZPure.FlagType.ClearLogOnError, value = false, self)

  /**
   * Returns a successful computation if the value is `Left`, or fails with error `None`.
   */
  final def left[B, C](implicit ev: A <:< Either[B, C]): ZPure[W, S1, S2, R, Option[E], B] =
    self.foldM(
      e => ZPure.fail(Some(e)),
      a => ev(a).fold(ZPure.succeed, _ => ZPure.fail(None))
    )

  /**
   * Returns a successful computation if the value is `Left`, or fails with error `e`.
   */
  final def leftOrFail[B, C, E1 >: E](e: => E1)(implicit ev: A <:< Either[B, C]): ZPure[W, S1, S2, R, E1, B] =
    self.flatMap(ev(_) match {
      case Right(_)    => ZPure.fail(e)
      case Left(value) => ZPure.succeed(value)
    })

  /**
   * Returns a successful computation if the value is `Left`, or fails with the given error function `e`.
   */
  final def leftOrFailWith[B, C, E1 >: E](e: C => E1)(implicit ev: A <:< Either[B, C]): ZPure[W, S1, S2, R, E1, B] =
    self.flatMap(ev(_) match {
      case Right(err)  => ZPure.fail(e(err))
      case Left(value) => ZPure.succeed(value)
    })

  /**
   * Returns a successful computation if the value is `Left`, or fails with a [[java.util.NoSuchElementException]].
   */
  final def leftOrFailWithException[B, C, E1 >: NoSuchElementException](implicit
    ev: A <:< Either[B, C],
    ev2: E <:< E1
  ): ZPure[W, S1, S2, R, E1, B] =
    self.foldM(
      e => ZPure.fail(ev2(e)),
      a => ev(a).fold(ZPure.succeed, _ => ZPure.fail(new NoSuchElementException("Either.left.get on Right")))
    )

  final def log[W1 >: W](w: W1): ZPure[W1, S1, S2, R, E, A] =
    self <* ZPure.log(w)

  /**
   * Transforms the result of this computation with the specified function.
   */
  final def map[B](f: A => B): ZPure[W, S1, S2, R, E, B] =
    self.flatMap(a => ZPure.succeed(f(a)))

  /**
   * Transforms the error type of this computation with the specified
   * function.
   */
  final def mapError[E1](f: E => E1)(implicit ev: CanFail[E]): ZPure[W, S1, S2, R, E1, A] =
    self.catchAll(e => ZPure.fail(f(e)))

  /**
   * Returns a computation with its full cause of failure mapped using the
   * specified function. This can be users to transform errors while
   * preserving the original structure of the `Cause`.
   */
  final def mapErrorCause[E2](f: Cause[E] => Cause[E2]): ZPure[W, S1, S2, R, E2, A] =
    self.foldCauseM(cause => ZPure.halt(f(cause)), ZPure.succeed)

  /**
   * Transforms the updated state of this computation with the specified
   * function.
   */
  final def mapState[S3](f: S2 => S3): ZPure[W, S1, S3, R, E, A] =
    self <* ZPure.update(f)

  /**
   * Negates the boolean value of this computation.
   */
  final def negate(implicit ev: A <:< Boolean): ZPure[W, S1, S2, R, E, Boolean] =
    self.map(!_)

  /**
   * Requires the value of this computation to be `None`, otherwise fails with `None`.
   */
  final def none[B](implicit ev: A <:< Option[B]): ZPure[W, S1, S2, R, Option[E], Unit] =
    self.foldM(
      e => ZPure.fail(Some(e)),
      a => a.fold[ZPure[W, Unit, Unit, R, Option[E], Unit]](ZPure.succeed(()))(_ => ZPure.fail(None))
    )

  /**
   * Executes this computation and returns its value, if it succeeds, but
   * otherwise executes the specified computation.
   */
  final def orElse[W1 >: W, S0 <: S1, S3 >: S2, R1 <: R, E1, A1 >: A](
    that: => ZPure[W1, S0, S3, R1, E1, A1]
  )(implicit ev: CanFail[E]): ZPure[W1, S0, S3, R1, E1, A1] =
    (self: ZPure[W1, S0, S3, R1, E, A]).foldM(_ => that, ZPure.succeed)

  /**
   * Executes this computation and returns its value, if it succeeds, but
   * otherwise executes the specified computation.
   */
  final def orElseEither[W1 >: W, S0 <: S1, S3 >: S2, R1 <: R, E1, B](
    that: => ZPure[W1, S0, S3, R1, E1, B]
  )(implicit ev: CanFail[E]): ZPure[W1, S0, S3, R1, E1, Either[A, B]] =
    (self: ZPure[W1, S0, S3, R1, E, A]).foldM(_ => that.map(Right(_)), a => ZPure.succeed(Left(a)))

  /**
   * Executes this computation and returns its value, if it succeeds, but
   * otherwise fails with the specified error.
   */
  final def orElseFail[E1](e1: => E1)(implicit ev: CanFail[E]): ZPure[W, S1, S2, R, E1, A] =
    self.orElse(ZPure.fail0(e1))

  /**
   * Returns an computation that will produce the value of this computation, unless it
   * fails with the `None` value, in which case it will produce the value of
   * the specified computation.
   */
  final def orElseOptional[W1 >: W, S0 <: S1, S3 >: S2, R1 <: R, E1, A1 >: A](
    that: => ZPure[W1, S0, S3, R1, Option[E1], A1]
  )(implicit ev: E <:< Option[E1]): ZPure[W1, S0, S3, R1, Option[E1], A1] =
    (self: ZPure[W1, S0, S3, R1, E, A]).catchAll(ev(_).fold(that)(e => ZPure.fail0(Some(e))))

  /**
   * Executes this computation and returns its value, if it succeeds, but
   * otherwise succeeds with the specified value.
   */
  final def orElseSucceed[A1 >: A](a1: => A1)(implicit ev: CanFail[E]): ZPure[W, S1, Any, R, Nothing, A1] =
    orElse(ZPure.get[S1] *> ZPure.succeed(a1))

  /**
   * Executes this computation and returns its value, if it succeeds, but
   * otherwise fallbacks to the new state with the specified value.
   */
  final def orElseFallback[A1 >: A, S3 >: S2](a1: => A1, s3: => S3)(implicit
    ev: CanFail[E]
  ): ZPure[W, S1, S3, R, Nothing, A1] =
    orElse(ZPure.get[S1] *> ZPure.succeed(a1).mapState(_ => s3))

  /**
   * Provides this computation with its required environment.
   */
  final def provide(r: R)(implicit ev: NeedsEnv[R]): ZPure[W, S1, S2, Any, E, A] =
    ZPure.Provide(r, self)

  /**
   * Provides this computation with part of its required environment, leaving
   * the remainder.
   */
  final def provideSome[R0](f: R0 => R): ZPure[W, S1, S2, R0, E, A] =
    ZPure.accessM(r0 => self.provide(f(r0)))

  /**
   * Provides this computation with its initial state.
   */
  final def provideState(s: S1): ZPure[W, Any, S2, R, E, A] =
    ZPure.set(s) *> self

  /**
   * Keeps some of the errors, and `throw` the rest
   */
  final def refineOrDie[E1](
    pf: PartialFunction[E, E1]
  )(implicit ev1: E <:< Throwable, ev2: CanFail[E]): ZPure[W, S1, S2, R, E1, A] =
    refineOrDieWith(pf)(ev1)

  /**
   * Keeps some of the errors, and `throw` the rest, using
   * the specified function to convert the `E` into a `Throwable`.
   */
  final def refineOrDieWith[E1](pf: PartialFunction[E, E1])(f: E => Throwable)(implicit
    ev: CanFail[E]
  ): ZPure[W, S1, S2, R, E1, A] =
    self catchAll (err => (pf lift err).fold(throw f(err))(e => ZPure.fail(e)))

  /**
   * Fail with the returned value if the `PartialFunction` matches, otherwise
   * continue with our held value.
   */
  final def reject[S0 <: S1, S3 >: S2, R1 <: R, E1 >: E](pf: PartialFunction[A, E1]): ZPure[W, S0, S3, R1, E1, A] =
    self.rejectM(pf.andThen(ZPure.fail0(_)))

  /**
   * Repeats this computation the specified number of times (or until the first failure)
   * passing the updated state to each successive repetition.
   */
  final def repeatN(n: Int)(implicit ev: S2 <:< S1): ZPure[W, S1, S2, R, E, A] =
    self.flatMap(a => if (n <= 0) ZPure.get[S2] *> ZPure.succeed(a) else repeatN(n - 1).contramapState(ev))

  /**
   * Repeats this computation until its value satisfies the specified predicate
   * (or until the first failure) passing the updated state to each successive repetition.
   */
  final def repeatUntil(f: A => Boolean)(implicit ev: S2 <:< S1): ZPure[W, S1, S2, R, E, A] =
    self.flatMap(a => if (f(a)) ZPure.get[S2] *> ZPure.succeed(a) else repeatUntil(f).contramapState(ev))

  /**
   * Repeats this computation until its value is equal to the specified value
   * (or until the first failure) passing the updated state to each successive repetition.
   */
  final def repeatUntilEquals[A1 >: A](a: => A1)(implicit ev: S2 <:< S1): ZPure[W, S1, S2, R, E, A1] =
    repeatUntil(_ == a)

  /**
   * Repeats this computation until the updated state satisfies the specified predicate
   * (or until the first failure) passing the updated state to each successive repetition.
   */
  final def repeatUntilState(f: S2 => Boolean)(implicit ev: S2 <:< S1): ZPure[W, S1, S2, R, E, A] =
    self.zip(ZPure.get[S2]).flatMap { case (a, s) =>
      if (f(s)) ZPure.get[S2] *> ZPure.succeed(a)
      else repeatUntilState(f).contramapState(ev)
    }

  /**
   * Repeats this computation until the updated state is equal to the specified value
   * (or until the first failure) passing the updated state to each successive repetition.
   */
  final def repeatUntilStateEquals[S3 >: S2](s: => S3)(implicit ev: S2 <:< S1): ZPure[W, S1, S3, R, E, A] =
    repeatUntilState(_ == s)

  /**
   * Repeats this computation for as long as its value satisfies the specified predicate
   * (or until the first failure) passing the updated state to each successive repetition.
   */
  final def repeatWhile(f: A => Boolean)(implicit ev: S2 <:< S1): ZPure[W, S1, S2, R, E, A] =
    repeatUntil(!f(_))

  /**
   * Repeats this computation for as long as its value is equal to the specified value
   * (or until the first failure) passing the updated state to each successive repetition.
   */
  final def repeatWhileEquals[A1 >: A](a: => A1)(implicit ev: S2 <:< S1): ZPure[W, S1, S2, R, E, A1] =
    repeatWhile(_ == a)

  /**
   * Repeats this computation for as long as the updated state satisfies the specified predicate
   * (or until the first failure) passing the updated state to each successive repetition.
   */
  final def repeatWhileState(f: S2 => Boolean)(implicit ev: S2 <:< S1): ZPure[W, S1, S2, R, E, A] =
    repeatUntilState(!f(_))

  /**
   * Returns a successful computation if the value is `Right`, or fails with error `None`.
   */
  final def right[B, C](implicit ev: A <:< Either[B, C]): ZPure[W, S1, S2, R, Option[E], C] =
    self.foldM(
      e => ZPure.fail(Some(e)),
      a => ev(a).fold(_ => ZPure.fail(None), ZPure.succeed)
    )

  /*
     Returns a successful computation if the value is `Right`, or fails with error `e`.
   */
  final def rightOrFail[B, C, E1 >: E](e: => E1)(implicit ev: A <:< Either[B, C]): ZPure[W, S1, S2, R, E1, C] =
    self.flatMap(ev(_) match {
      case Right(value) => ZPure.succeed(value)
      case Left(_)      => ZPure.fail(e)
    })

  /*
     Returns a successful computation if the value is `Right`, or fails with error function `e`.
   */
  final def rightOrFailWith[B, C, E1 >: E](e: B => E1)(implicit ev: A <:< Either[B, C]): ZPure[W, S1, S2, R, E1, C] =
    self.flatMap(ev(_) match {
      case Right(value) => ZPure.succeed(value)
      case Left(err)    => ZPure.fail(e(err))
    })

  /*
     Returns a successful computation if the value is `Right`, or fails with a [[java.util.NoSuchElementException]].
   */
  final def rightOrFailWithException[B, C, E1 >: NoSuchElementException](implicit
    ev: A <:< Either[B, C],
    ev2: E <:< E1
  ): ZPure[W, S1, S2, R, E1, C] =
    self.foldM(
      e => ZPure.fail(ev2(e)),
      a => ev(a).fold(_ => ZPure.fail(new NoSuchElementException("Either.right.get on Left")), ZPure.succeed)
    )

  /**
   * Runs this computation to produce its result.
   */
  final def run(implicit ev1: Unit <:< S1, ev2: Any <:< R, ev3: E <:< Nothing): A =
    runResult(())

  /**
   * Runs this computation with the specified initial state, returning both
   * the updated state and the result.
   */
  final def run(s: S1)(implicit ev1: Any <:< R, ev2: E <:< Nothing): (S2, A) =
    runAll(s)._2.fold(cause => ev2(cause.first), identity)

  /**
   * Runs this computation with the specified initial state, returning both the
   * log and either all the failures that occurred or the updated state and the
   * result.
   */
  final def runAll(s: S1)(implicit ev: Any <:< R): (Chunk[W], Either[Cause[E], (S2, A)]) = {
    val _                                                        = ev
    val stack: Stack[Any => ZPure[Any, Any, Any, Any, Any, Any]] = Stack()
    val environments: Stack[AnyRef]                              = Stack()
    val logs: Stack[ChunkBuilder[Any]]                           = Stack(ChunkBuilder.make())
    val clearLogOnError: StackBool                               = StackBool()
    var s0: Any                                                  = s
    var a: Any                                                   = null
    var failed                                                   = false
    var curZPure: ZPure[Any, Any, Any, Any, Any, Any]            = self.asInstanceOf[ZPure[Any, Any, Any, Any, Any, Any]]

    def findNextErrorHandler(): Unit = {
      var unwinding = true
      while (unwinding)
        stack.pop() match {
          case value: ZPure.Fold[_, _, _, _, _, _, _, _, _, _, _, _] =>
            val continuation = value.failure
            stack.push(continuation.asInstanceOf[Any => ZPure[Any, Any, Any, Any, Any, Any]])
            unwinding = false
          case null                                                  =>
            unwinding = false
          case _                                                     =>
        }
    }

    while (curZPure ne null) {
      val tag = curZPure.tag
      (tag: @switch) match {
        case ZPure.Tags.FlatMap =>
          val zPure        = curZPure.asInstanceOf[ZPure.FlatMap[Any, Any, Any, Any, Any, Any, Any, Any, Any]]
          val nested       = zPure.value
          val continuation = zPure.continue

          nested.tag match {
            case ZPure.Tags.Succeed =>
              val zPure2 = nested.asInstanceOf[ZPure.Succeed[Any]]
              curZPure = continuation(zPure2.value)

            case ZPure.Tags.Modify =>
              val zPure2 = nested.asInstanceOf[ZPure.Modify[Any, Any, Any]]

              val updated = zPure2.run0(s0)
              s0 = updated._1
              a = updated._2
              curZPure = continuation(a)

            case _ =>
              curZPure = nested
              stack.push(continuation)
          }

        case ZPure.Tags.Succeed =>
          val zPure     = curZPure.asInstanceOf[ZPure.Succeed[Any]]
          a = zPure.value
          val nextInstr = stack.pop()
          if (nextInstr eq null) curZPure = null else curZPure = nextInstr(a)
        case ZPure.Tags.Fail    =>
          val zPure     = curZPure.asInstanceOf[ZPure.Fail[Any]]
          findNextErrorHandler()
          val nextInstr = stack.pop()
          if (nextInstr eq null) {
            failed = true
            a = zPure.error
            curZPure = null
          } else
            curZPure = nextInstr(zPure.error)

        case ZPure.Tags.Fold    =>
          val zPure = curZPure.asInstanceOf[ZPure.Fold[Any, Any, Any, Any, Any, Any, Any, Any, Any, Any, Any, Any]]
          val state = s0
          val fold  =
            ZPure.Fold(
              zPure.value,
              (cause: Cause[Any]) =>
                ZPure.suspend(ZPure.Succeed({
                  val clear   = clearLogOnError.peekOrElse(false)
                  val builder = logs.pop()
                  if (!clear) logs.peek() ++= builder.result()
                })) *> ZPure.set(state) *> zPure.failure(cause),
              (a: Any) =>
                ZPure.suspend(ZPure.Succeed({
                  val builder = logs.pop()
                  logs.peek() ++= builder.result()
                })) *> zPure.success(a),
              zPure.fold
            )
          stack.push(fold)
          logs.push(ChunkBuilder.make())
          curZPure = zPure.value
        case ZPure.Tags.Access  =>
          val zPure = curZPure.asInstanceOf[ZPure.Access[Any, Any, Any, Any, Any, Any]]
          curZPure = zPure.access(environments.peek())
        case ZPure.Tags.Provide =>
          val zPure = curZPure.asInstanceOf[ZPure.Provide[Any, Any, Any, Any, Any, Any]]
          environments.push(zPure.r.asInstanceOf[AnyRef])
          curZPure = zPure.continue.foldCauseM(
            e => ZPure.succeed(environments.pop()) *> ZPure.halt(e),
            a => ZPure.succeed(environments.pop()) *> ZPure.succeed(a)
          )
        case ZPure.Tags.Modify  =>
          val zPure     = curZPure.asInstanceOf[ZPure.Modify[Any, Any, Any]]
          val updated   = zPure.run0(s0)
          s0 = updated._1
          a = updated._2
          val nextInstr = stack.pop()
          if (nextInstr eq null) curZPure = null else curZPure = nextInstr(a)
        case ZPure.Tags.Log     =>
          val zPure     = curZPure.asInstanceOf[ZPure.Log[Any, Any]]
          logs.peek() += zPure.log
          val nextInstr = stack.pop()
          a = ()
          if (nextInstr eq null) curZPure = null else curZPure = nextInstr(a)
        case ZPure.Tags.Flag    =>
          val zPure = curZPure.asInstanceOf[ZPure.Flag[Any, Any, Any, Any, Any, Any]]
          zPure.flag match {
            case ZPure.FlagType.ClearLogOnError =>
              clearLogOnError.push(zPure.value)
              curZPure = zPure.continue.bimap(
                e => {
                  if (zPure.value) logs.peek().clear()
                  clearLogOnError.popOrElse(false)
                  e
                },
                a => { clearLogOnError.popOrElse(false); a }
              )
          }
      }
    }
    val log = logs.peek().result().asInstanceOf[Chunk[W]]
    if (failed) (log, Left(a.asInstanceOf[Cause[E]]))
    else (log, Right((s0.asInstanceOf[S2], a.asInstanceOf[A])))
  }

  /**
   * Runs this computation to produce its result or the first failure to
   * occur.
   */
  final def runEither(implicit ev1: Unit <:< S1, ev2: Any <:< R): Either[E, A] =
    runAll(())._2.fold(cause => Left(cause.first), { case (_, a) => Right(a) })

  /**
   * Runs this computation to produce its result and the log.
   */
  final def runLog(implicit ev1: Unit <:< S1, ev2: Any <:< R, ev3: E <:< Nothing): (Chunk[W], A) = {
    val (log, either) = runAll(())
    (log, either.fold(cause => ev3(cause.first), { case (_, a) => a }))
  }

  /**
   * Runs this computation with the specified initial state, returning the
   * result and discarding the updated state.
   */
  final def runResult(s: S1)(implicit ev1: Any <:< R, ev2: E <:< Nothing): A =
    run(s)._2

  /**
   * Runs this computation with the specified initial state, returning the
   * updated state and discarding the result.
   */
  final def runState(s: S1)(implicit ev1: Any <:< R, ev2: E <:< Nothing): S2 =
    run(s)._1

  /**
   * Runs this computation to a `ZValidation` value.
   */
  final def runValidation(implicit ev1: Unit <:< S1, ev2: Any <:< R): ZValidation[W, E, A] =
    runAll(()) match {
      case (log, Left(cause))   => ZValidation.Failure(log, NonEmptyChunk.fromChunk(cause.toChunk).get)
      case (log, Right((_, a))) => ZValidation.Success(log, a)
    }

  /**
   * Exposes the full cause of failures of this computation.
   */
  final def sandbox: ZPure[W, S1, S2, R, Cause[E], A] =
    self.foldCauseM(ZPure.fail, ZPure.succeed)

  /**
   * Converts an option on values into an option on errors leaving the state unchanged.
   */
  final def some[B](implicit ev: A <:< Option[B]): ZPure[W, S1, S2, R, Option[E], B] =
    self.foldM(
      e => ZPure.fail(Some(e)),
      a => a.fold[ZPure[W, Unit, Unit, R, Option[E], B]](ZPure.fail(Option.empty))(ZPure.succeed)
    )

  /**
   * Extracts the optional value or returns the given 'default' leaving the state unchanged.
   */
  final def someOrElse[B](default: => B)(implicit ev: A <:< Option[B]): ZPure[W, S1, S2, R, E, B] =
    map(_.getOrElse(default))

  /**
   * Extracts the optional value or runs the specified computation passing the
   * updated state from this computation.
   */
  final def someOrElseM[W1 >: W, S3 >: S2, R1 <: R, E1 >: E, B](
    that: ZPure[W1, S2, S3, R1, E1, B]
  )(implicit ev: A <:< Option[B]): ZPure[W1, S1, S3, R1, E1, B] =
    self.flatMap(ev(_).fold(that)(a => ZPure.get[S3] *> ZPure.succeed(a)))

  /**
   * Extracts the optional value or fails with the given error 'e'.
   */
  final def someOrFail[B, E1 >: E](e: => E1)(implicit ev: A <:< Option[B]): ZPure[W, S1, S2, R, E1, B] =
    self.flatMap(ev(_) match {
      case Some(value) => ZPure.succeed(value)
      case None        => ZPure.fail(e)
    })

  /**
   * Extracts the optional value or fails with a [[java.util.NoSuchElementException]] leaving the state unchanged.
   */
  final def someOrFailException[B, E1 >: E](implicit
    ev: A <:< Option[B],
    ev2: NoSuchElementException <:< E1
  ): ZPure[W, S1, S2, R, E1, B] =
    self.flatMap(ev(_) match {
      case Some(value) => ZPure.succeed(value)
      case None        => ZPure.fail(ev2(new NoSuchElementException("None.get")))
    })

  protected def tag: Int

  /**
   * Transforms ZPure to ZIO that either succeeds with `A` or fails with error(s) `E`.
   * The original state is supposed to be `()`.
   */
  def toZIO(implicit ev: Unit <:< S1): zio.ZIO[R, E, A] = zio.ZIO.accessM[R] { r =>
    self.provide(r).runAll(())._2 match {
      case Left(cause)   => zio.ZIO.halt(cause.toCause)
      case Right((_, a)) => zio.ZIO.succeedNow(a)
    }
  }

  /**
   * Transforms ZPure to ZIO that either succeeds with `A` or fails with error(s) `E`.
   */
  def toZIOWith(s1: S1): zio.ZIO[R, E, A] =
    zio.ZIO.accessM[R] { r =>
      val result = provide(r).runAll(s1)
      result._2 match {
        case Left(cause)   => zio.ZIO.halt(cause.toCause)
        case Right((_, a)) => zio.ZIO.succeedNow(a)
      }
    }

  /**
   * Transforms ZPure to ZIO that either succeeds with `S2` and `A` or fails with error(s) `E`.
   */
  def toZIOWithState(s1: S1): zio.ZIO[R, E, (S2, A)] =
    zio.ZIO.accessM[R] { r =>
      val result = provide(r).runAll(s1)
      result._2 match {
        case Left(cause)   => zio.ZIO.halt(cause.toCause)
        case Right(result) => zio.ZIO.succeedNow(result)
      }
    }

  /**
   * Transforms ZPure to ZIO that either succeeds with `Chunk[W]`, `S2` and `A` or fails with error(s) `E`.
   */
  def toZIOWithAll(s1: S1): zio.ZIO[R, E, (Chunk[W], S2, A)] =
    zio.ZIO.accessM[R] { r =>
      val (log, result) = provide(r).runAll(s1)
      result match {
        case Left(cause)    => zio.ZIO.halt(cause.toCause)
        case Right((s2, a)) => zio.ZIO.succeedNow((log, s2, a))
      }
    }

  /**
   * Maps the value of this computation to unit.
   */
  final def unit: ZPure[W, S1, S2, R, E, Unit] =
    self.as(())

  /**
   * Submerges the full cause of failures of this computation.
   */
  def unsandbox[E1](implicit ev: E <:< Cause[E1]): ZPure[W, S1, S2, R, E1, A] =
    self.foldM(e => ZPure.halt(ev(e)), a => ZPure.succeed(a))
}

object ZPure extends ZPureLowPriorityImplicits with ZPureArities {

  def access[R]: AccessPartiallyApplied[R] =
    new AccessPartiallyApplied

  def accessM[R]: AccessMPartiallyApplied[R] =
    new AccessMPartiallyApplied

  /**
   * Constructs a computation, catching any `Throwable` that is thrown.
   */
  def attempt[A](a: => A): ZPure[Nothing, Unit, Unit, Any, Throwable, A] =
    suspend {
      try ZPure.succeed(a)
      catch {
        case e: VirtualMachineError => throw e
        case e: Throwable           => ZPure.fail(e)
      }
    }

  /**
   * Combines a collection of computations into a single computation that
   * passes the updated state from each computation to the next and collects
   * the results.
   */
  def collectAll[F[+_]: ForEach, W, S, R, E, A](fa: F[ZPure[W, S, S, R, E, A]]): ZPure[W, S, S, R, E, F[A]] =
    ForEach[F].flip[({ type lambda[+A] = ZPure[W, S, S, R, E, A] })#lambda, A](fa)

  /**
   * Constructs a computation from a state transition function that returns
   * the original state unchanged.
   */
  def const[S]: ZPure[Nothing, S, S, Any, Nothing, Unit]                                                    =
    update(identity)

  def environment[R]: ZPure[Nothing, Unit, Unit, R, Nothing, R] =
    access(r => r)

  def fail[E](e: E): ZPure[Nothing, Unit, Unit, Any, E, Nothing] =
    halt(Cause(e))

  def fail0[E](e: E): ZPure[Nothing, Any, Nothing, Any, E, Nothing] =
    halt0(Cause(e))

  /**
   * Constructs a computation that extracts the first element of a tuple.
   */
  def first[A]: ZPure[Nothing, Unit, Unit, (A, Any), Nothing, A] =
    fromFunction(_._1)

  /**
<<<<<<< HEAD
   * Maps each element of a collection to a computation and combines them all
   * into a single computation that passes the updated state from each
   * computation to the next and collects the results.
   */
  def forEach[F[+_]: ForEach, W, S, R, E, A, B](fa: F[A])(
    f: A => ZPure[W, S, S, R, E, B]
  ): ZPure[W, S, S, R, E, F[B]]                                                                    =
    ForEach[F].forEach[({ type lambda[+A] = ZPure[W, S, S, R, E, A] })#lambda, A, B](fa)(f)

  /**
   * Constructs a computation from a value and an assertion about that value.
   * The resulting computation will be a success if the value satisfies the
   * assertion or else will contain a string rendering describing how the
   * value did not satisfy the assertion.
   */
  def fromAssert[A](value: A)(assertion: Assertion[A]): ZPure[Nothing, Unit, Unit, Any, String, A] =
    if (assertion.test(value)) succeed(value)
    else fail(s"$value did not satisfy ${assertion.render}")

  /**
=======
>>>>>>> 06c4af0a
   * Constructs a computation from an `Either`.
   */
  def fromEither[L, R](either: Either[L, R]): ZPure[Nothing, Unit, Unit, Any, L, R] =
    either.fold(l => ZPure.fail(l), r => ZPure.succeed(r))

  /**
   * Constructs a computation from a function.
   */
  def fromFunction[R, A](f: R => A): ZPure[Nothing, Unit, Unit, R, Nothing, A] =
    access(f)

  /**
   * Constructs a computation from an `Option`.
   */
  def fromOption[A](option: Option[A]): ZPure[Nothing, Unit, Unit, Any, Unit, A] =
    option match {
      case Some(a) => ZPure.succeed(a)
      case None    => ZPure.fail(())
    }

  /**
   * Constructs a `Validation` from a predicate, failing with None.
   */
  def fromPredicate[A](value: A)(f: A => Boolean): Validation[None.type, A] =
    fromPredicateWith(None)(value)(f)

  /**
   * Constructs a `Validation` from a predicate, failing with the error provided.
   */
  def fromPredicateWith[E, A](error: => E)(value: A)(f: A => Boolean): Validation[E, A] =
    if (f(value)) Validation.succeed(value)
    else Validation.fail(error)

  /**
   * Constructs a computation from a `scala.util.Try`.
   */
  def fromTry[A](t: Try[A]): ZPure[Nothing, Unit, Unit, Any, Throwable, A] =
    attempt(t).flatMap {
      case scala.util.Success(v) => ZPure.succeed(v)
      case scala.util.Failure(t) => ZPure.fail(t)
    }

  /**
   * Constructs a computation that returns the initial state unchanged.
   */
  def get[S]: ZPure[Nothing, S, S, Any, Nothing, S] =
    modify(s => (s, s))

  def halt[E](cause: Cause[E]): ZPure[Nothing, Unit, Unit, Any, E, Nothing] =
    ZPure.Fail(cause)

  def halt0[E](cause: Cause[E]): ZPure[Nothing, Any, Nothing, Any, E, Nothing] =
    ZPure.Fail(cause)

  def log[W](w: W): ZPure[W, Unit, Unit, Any, Nothing, Unit] =
    ZPure.Log(w)

  /**
   * Combines the results of the specified `ZPure` values using the function
   * `f`, failing with the accumulation of all errors if any fail.
   */
  def mapParN[W, S, R, E, A, B, C](left: ZPure[W, S, S, R, E, A], right: ZPure[W, S, S, R, E, B])(
    f: (A, B) => C
  ): ZPure[W, S, S, R, E, C] =
    left.foldCauseM(
      c1 =>
        right.foldCauseM(
          c2 => ZPure.halt(c1 && c2),
          _ => ZPure.halt(c1)
        ),
      a => right.map(b => f(a, b))
    )

  /**
   * Combines the results of the specified `ZPure` values using the function
   * `f`, failing with the first error if any fail.
   */
  def mapN[W, S, R, E, A, B, C](left: ZPure[W, S, S, R, E, A], right: ZPure[W, S, S, R, E, B])(
    f: (A, B) => C
  ): ZPure[W, S, S, R, E, C] =
    left.zipWith(right)(f)

  /**
   * Constructs a computation from the specified modify function.
   */
  def modify[S1, S2, A](f: S1 => (S2, A)): ZPure[Nothing, S1, S2, Any, Nothing, A] =
    new ZPure.Modify(f)

  /**
   * Constructs a computation that may fail from the specified modify function.
   */
  def modifyEither[S1, S2, E, A](f: S1 => Either[E, (S2, A)]): ZPure[Nothing, S1, S2, Any, E, A] =
    get.map(f).flatMap {
      case Left(e)        => ZPure.fail(e).asInstanceOf[ZPure[Nothing, Any, Nothing, Any, E, A]]
      case Right((s2, a)) => ZPure.succeed(a).asState(s2)
    }

  /**
   * Constructs a computation that extracts the second element of a tuple.
   */
  def second[A]: ZPure[Nothing, Unit, Unit, (Any, A), Nothing, A] =
    fromFunction(_._2)

  /**
   * Constructs a computation that sets the state to the specified value.
   */
  def set[S](s: S): ZPure[Nothing, Any, S, Any, Nothing, Unit] =
    modify(_ => (s, ()))

  /**
   * Constructs a computation that always succeeds with the specified value,
   * passing the state through unchanged.
   */
  def succeed[A](a: A): ZPure[Nothing, Unit, Unit, Any, Nothing, A] =
    new ZPure.Succeed(a)

  /**
   * Returns a lazily constructed computation.
   */
  def suspend[W, S1, S2, R, E, A](pure: => ZPure[W, S1, S2, R, E, A]): ZPure[W, S1, S2, R, E, A] =
    ZPure.unit.flatMap(_ => pure)

  /**
   * Combines the results of the specified `ZPure` values into a tuple, failing
   * with the first error if any fail.
   */
  def tupled[W, S, R, E, A, B](
    left: ZPure[W, S, S, R, E, A],
    right: ZPure[W, S, S, R, E, B]
  ): ZPure[W, S, S, R, E, (A, B)] =
    mapN(left, right)((_, _))

  /**
   * Combines the results of the specified `ZPure` values into a tuple, failing
   * with the accumulation of all errors if any fail.
   */
  def tupledPar[W, S, R, E, A0, A1](
    zPure1: ZPure[W, S, S, R, E, A0],
    zPure2: ZPure[W, S, S, R, E, A1]
  ): ZPure[W, S, S, R, E, (A0, A1)] =
    mapParN(zPure1, zPure2)((_, _))

  /**
   * A computation that always returns the `Unit` value, passing the
   * state through unchanged.
   */
  val unit: ZPure[Nothing, Unit, Unit, Any, Nothing, Unit] =
    succeed(())

  /**
   * Constructs a computation from the specified update function.
   */
  def update[S1, S2](f: S1 => S2): ZPure[Nothing, S1, S2, Any, Nothing, Unit] =
    modify(s => (f(s), ()))

  implicit final class ZPureSyntax[+W, S1, S2, -R, +E, +A](private val self: ZPure[W, S1, S2, R, E, A]) extends AnyVal {

    /**
     * A symbolic alias for `zip`.
     */
    final def &&&[W1 >: W, S3, S4, R1 <: R, E1 >: E, B](
      that: ZPure[W1, S3, S4, R1, E1, B]
    )(implicit compose: ComposeState[S1, S2, S3, S4]): ZPure[W1, compose.In, compose.Out, R1, E1, (A, B)] =
      self.zip(that)

    /**
     * Splits the environment, providing the first part to this computaiton and
     * the second part to that computation.
     */
    final def ***[W1 >: W, S3, S4, R1, E1 >: E, B](that: ZPure[W1, S3, S4, R1, E1, B])(implicit
      compose: ComposeState[S1, S2, S3, S4]
    ): ZPure[W1, compose.In, compose.Out, (R, R1), E1, (A, B)] =
      (ZPure.first >>> self) &&& (ZPure.second >>> that)

    /**
     * A symbolic alias for `zipRight`.
     */
    final def *>[W1 >: W, S3, S4, R1 <: R, E1 >: E, B](that: ZPure[W1, S3, S4, R1, E1, B])(implicit
      compose: ComposeState[S1, S2, S3, S4]
    ): ZPure[W1, compose.In, compose.Out, R1, E1, B] =
      self.zipRight(that)

    /**
     * A symbolic alias for `zipLeft`.
     */
    final def <*[W1 >: W, S3, S4, R1 <: R, E1 >: E, B](that: ZPure[W1, S3, S4, R1, E1, B])(implicit
      compose: ComposeState[S1, S2, S3, S4]
    ): ZPure[W1, compose.In, compose.Out, R1, E1, A] =
      self.zipLeft(that)

    /**
     * A symbolic alias for `zip`.
     */
    final def <*>[W1 >: W, S3, S4, R1 <: R, E1 >: E, B](
      that: ZPure[W1, S3, S4, R1, E1, B]
    )(implicit compose: ComposeState[S1, S2, S3, S4]): ZPure[W1, compose.In, compose.Out, R1, E1, (A, B)] =
      self.zip(that)

    /**
     * A symbolic alias for `compose`.
     */
    final def <<<[W1 >: W, S3, S4, R0, E1 >: E](that: ZPure[W1, S3, S4, R0, E1, R])(implicit
      compose: ComposeState[S3, S4, S1, S2]
    ): ZPure[W1, compose.In, compose.Out, R0, E1, A] =
      self compose that

    /**
     * A symbolic alias for `flatMap`.
     */
    final def >>=[W1 >: W, S3, S4, R1 <: R, E1 >: E, B](f: A => ZPure[W1, S3, S4, R1, E1, B])(implicit
      compose: ComposeState[S1, S2, S3, S4]
    ): ZPure[W1, compose.In, compose.Out, R1, E1, B] =
      self flatMap f

    /**
     * A symbolic alias for `andThen`.
     */
    final def >>>[W1 >: W, S3, S4, E1 >: E, B](that: ZPure[W1, S3, S4, A, E1, B])(implicit
      compose: ComposeState[S1, S2, S3, S4]
    ): ZPure[W1, compose.In, compose.Out, R, E1, B] =
      self andThen that

    /**
     * Runs this computation and uses its result to provide the specified
     * computation with its required environment.
     */
    final def andThen[W1 >: W, S3, S4, E1 >: E, B](that: ZPure[W1, S3, S4, A, E1, B])(implicit
      compose: ComposeState[S1, S2, S3, S4]
    ): ZPure[W1, compose.In, compose.Out, R, E1, B] =
      self.flatMap(that.provide)

    /**
     * Recovers from all errors.
     */
    final def catchAll[W1 >: W, S3, S4, R1 <: R, E1, A1 >: A](
      f: E => ZPure[W1, S3, S4, R1, E1, A1]
    )(implicit
      ev: CanFail[E],
      compose: FoldState[S1, S2, Unit, Unit, S3, S4]
    ): ZPure[W1, compose.In, compose.Out, R1, E1, A1] =
      self.foldM(f, succeed)

    /**
     * Recovers from some or all of the error cases.
     */
    final def catchSome[W1 >: W, S3, S4, R1 <: R, E1 >: E, A1 >: A](
      pf: PartialFunction[E, ZPure[W1, S3, S4, R1, E1, A1]]
    )(implicit
      ev: CanFail[E],
      compose: FoldState[S1, S2, Unit, Unit, S3, S4]
    ): ZPure[W1, compose.In, compose.Out, R1, E1, A1] =
      self.catchAll(pf.applyOrElse[E, ZPure[W1, S3, S4, R1, E1, A1]](_, fail0))

    /**
     * Transforms the result of this computation with the specified partial
     * function which returns a new computation, failing with the `e` value if
     * the partial function is not defined for the given input.
     */
    final def collectM[W1 >: W, S3, S4, R1 <: R, E1 >: E, B](
      e: => E1
    )(pf: PartialFunction[A, ZPure[W1, S3, S4, R1, E1, B]])(implicit
      compose: ComposeState[S1, S2, S3, S4]
    ): ZPure[W1, compose.In, compose.Out, R1, E1, B] =
      self.flatMap(pf.applyOrElse[A, ZPure[W1, S3, S4, R1, E1, B]](_, _ => ZPure.fail0(e)))

    /**
     * Runs the specified computation and uses its result to provide this
     * computation with its required environment.
     */
    final def compose[W1 >: W, S3, S4, R2, E1 >: E](that: ZPure[W1, S3, S4, R2, E1, R])(implicit
      compose: ComposeState[S3, S4, S1, S2]
    ): ZPure[W1, compose.In, compose.Out, R2, E1, A] =
      that andThen self

    /**
     * Extends this computation with another computation that depends on the
     * result of this computation by running the first computation, using its
     * result to generate a second computation, and running that computation.
     */
    def flatMap[W1 >: W, S3, S4, R1 <: R, E1 >: E, B](f: A => ZPure[W1, S3, S4, R1, E1, B])(implicit
      compose: ComposeState[S1, S2, S3, S4]
    ): ZPure[W1, compose.In, compose.Out, R1, E1, B] =
      new ZPure.FlatMap(self, f, compose)

    /**
     * Flattens a nested computation to a single computation by running the outer
     * computation and then running the inner computation.
     */
    final def flatten[W1 >: W, S3, S4, R1 <: R, E1 >: E, B](implicit
      ev: A <:< ZPure[W1, S3, S4, R1, E1, B],
      compose: ComposeState[S1, S2, S3, S4]
    ): ZPure[W1, compose.In, compose.Out, R1, E1, B] =
      self.flatMap(ev)

    final def foldCauseM[W1 >: W, S3, S4, S5, S6, R1 <: R, E1, B](
      failure: Cause[E] => ZPure[W1, S5, S6, R1, E1, B],
      success: A => ZPure[W1, S3, S4, R1, E1, B]
    )(implicit
      ev: CanFail[E],
      compose: FoldState[S1, S2, S3, S4, S5, S6]
    ): ZPure[W1, compose.In, compose.Out, R1, E1, B] =
      Fold(self, failure, success, compose)

    /**
     * Recovers from errors by accepting one computation to execute for the case
     * of an error, and one computation to execute for the case of success.
     */
    final def foldM[W1 >: W, S3, S4, S5, S6, R1 <: R, E1, B](
      failure: E => ZPure[W1, S5, S6, R1, E1, B],
      success: A => ZPure[W1, S3, S4, R1, E1, B]
    )(implicit
      ev: CanFail[E],
      compose: FoldState[S1, S2, S3, S4, S5, S6]
    ): ZPure[W1, compose.In, compose.Out, R1, E1, B] =
      foldCauseM((cause: Cause[E]) => failure(cause.first), success)

    /**
     * Continue with the returned computation if the `PartialFunction` matches,
     * translating the successful match into a failure, otherwise continue with
     * our held value.
     */
    final def rejectM[W1 >: W, S0 <: S1, S3 >: S2, R1 <: R, E1 >: E](
      pf: PartialFunction[A, ZPure[W1, S2, S3, R1, E1, E1]]
    ): ZPure[W1, S0, S3, R1, E1, A] =
      self.flatMap { v =>
        if (pf.isDefinedAt(v)) {
          pf(v).flatMap(ZPure.fail)
        } else {
          ZPure.get[S2] *> ZPure.succeed(v)
        }
      }

    /**
     * Combines this computation with the specified computation, passing the
     * updated state from this computation to that computation and combining the
     * results of both into a tuple.
     */
    final def zip[W1 >: W, S3, S4, R1 <: R, E1 >: E, B](
      that: ZPure[W1, S3, S4, R1, E1, B]
    )(implicit compose: ComposeState[S1, S2, S3, S4]): ZPure[W1, compose.In, compose.Out, R1, E1, (A, B)] =
      self.zipWith(that)((_, _))

    /**
     * Combines this computation with the specified computation, passing the
     * updated state from this computation to that computation and returning the
     * result of this computation.
     */
    final def zipLeft[W1 >: W, S3, S4, R1 <: R, E1 >: E, B](
      that: ZPure[W1, S3, S4, R1, E1, B]
    )(implicit compose: ComposeState[S1, S2, S3, S4]): ZPure[W1, compose.In, compose.Out, R1, E1, A] =
      self.zipWith(that)((a, _) => a)

    /**
     * Combines this computation with the specified computation, passing the
     * updated state from this computation to that computation and returning the
     * result of that computation.
     */
    final def zipRight[W1 >: W, S3, S4, R1 <: R, E1 >: E, B](that: ZPure[W1, S3, S4, R1, E1, B])(implicit
      compose: ComposeState[S1, S2, S3, S4]
    ): ZPure[W1, compose.In, compose.Out, R1, E1, B] =
      self.zipWith(that)((_, b) => b)

    /**
     * Combines this computation with the specified computation, passing the
     * updated state from this computation to that computation and combining the
     * results of both using the specified function.
     */
    final def zipWith[W1 >: W, S3, S4, R1 <: R, E1 >: E, B, C](
      that: ZPure[W1, S3, S4, R1, E1, B]
    )(f: (A, B) => C)(implicit compose: ComposeState[S1, S2, S3, S4]): ZPure[W1, compose.In, compose.Out, R1, E1, C] =
      self.flatMap(a => that.map(b => f(a, b)))
  }

  final class AccessPartiallyApplied[R](private val dummy: Boolean = true) extends AnyVal {
    def apply[A](f: R => A): ZPure[Nothing, Unit, Unit, R, Nothing, A] =
      Access(r => succeed(f(r)))
  }

  final class AccessMPartiallyApplied[R](private val dummy: Boolean = true) extends AnyVal {
    def apply[W, S1, S2, E, A](f: R => ZPure[W, S1, S2, Any, E, A]): ZPure[W, S1, S2, R, E, A] =
      Access(f)
  }

  @implicitNotFound(
    "Pattern guards are only supported when the error type is a supertype of NoSuchElementException. However, your effect has ${E} for the error type."
  )
  abstract class CanFilter[+E] {
    def apply(t: NoSuchElementException): E
  }

  object CanFilter {
    implicit def canFilter[E >: NoSuchElementException]: CanFilter[E] =
      new CanFilter[E] {
        def apply(t: NoSuchElementException): E = t
      }
  }

  /**
   * The `Covariant` instance for `ZPure`.
   */
  implicit def ZPureCovariant[W, S1, S2, R, E]: Covariant[({ type lambda[+A] = ZPure[W, S1, S2, R, E, A] })#lambda] =
    new Covariant[({ type lambda[+A] = ZPure[W, S1, S2, R, E, A] })#lambda] {
      def map[A, B](f: A => B): ZPure[W, S1, S2, R, E, A] => ZPure[W, S1, S2, R, E, B] =
        _.map(f)
    }

  /**
   * The `IdentityBoth` instance for `ZPure`.
   */
  implicit def ZPureIdentityBoth[W, S, R, E]: IdentityBoth[({ type lambda[+A] = ZPure[W, S, S, R, E, A] })#lambda] =
    new IdentityBoth[({ type lambda[+A] = ZPure[W, S, S, R, E, A] })#lambda] {
      def any: ZPure[W, S, S, Any, Nothing, Any]                                                                   =
        ZPure.const
      def both[A, B](fa: => ZPure[W, S, S, R, E, A], fb: => ZPure[W, S, S, R, E, B]): ZPure[W, S, S, R, E, (A, B)] =
        fa.zip(fb)
    }

  /**
   * The `IdentityFlatten` instance for `ZPure`.
   */
  implicit def ZPureIdentityFlatten[W, S, R, E]
    : IdentityFlatten[({ type lambda[+A] = ZPure[W, S, S, R, E, A] })#lambda] =
    new IdentityFlatten[({ type lambda[+A] = ZPure[W, S, S, R, E, A] })#lambda] {
      def any: ZPure[W, S, S, Any, Nothing, Any]                                                  =
        ZPure.const
      def flatten[A](ffa: ZPure[W, S, S, R, E, ZPure[W, S, S, R, E, A]]): ZPure[W, S, S, R, E, A] =
        ffa.flatMap(identity)
    }

  implicit final class ZPureRefineToOrDieOps[W, S1, S2, R, E <: Throwable, A](self: ZPure[W, S1, S2, R, E, A]) {

    /**
     * Keeps some of the errors, and `throw` the rest.
     */
    def refineToOrDie[E1 <: E: ClassTag](implicit ev: CanFail[E]): ZPure[W, S1, S2, R, E1, A] =
      self.refineOrDie { case e: E1 => e }
  }

  implicit final class ZPureWithFilterOps[W, S1, S2, R, E, A](private val self: ZPure[W, S1, S2, R, E, A])
      extends AnyVal {

    /**
     * Enables to check conditions in the value produced by ZPure
     * If the condition is not satisfied, it fails with NoSuchElementException
     * this provide the syntax sugar in for-comprehension:
     * for {
     *   (i, j) <- zpure1
     *   positive <- zpure2 if positive > 0
     *  } yield ()
     */
    def withFilter(predicate: A => Boolean)(implicit ev: CanFilter[E]): ZPure[W, S1, S2, R, E, A] =
      self.flatMap { a =>
        if (predicate(a)) ZPure.succeed(a)
        else ZPure.fail(ev(new NoSuchElementException("The value doesn't satisfy the predicate")))
      }
  }

  @silent("never used")
  private object Tags {
    final val FlatMap = 0
    final val Succeed = 1
    final val Fail    = 2
    final val Fold    = 3
    final val Access  = 4
    final val Provide = 5
    final val Modify  = 6
    final val Log     = 7
    final val Flag    = 8
  }

  private final case class Succeed[+A](value: A)                     extends ZPure[Nothing, Unit, Unit, Any, Nothing, A]   {
    override def tag: Int = Tags.Succeed
  }
  private final case class Fail[+E](error: Cause[E])                 extends ZPure[Nothing, Any, Nothing, Any, E, Nothing] {
    override def tag: Int = Tags.Fail
  }
  private final case class Modify[-S1, +S2, +A](run0: S1 => (S2, A)) extends ZPure[Nothing, S1, S2, Any, Nothing, A]       {
    override def tag: Int = Tags.Modify
  }
  private final case class FlatMap[+W, S1, S2, S3, S4, -R, +E, A, +B](
    value: ZPure[W, S1, S2, R, E, A],
    continue: A => ZPure[W, S3, S4, R, E, B],
    compose: ComposeState[S1, S2, S3, S4]
  )                                                                  extends ZPure[W, Any, Nothing, R, E, B]               {
    override def tag: Int = Tags.FlatMap
  }
  private final case class Fold[+W, S1, S2, S3, S4, S5, S6, -R, E1, +E2, A, +B](
    value: ZPure[W, S1, S2, R, E1, A],
    failure: Cause[E1] => ZPure[W, S5, S6, R, E2, B],
    success: A => ZPure[W, S3, S4, R, E2, B],
    fold: FoldState[S1, S2, S3, S4, S5, S6]
  )                                                                  extends ZPure[W, Any, Nothing, R, E2, B]
      with Function[A, ZPure[Any, Any, Any, Any, Any, Any]] {
    override def tag: Int                                         = Tags.Fold
    override def apply(a: A): ZPure[Any, Any, Any, Any, Any, Any] =
      success(a).asInstanceOf[ZPure[Any, Any, Any, Any, Any, Any]]
  }
  private final case class Access[W, S1, S2, R, E, A](access: R => ZPure[W, S1, S2, R, E, A])
      extends ZPure[W, S1, S2, R, E, A]                     {
    override def tag: Int = Tags.Access
  }
  private final case class Provide[W, S1, S2, R, E, A](r: R, continue: ZPure[W, S1, S2, R, E, A])
      extends ZPure[W, S1, S2, Any, E, A]                   {
    override def tag: Int = Tags.Provide
  }
  private final case class Log[S, +W](log: W) extends ZPure[W, S, S, Any, Nothing, Unit] {
    override def tag: Int = Tags.Log
  }
  private final case class Flag[W, S1, S2, R, E, A](
    flag: FlagType,
    value: Boolean,
    continue: ZPure[W, S1, S2, R, E, A]
  ) extends ZPure[W, S1, S2, R, E, A] {
    override def tag: Int = Tags.Flag
  }

  sealed trait FlagType
  object FlagType {
    case object ClearLogOnError extends FlagType
  }
}

trait ZPureLowPriorityImplicits {

  /**
   * The `CommutativeBoth` instance for `ZPure`.
   */
  implicit def ZPureCommutativeBoth[W, S, R, E]
    : CommutativeBoth[({ type lambda[+A] = ZPure[W, S, S, R, E, A] })#lambda] =
    new CommutativeBoth[({ type lambda[+A] = ZPure[W, S, S, R, E, A] })#lambda] {
      def both[A, B](fa: => ZPure[W, S, S, R, E, A], fb: => ZPure[W, S, S, R, E, B]): ZPure[W, S, S, R, E, (A, B)] =
        ZPure.tupledPar(fa, fb)
    }
}<|MERGE_RESOLUTION|>--- conflicted
+++ resolved
@@ -2,12 +2,7 @@
 
 import com.github.ghik.silencer.silent
 import zio.internal.{Stack, StackBool}
-<<<<<<< HEAD
 import zio.prelude.{CommutativeBoth, Covariant, ForEach, IdentityBoth, IdentityFlatten, Validation, ZValidation}
-import zio.test.Assertion
-=======
-import zio.prelude._
->>>>>>> 06c4af0a
 import zio.{CanFail, Chunk, ChunkBuilder, NeedsEnv, NonEmptyChunk}
 
 import scala.annotation.{implicitNotFound, switch}
@@ -836,29 +831,16 @@
     fromFunction(_._1)
 
   /**
-<<<<<<< HEAD
    * Maps each element of a collection to a computation and combines them all
    * into a single computation that passes the updated state from each
    * computation to the next and collects the results.
    */
   def forEach[F[+_]: ForEach, W, S, R, E, A, B](fa: F[A])(
     f: A => ZPure[W, S, S, R, E, B]
-  ): ZPure[W, S, S, R, E, F[B]]                                                                    =
+  ): ZPure[W, S, S, R, E, F[B]]                                                     =
     ForEach[F].forEach[({ type lambda[+A] = ZPure[W, S, S, R, E, A] })#lambda, A, B](fa)(f)
 
   /**
-   * Constructs a computation from a value and an assertion about that value.
-   * The resulting computation will be a success if the value satisfies the
-   * assertion or else will contain a string rendering describing how the
-   * value did not satisfy the assertion.
-   */
-  def fromAssert[A](value: A)(assertion: Assertion[A]): ZPure[Nothing, Unit, Unit, Any, String, A] =
-    if (assertion.test(value)) succeed(value)
-    else fail(s"$value did not satisfy ${assertion.render}")
-
-  /**
-=======
->>>>>>> 06c4af0a
    * Constructs a computation from an `Either`.
    */
   def fromEither[L, R](either: Either[L, R]): ZPure[Nothing, Unit, Unit, Any, L, R] =
