--- conflicted
+++ resolved
@@ -103,31 +103,18 @@
     self andThen that
 
   /**
-<<<<<<< HEAD
    * A symbolic alias for `log`.
    */
   final def ??[W1 >: W](w: W1): ZPure[W1, S1, S2, R, E, A] =
     self.log(w)
 
   /**
-=======
    * A symbolic alias for `join`.
->>>>>>> 28f25621
-   * Runs this computation if the provided environment is a `Left` or else
-   * runs that computation if the provided environment is a `Right`, unifying
-   * the result to a common supertype.
-   */
-<<<<<<< HEAD
+   */
   final def |||[W1 >: W, S0 <: S1, S3 >: S2, R1, B, E1 >: E, A1 >: A](
     that: ZPure[W1, S0, S3, R1, E1, A1]
   ): ZPure[W1, S0, S3, Either[R, R1], E1, A1] =
-    ZPure.accessM(_.fold(self.provide, that.provide))
-=======
-  final def |||[S0 <: S1, S3 >: S2, R1, B, E1 >: E, A1 >: A](
-    that: ZPure[S0, S3, R1, E1, A1]
-  ): ZPure[S0, S3, Either[R, R1], E1, A1] =
     self join that
->>>>>>> 28f25621
 
   /**
    * Submerges the error case of an `Either` into the error type of this
@@ -233,9 +220,9 @@
   /**
    * Applies the specified function if the predicate fails.
    */
-  final def filterOrElse[S3 >: S2, R1 <: R, E1 >: E, A1 >: A](
+  final def filterOrElse[W1 >: W, S3 >: S2, R1 <: R, E1 >: E, A1 >: A](
     p: A => Boolean
-  )(f: A => ZPure[S2, S3, R1, E1, A1]): ZPure[S1, S3, R1, E1, A1] =
+  )(f: A => ZPure[W1, S2, S3, R1, E1, A1]): ZPure[W1, S1, S3, R1, E1, A1] =
     self.flatMap {
       case v if !p(v) => f(v)
       case v          => ZPure.succeed(v)
@@ -245,16 +232,16 @@
    * Similar to `filterOrElse`, but instead of a function it accepts the ZPure computation
    * to apply if the predicate fails.
    */
-  final def filterOrElse_[S3 >: S2, R1 <: R, E1 >: E, A1 >: A](p: A => Boolean)(
-    zPure: => ZPure[S2, S3, R1, E1, A1]
-  ): ZPure[S1, S3, R1, E1, A1] =
-    filterOrElse[S3, R1, E1, A1](p)(_ => zPure)
+  final def filterOrElse_[W1 >: W, S3 >: S2, R1 <: R, E1 >: E, A1 >: A](p: A => Boolean)(
+    zPure: => ZPure[W1, S2, S3, R1, E1, A1]
+  ): ZPure[W1, S1, S3, R1, E1, A1] =
+    filterOrElse[W1, S3, R1, E1, A1](p)(_ => zPure)
 
   /**
    * Fails with the specified error if the predicate fails.
    */
-  final def filterOrFail[E1 >: E](p: A => Boolean)(e: => E1): ZPure[S1, S2, R, E1, A] =
-    filterOrElse_[S2, R, E1, A](p)(ZPure.fail(e))
+  final def filterOrFail[E1 >: E](p: A => Boolean)(e: => E1): ZPure[W, S1, S2, R, E1, A] =
+    filterOrElse_[W, S2, R, E1, A](p)(ZPure.fail(e))
 
   /**
    * Extends this computation with another computation that depends on the
@@ -326,9 +313,9 @@
    * runs that computation if the provided environment is a `Right`, unifying
    * the result to a common supertype.
    */
-  final def join[S0 <: S1, S3 >: S2, R1, B, E1 >: E, A1 >: A](
-    that: ZPure[S0, S3, R1, E1, A1]
-  ): ZPure[S0, S3, Either[R, R1], E1, A1] =
+  final def join[W1 >: W, S0 <: S1, S3 >: S2, R1, B, E1 >: E, A1 >: A](
+    that: ZPure[W1, S0, S3, R1, E1, A1]
+  ): ZPure[W1, S0, S3, Either[R, R1], E1, A1] =
     ZPure.accessM(_.fold(self.provide, that.provide))
 
   /**
@@ -396,16 +383,16 @@
   /**
    * Negates the boolean value of this computation.
    */
-  final def negate(implicit ev: A <:< Boolean): ZPure[S1, S2, R, E, Boolean] =
+  final def negate(implicit ev: A <:< Boolean): ZPure[W, S1, S2, R, E, Boolean] =
     map(!_)
 
   /**
    * Requires the value of this computation to be `None`, otherwise fails with `None`.
    */
-  final def none[B](implicit ev: A <:< Option[B]): ZPure[S1, S2, R, Option[E], Unit] =
+  final def none[B](implicit ev: A <:< Option[B]): ZPure[W, S1, S2, R, Option[E], Unit] =
     self.foldM(
       e => ZPure.fail(Some(e)),
-      a => a.fold[ZPure[S2, S2, R, Option[E], Unit]](ZPure.succeed(()))(_ => ZPure.fail(None))
+      a => a.fold[ZPure[W, S2, S2, R, Option[E], Unit]](ZPure.succeed(()))(_ => ZPure.fail(None))
     )
 
   /**
@@ -804,7 +791,7 @@
   /**
    * Maps the value of this computation to unit.
    */
-  final def unit: ZPure[S1, S2, R, E, Unit] = as(())
+  final def unit: ZPure[W, S1, S2, R, E, Unit] = as(())
 
 }
 
@@ -1044,7 +1031,7 @@
         ffa.flatten
     }
 
-  implicit final class ZPureWithFilterOps[S1, S2, R, E, A](private val self: ZPure[S1, S2, R, E, A]) extends AnyVal {
+  implicit final class ZPureWithFilterOps[W, S1, S2, R, E, A](private val self: ZPure[W, S1, S2, R, E, A]) extends AnyVal {
 
     /**
      * Enables to check conditions in the value produced by ZPure
@@ -1055,7 +1042,7 @@
      *   positive <- zpure2 if positive > 0
      *  } yield ()
      */
-    def withFilter(predicate: A => Boolean)(implicit ev: CanFilter[E]): ZPure[S1, S2, R, E, A] =
+    def withFilter(predicate: A => Boolean)(implicit ev: CanFilter[E]): ZPure[W, S1, S2, R, E, A] =
       self.flatMap { a =>
         if (predicate(a)) ZPure.succeed(a)
         else ZPure.fail(ev(new NoSuchElementException("The value doesn't satisfy the predicate")))
