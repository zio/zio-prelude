/*
 * Copyright 2020-2021 John A. De Goes and the ZIO Contributors
 *
 * Licensed under the Apache License, Version 2.0 (the "License");
 * you may not use this file except in compliance with the License.
 * You may obtain a copy of the License at
 *
 *     http://www.apache.org/licenses/LICENSE-2.0
 *
 * Unless required by applicable law or agreed to in writing, software
 * distributed under the License is distributed on an "AS IS" BASIS,
 * WITHOUT WARRANTIES OR CONDITIONS OF ANY KIND, either express or implied.
 * See the License for the specific language governing permissions and
 * limitations under the License.
 */

package zio.prelude.fx

import com.github.ghik.silencer.silent
import zio.internal.{Stack, StackBool}
import zio.prelude._
import zio.{CanFail, Chunk, ChunkBuilder, NeedsEnv, NonEmptyChunk}

import scala.annotation.{implicitNotFound, switch}
import scala.reflect.ClassTag
import scala.util.Try

/**
 * `ZPure[W, S1, S2, R, E, A]` is a purely functional description of a
 * computation that requires an environment `R` and an initial state `S1` and
 * may either fail with an `E` or succeed with an updated state `S2` and an `A`
 * along with in either case a log with entries of type `W`. Because of its
 * polymorphism `ZPure` can be used to model a variety of effects including
 * context, state, failure, and logging.
 */
sealed abstract class ZPure[+W, -S1, +S2, -R, +E, +A] { self =>

  /**
   * Runs this computation if the provided environment is a `Left` or else
   * runs that computation if the provided environment is a `Right`, returning
   * the result in an `Either`.
   */
  final def +++[W1 >: W, S0 <: S1, S3 >: S2, R1, B, E1 >: E](
    that: ZPure[W1, S0, S3, R1, E1, B]
  ): ZPure[W1, S0, S3, Either[R, R1], E1, Either[A, B]] =
    ZPure.accessM(_.fold(self.provide(_).map(Left(_)), that.provide(_).map(Right(_))))

  /**
   * A symbolic alias for `orElseEither`.
   */
  final def <+>[W1 >: W, S0 <: S1, S3 >: S2, R1 <: R, E1, B](
    that: => ZPure[W1, S0, S3, R1, E1, B]
  )(implicit ev: CanFail[E]): ZPure[W1, S0, S3, R1, E1, Either[A, B]] =
    self.orElseEither(that)

  /**
   * A symbolic alias for `orElse`.
   */
  final def <>[W1 >: W, S0 <: S1, S3 >: S2, R1 <: R, E1, A1 >: A](
    that: => ZPure[W1, S0, S3, R1, E1, A1]
  )(implicit ev: CanFail[E]): ZPure[W1, S0, S3, R1, E1, A1] =
    self.orElse(that)

  /**
   * A symbolic alias for `log`.
   */
  final def ??[W1 >: W](w: W1): ZPure[W1, S1, S2, R, E, A] =
    self.log(w)

  /**
   * A symbolic alias for `join`.
   */
  final def |||[W1 >: W, S0 <: S1, S3 >: S2, R1, B, E1 >: E, A1 >: A](
    that: ZPure[W1, S0, S3, R1, E1, A1]
  ): ZPure[W1, S0, S3, Either[R, R1], E1, A1] =
    self.join(that)

  /**
   * Submerges the error case of an `Either` into the error type of this
   * computation.
   */
  final def absolve[E1 >: E, B](implicit ev: A <:< Either[E1, B]): ZPure[W, S1, S2, R, E1, B] =
    self.flatMap(ev(_).fold(ZPure.fail, ZPure.succeed))

  /**
   * Maps the success value of this computation to a constant value.
   */
  final def as[B](b: => B): ZPure[W, S1, S2, R, E, B] =
    self.map(_ => b)

  /**
   * Maps the success value of this computation to the optional value.
   */
  final def asSome: ZPure[W, S1, S2, R, E, Option[A]] =
    self.map(Some(_))

  /**
   * Maps the error value of this computation to the optional value.
   */
  final def asSomeError(implicit ev: CanFail[E]): ZPure[W, S1, S2, R, Option[E], A] =
    self.mapError(Some(_))

  /**
   * Maps the output state to a constant value
   */
  final def asState[S3](s: S3): ZPure[W, S1, S3, R, E, A] =
    self.mapState(_ => s)

  /**
   * Returns a computation whose error and success channels have been mapped
   * by the specified functions, `f` and `g`.
   */
  final def bimap[E1, B](f: E => E1, g: A => B)(implicit ev: CanFail[E]): ZPure[W, S1, S2, R, E1, B] =
    self.foldM(
      e => ZPure.fail(f(e)).flatMap(e => ZPure.update[S1, S2](_ => e) *> ZPure.fail(e)),
      a => ZPure.succeed(g(a))
    )

  /**
   * Modifies the behavior of the inner computation regarding logs, so that
   * logs written in a failed computation will be cleared.
   */
  final def clearLogOnError: ZPure[W, S1, S2, R, E, A] =
    ZPure.Flag(ZPure.FlagType.ClearLogOnError, value = true, self)

  /**
   * Transforms the result of this computation with the specified partial
   * function, failing with the `e` value if the partial function is not
   * defined for the given input.
   */
  final def collect[E1 >: E, B](e: => E1)(pf: PartialFunction[A, B]): ZPure[W, S1, S2, R, E1, B] =
    self.collectM(e)(pf.andThen(ZPure.succeed(_)))

  /**
   * Transforms the initial state of this computation with the specified
   * function.
   */
  final def contramapState[S0](f: S0 => S1): ZPure[W, S0, S2, R, E, A] =
    ZPure.update(f) *> self

  /**
   * Returns a computation whose failure and success have been lifted into an
   * `Either`. The resulting computation cannot fail, because the failure case
   * has been exposed as part of the `Either` success case.
   */
  final def either[S3 >: S2 <: S1](implicit ev: CanFail[E]): ZPure[W, S3, S3, R, Nothing, Either[E, A]] =
    fold(Left(_), Right(_))

  /**
   * Fails with the specified error if the predicate fails.
   */
  final def filterOrFail[E1 >: E](p: A => Boolean)(e: => E1): ZPure[W, S1, S2, R, E1, A] =
    self.filterOrElse_[W, S2, S2, R, E1, A](p)(ZPure.get[S2] *> ZPure.fail(e))

  /**
   * Swaps the error and success types of this computation.
   */
  final def flip[S3 >: S2 <: S1]: ZPure[W, S3, S3, R, A, E] =
    (self: ZPure[W, S3, S3, R, E, A]).foldM(e => ZPure.get[S3] *> ZPure.succeed(e), ZPure.fail)

  final def fold[S3 >: S2 <: S1, B](failure: E => B, success: A => B)(implicit
    ev: CanFail[E]
  ): ZPure[W, S3, S3, R, Nothing, B] =
    (self: ZPure[W, S3, S3, R, E, A])
      .foldM(e => ZPure.get[S3] *> ZPure.succeed(failure(e)), a => ZPure.succeed(success(a)))

  /**
   * Exposes the output state into the value channel.
   */
  final def getState: ZPure[W, S1, S2, R, E, (S2, A)] =
    self.flatMap(a => ZPure.get[S2].map(s => (s, a)))

  /**
   * Returns a successful computation with the head of the list if the list is
   * non-empty or fails with the error `None` if the list is empty.
   */
  final def head[B](implicit ev: A <:< List[B]): ZPure[W, S1, S2, R, Option[E], B] =
    self.foldM(
      e => ZPure.fail(Some(e)).flatMap(e => ZPure.update[S1, S2](_ => e) *> ZPure.fail(e)),
      a =>
        ev(a).headOption match {
          case Some(b) => ZPure.succeed(b)
          case None    => ZPure.fail(None)
        }
    )

  /**
   * Runs this computation if the provided environment is a `Left` or else
   * runs that computation if the provided environment is a `Right`, unifying
   * the result to a common supertype.
   */
  final def join[W1 >: W, S0 <: S1, S3 >: S2, R1, B, E1 >: E, A1 >: A](
    that: ZPure[W1, S0, S3, R1, E1, A1]
  ): ZPure[W1, S0, S3, Either[R, R1], E1, A1] =
    ZPure.accessM(_.fold(self.provide, that.provide))

  /**
   * Modifies the behavior of the inner computation regarding logs, so that
   * logs written in a failed computation will be kept (this is the default behavior).
   */
  final def keepLogOnError: ZPure[W, S1, S2, R, E, A] =
    ZPure.Flag(ZPure.FlagType.ClearLogOnError, value = false, self)

  /**
   * Returns a successful computation if the value is `Left`, or fails with error `None`.
   */
  final def left[B, C](implicit ev: A <:< Either[B, C]): ZPure[W, S1, S2, R, Option[E], B] =
    self.foldM(
      e => ZPure.fail(Some(e)).flatMap(e => ZPure.update[S1, S2](_ => e) *> ZPure.fail(e)),
      a => ev(a).fold(ZPure.succeed, _ => ZPure.fail(None))
    )

  /**
   * Returns a successful computation if the value is `Left`, or fails with error `e`.
   */
  final def leftOrFail[B, C, E1 >: E](e: => E1)(implicit ev: A <:< Either[B, C]): ZPure[W, S1, S2, R, E1, B] =
    self.flatMap(ev(_) match {
      case Right(_)    => ZPure.fail(e)
      case Left(value) => ZPure.succeed(value)
    })

  /**
   * Returns a successful computation if the value is `Left`, or fails with the given error function `e`.
   */
  final def leftOrFailWith[B, C, E1 >: E](e: C => E1)(implicit ev: A <:< Either[B, C]): ZPure[W, S1, S2, R, E1, B] =
    self.flatMap(ev(_) match {
      case Right(err)  => ZPure.fail(e(err))
      case Left(value) => ZPure.succeed(value)
    })

  /**
   * Returns a successful computation if the value is `Left`, or fails with a [[java.util.NoSuchElementException]].
   */
  final def leftOrFailWithException[B, C, E1 >: NoSuchElementException](implicit
    ev: A <:< Either[B, C],
    ev2: E <:< E1
  ): ZPure[W, S1, S2, R, E1, B] =
    self.foldM(
      e => ZPure.fail(ev2(e)).flatMap(e => ZPure.update[S1, S2](_ => e) *> ZPure.fail(e)),
      a => ev(a).fold(ZPure.succeed, _ => ZPure.fail(new NoSuchElementException("Either.left.get on Right")))
    )

  final def log[W1 >: W](w: W1): ZPure[W1, S1, S2, R, E, A] =
    self <* ZPure.log(w)

  /**
   * Transforms the result of this computation with the specified function.
   */
  final def map[B](f: A => B): ZPure[W, S1, S2, R, E, B] =
    self.flatMap(a => ZPure.succeed(f(a)))

  /**
   * Transforms the error type of this computation with the specified
   * function.
   */
  final def mapError[E1](f: E => E1)(implicit ev: CanFail[E]): ZPure[W, S1, S2, R, E1, A] =
    self.catchAll(e => ZPure.fail(f(e)).flatMap(e => ZPure.update[S1, S2](_ => e) *> ZPure.fail(e)))

  /**
   * Returns a computation with its full cause of failure mapped using the
   * specified function. This can be users to transform errors while
   * preserving the original structure of the `Cause`.
   */
  final def mapErrorCause[E2](f: Cause[E] => Cause[E2]): ZPure[W, S1, S2, R, E2, A] =
    self.foldCauseM(
      cause => ZPure.halt(f(cause)).flatMap(e => ZPure.update[S1, S2](_ => e) *> ZPure.fail(e)),
      ZPure.succeed
    )

  /**
   * Transforms the updated state of this computation with the specified
   * function.
   */
  final def mapState[S3](f: S2 => S3): ZPure[W, S1, S3, R, E, A] =
    self <* ZPure.update(f)

  /**
   * Negates the boolean value of this computation.
   */
  final def negate(implicit ev: A <:< Boolean): ZPure[W, S1, S2, R, E, Boolean] =
    self.map(!_)

  /**
   * Requires the value of this computation to be `None`, otherwise fails with `None`.
   */
  final def none[B](implicit ev: A <:< Option[B]): ZPure[W, S1, S2, R, Option[E], Unit] =
    self.foldM(
      e => ZPure.fail(Some(e)).flatMap(e => ZPure.update[S1, S2](_ => e) *> ZPure.fail(e)),
      a => a.fold[ZPure[W, Unit, Unit, R, Option[E], Unit]](ZPure.succeed(()))(_ => ZPure.fail(None))
    )

  /**
   * Executes this computation and returns its value, if it succeeds, but
   * otherwise executes the specified computation.
   */
  final def orElse[W1 >: W, S0 <: S1, S3 >: S2, R1 <: R, E1, A1 >: A](
    that: => ZPure[W1, S0, S3, R1, E1, A1]
  )(implicit ev: CanFail[E]): ZPure[W1, S0, S3, R1, E1, A1] =
    (self: ZPure[W1, S0, S3, R1, E, A]).foldM(_ => that, ZPure.succeed)

  /**
   * Executes this computation and returns its value, if it succeeds, but
   * otherwise executes the specified computation.
   */
  final def orElseEither[W1 >: W, S0 <: S1, S3 >: S2, R1 <: R, E1, B](
    that: => ZPure[W1, S0, S3, R1, E1, B]
  )(implicit ev: CanFail[E]): ZPure[W1, S0, S3, R1, E1, Either[A, B]] =
    (self: ZPure[W1, S0, S3, R1, E, A]).foldM(_ => that.map(Right(_)), a => ZPure.succeed(Left(a)))

  /**
   * Executes this computation and returns its value, if it succeeds, but
   * otherwise fails with the specified error.
   */
  final def orElseFail[E1](e1: => E1)(implicit ev: CanFail[E]): ZPure[W, S1, S2, R, E1, A] =
    self.orElse(ZPure.fail0(e1))

  /**
   * Returns an computation that will produce the value of this computation, unless it
   * fails with the `None` value, in which case it will produce the value of
   * the specified computation.
   */
  final def orElseOptional[W1 >: W, S0 <: S1, S3 >: S2, R1 <: R, E1, A1 >: A](
    that: => ZPure[W1, S0, S3, R1, Option[E1], A1]
  )(implicit ev: E <:< Option[E1]): ZPure[W1, S0, S3, R1, Option[E1], A1] =
    (self: ZPure[W1, S0, S3, R1, E, A]).catchAll(ev(_).fold(that)(e => ZPure.fail0(Some(e))))

  /**
   * Executes this computation and returns its value, if it succeeds, but
   * otherwise succeeds with the specified value.
   */
  final def orElseSucceed[A1 >: A](a1: => A1)(implicit ev: CanFail[E]): ZPure[W, S1, Any, R, Nothing, A1] =
    orElse(ZPure.get[S1] *> ZPure.succeed(a1))

  /**
   * Executes this computation and returns its value, if it succeeds, but
   * otherwise fallbacks to the new state with the specified value.
   */
  final def orElseFallback[A1 >: A, S3 >: S2](a1: => A1, s3: => S3)(implicit
    ev: CanFail[E]
  ): ZPure[W, S1, S3, R, Nothing, A1] =
    (self: ZPure[W, S1, S3, R, E, A1]).foldM(_ => ZPure.update[S1, S3](_ => s3) *> ZPure.succeed(a1), ZPure.succeed)

  /**
   * Provides this computation with its required environment.
   */
  final def provide(r: R)(implicit ev: NeedsEnv[R]): ZPure[W, S1, S2, Any, E, A] =
    ZPure.Provide(r, self)

  /**
   * Provides this computation with part of its required environment, leaving
   * the remainder.
   */
  final def provideSome[R0](f: R0 => R): ZPure[W, S1, S2, R0, E, A] =
    ZPure.accessM(r0 => self.provide(f(r0)))

  /**
   * Provides this computation with its initial state.
   */
  final def provideState(s: S1): ZPure[W, Any, S2, R, E, A] =
    ZPure.set(s) *> self

  /**
   * Keeps some of the errors, and `throw` the rest
   */
  final def refineOrDie[E1](
    pf: PartialFunction[E, E1]
  )(implicit ev1: E <:< Throwable, ev2: CanFail[E]): ZPure[W, S1, S2, R, E1, A] =
    refineOrDieWith(pf)(ev1)

  /**
   * Keeps some of the errors, and `throw` the rest, using
   * the specified function to convert the `E` into a `Throwable`.
   */
  final def refineOrDieWith[E1](pf: PartialFunction[E, E1])(f: E => Throwable)(implicit
    ev: CanFail[E]
  ): ZPure[W, S1, S2, R, E1, A] =
    self catchAll (err =>
      (pf lift err).fold(throw f(err))(e => ZPure.fail(e).flatMap(e => ZPure.update[S1, S2](_ => e) *> ZPure.fail(e)))
    )

  /**
   * Fail with the returned value if the `PartialFunction` matches, otherwise
   * continue with our held value.
   */
  final def reject[S0 <: S1, S3 >: S2, R1 <: R, E1 >: E](pf: PartialFunction[A, E1]): ZPure[W, S0, S3, R1, E1, A] =
    self.rejectM(pf.andThen(ZPure.fail0(_)))

  /**
   * Repeats this computation the specified number of times (or until the first failure)
   * passing the updated state to each successive repetition.
   */
  final def repeatN(n: Int)(implicit ev: S2 <:< S1): ZPure[W, S1, S2, R, E, A] =
    self.flatMap(a => if (n <= 0) ZPure.get[S2] *> ZPure.succeed(a) else repeatN(n - 1).contramapState(ev))

  /**
   * Repeats this computation until its value satisfies the specified predicate
   * (or until the first failure) passing the updated state to each successive repetition.
   */
  final def repeatUntil(f: A => Boolean)(implicit ev: S2 <:< S1): ZPure[W, S1, S2, R, E, A] =
    self.flatMap(a => if (f(a)) ZPure.get[S2] *> ZPure.succeed(a) else repeatUntil(f).contramapState(ev))

  /**
   * Repeats this computation until its value is equal to the specified value
   * (or until the first failure) passing the updated state to each successive repetition.
   */
  final def repeatUntilEquals[A1 >: A](a: => A1)(implicit ev: S2 <:< S1): ZPure[W, S1, S2, R, E, A1] =
    repeatUntil(_ == a)

  /**
   * Repeats this computation until the updated state satisfies the specified predicate
   * (or until the first failure) passing the updated state to each successive repetition.
   */
  final def repeatUntilState(f: S2 => Boolean)(implicit ev: S2 <:< S1): ZPure[W, S1, S2, R, E, A] =
    self.zip(ZPure.get[S2]).flatMap { case (a, s) =>
      if (f(s)) ZPure.get[S2] *> ZPure.succeed(a)
      else repeatUntilState(f).contramapState(ev)
    }

  /**
   * Repeats this computation until the updated state is equal to the specified value
   * (or until the first failure) passing the updated state to each successive repetition.
   */
  final def repeatUntilStateEquals[S3 >: S2](s: => S3)(implicit ev: S2 <:< S1): ZPure[W, S1, S3, R, E, A] =
    repeatUntilState(_ == s)

  /**
   * Repeats this computation for as long as its value satisfies the specified predicate
   * (or until the first failure) passing the updated state to each successive repetition.
   */
  final def repeatWhile(f: A => Boolean)(implicit ev: S2 <:< S1): ZPure[W, S1, S2, R, E, A] =
    repeatUntil(!f(_))

  /**
   * Repeats this computation for as long as its value is equal to the specified value
   * (or until the first failure) passing the updated state to each successive repetition.
   */
  final def repeatWhileEquals[A1 >: A](a: => A1)(implicit ev: S2 <:< S1): ZPure[W, S1, S2, R, E, A1] =
    repeatWhile(_ == a)

  /**
   * Repeats this computation for as long as the updated state satisfies the specified predicate
   * (or until the first failure) passing the updated state to each successive repetition.
   */
  final def repeatWhileState(f: S2 => Boolean)(implicit ev: S2 <:< S1): ZPure[W, S1, S2, R, E, A] =
    repeatUntilState(!f(_))

  /**
   * Returns a successful computation if the value is `Right`, or fails with error `None`.
   */
  final def right[B, C](implicit ev: A <:< Either[B, C]): ZPure[W, S1, S2, R, Option[E], C] =
    self.foldM(
      e => ZPure.fail(Some(e)).flatMap(e => ZPure.update[S1, S2](_ => e) *> ZPure.fail(e)),
      a => ev(a).fold(_ => ZPure.fail(None), ZPure.succeed)
    )

  /*
     Returns a successful computation if the value is `Right`, or fails with error `e`.
   */
  final def rightOrFail[B, C, E1 >: E](e: => E1)(implicit ev: A <:< Either[B, C]): ZPure[W, S1, S2, R, E1, C] =
    self.flatMap(ev(_) match {
      case Right(value) => ZPure.succeed(value)
      case Left(_)      => ZPure.fail(e)
    })

  /*
     Returns a successful computation if the value is `Right`, or fails with error function `e`.
   */
  final def rightOrFailWith[B, C, E1 >: E](e: B => E1)(implicit ev: A <:< Either[B, C]): ZPure[W, S1, S2, R, E1, C] =
    self.flatMap(ev(_) match {
      case Right(value) => ZPure.succeed(value)
      case Left(err)    => ZPure.fail(e(err))
    })

  /*
     Returns a successful computation if the value is `Right`, or fails with a [[java.util.NoSuchElementException]].
   */
  final def rightOrFailWithException[B, C, E1 >: NoSuchElementException](implicit
    ev: A <:< Either[B, C],
    ev2: E <:< E1
  ): ZPure[W, S1, S2, R, E1, C] =
    self.foldM(
      e => ZPure.fail(ev2(e)).flatMap(e => ZPure.update[S1, S2](_ => e) *> ZPure.fail(e)),
      a => ev(a).fold(_ => ZPure.fail(new NoSuchElementException("Either.right.get on Left")), ZPure.succeed)
    )

  /**
   * Runs this computation to produce its result.
   */
  final def run(implicit ev1: Unit <:< S1, ev2: Any <:< R, ev3: E <:< Nothing): A =
    runResult(())

  /**
   * Runs this computation with the specified initial state, returning both
   * the updated state and the result.
   */
  final def run(s: S1)(implicit ev1: Any <:< R, ev2: E <:< Nothing): (S2, A) =
    runAll(s)._2.fold(cause => ev2(cause.first), identity)

  /**
   * Runs this computation with the specified initial state, returning both the
   * log and either all the failures that occurred or the updated state and the
   * result.
   */
  final def runAll(s: S1)(implicit ev: Any <:< R): (Chunk[W], Either[Cause[E], (S2, A)]) = {
    val _                                                        = ev
    val stack: Stack[Any => ZPure[Any, Any, Any, Any, Any, Any]] = Stack()
    val environments: Stack[AnyRef]                              = Stack()
    val logs: Stack[ChunkBuilder[Any]]                           = Stack(ChunkBuilder.make())
    val clearLogOnError: StackBool                               = StackBool()
    var s0: Any                                                  = s
    var a: Any                                                   = null
    var failed                                                   = false
    var curZPure: ZPure[Any, Any, Any, Any, Any, Any]            = self.asInstanceOf[ZPure[Any, Any, Any, Any, Any, Any]]

    def findNextErrorHandler(): Unit = {
      var unwinding = true
      while (unwinding)
        stack.pop() match {
          case value: ZPure.Fold[_, _, _, _, _, _, _, _, _, _, _, _] =>
            val continuation = value.failure
            stack.push(continuation.asInstanceOf[Any => ZPure[Any, Any, Any, Any, Any, Any]])
            unwinding = false
          case null                                                  =>
            unwinding = false
          case _                                                     =>
        }
    }

    while (curZPure ne null) {
      val tag = curZPure.tag
      (tag: @switch) match {
        case ZPure.Tags.FlatMap =>
          val zPure        = curZPure.asInstanceOf[ZPure.FlatMap[Any, Any, Any, Any, Any, Any, Any, Any, Any]]
          val nested       = zPure.value
          val continuation = zPure.continue

          nested.tag match {
            case ZPure.Tags.Succeed =>
              val zPure2 = nested.asInstanceOf[ZPure.Succeed[Any]]
              curZPure = continuation(zPure2.value)

            case ZPure.Tags.Modify =>
              val zPure2 = nested.asInstanceOf[ZPure.Modify[Any, Any, Any]]

              val updated = zPure2.run0(s0)
              s0 = updated._1
              a = updated._2
              curZPure = continuation(a)

            case _ =>
              curZPure = nested
              stack.push(continuation)
          }

        case ZPure.Tags.Succeed =>
          val zPure     = curZPure.asInstanceOf[ZPure.Succeed[Any]]
          a = zPure.value
          val nextInstr = stack.pop()
          if (nextInstr eq null) curZPure = null else curZPure = nextInstr(a)
        case ZPure.Tags.Fail    =>
          val zPure     = curZPure.asInstanceOf[ZPure.Fail[Any]]
          findNextErrorHandler()
          val nextInstr = stack.pop()
          if (nextInstr eq null) {
            failed = true
            a = zPure.error
            curZPure = null
          } else
            curZPure = nextInstr(zPure.error)

        case ZPure.Tags.Fold    =>
          val zPure = curZPure.asInstanceOf[ZPure.Fold[Any, Any, Any, Any, Any, Any, Any, Any, Any, Any, Any, Any]]
          val state = s0
          val fold  =
            ZPure.Fold(
              zPure.value,
              (cause: Cause[Any]) =>
                ZPure.suspend(ZPure.Succeed({
                  val clear   = clearLogOnError.peekOrElse(false)
                  val builder = logs.pop()
                  if (!clear) logs.peek() ++= builder.result()
                })) *> ZPure.set(state) *> zPure.failure(cause),
              (a: Any) =>
                ZPure.suspend(ZPure.Succeed({
                  val builder = logs.pop()
                  logs.peek() ++= builder.result()
                })) *> zPure.success(a),
              zPure.fold
            )
          stack.push(fold)
          logs.push(ChunkBuilder.make())
          curZPure = zPure.value
        case ZPure.Tags.Access  =>
          val zPure = curZPure.asInstanceOf[ZPure.Access[Any, Any, Any, Any, Any, Any]]
          curZPure = zPure.access(environments.peek())
        case ZPure.Tags.Provide =>
          val zPure = curZPure.asInstanceOf[ZPure.Provide[Any, Any, Any, Any, Any, Any]]
          environments.push(zPure.r.asInstanceOf[AnyRef])
          curZPure = zPure.continue.foldCauseM(
            e => (ZPure.succeed(environments.pop()) *> ZPure.halt(e)).asInstanceOf[ZPure[Any, Any, Any, Any, Any, Any]],
            a =>
              (ZPure.succeed(environments.pop()) *> ZPure.succeed(a)).asInstanceOf[ZPure[Any, Any, Any, Any, Any, Any]]
          )(implicitly, FoldState.compose)
        case ZPure.Tags.Modify  =>
          val zPure     = curZPure.asInstanceOf[ZPure.Modify[Any, Any, Any]]
          val updated   = zPure.run0(s0)
          s0 = updated._1
          a = updated._2
          val nextInstr = stack.pop()
          if (nextInstr eq null) curZPure = null else curZPure = nextInstr(a)
        case ZPure.Tags.Log     =>
          val zPure     = curZPure.asInstanceOf[ZPure.Log[Any, Any]]
          logs.peek() += zPure.log
          val nextInstr = stack.pop()
          a = ()
          if (nextInstr eq null) curZPure = null else curZPure = nextInstr(a)
        case ZPure.Tags.Flag    =>
          val zPure = curZPure.asInstanceOf[ZPure.Flag[Any, Any, Any, Any, Any, Any]]
          zPure.flag match {
            case ZPure.FlagType.ClearLogOnError =>
              clearLogOnError.push(zPure.value)
              curZPure = zPure.continue.bimap(
                e => {
                  if (zPure.value) logs.peek().clear()
                  clearLogOnError.popOrElse(false)
                  e
                },
                a => { clearLogOnError.popOrElse(false); a }
              )
          }
      }
    }
    val log = logs.peek().result().asInstanceOf[Chunk[W]]
    if (failed) (log, Left(a.asInstanceOf[Cause[E]]))
    else (log, Right((s0.asInstanceOf[S2], a.asInstanceOf[A])))
  }

  /**
   * Runs this computation to produce its result or the first failure to
   * occur.
   */
  final def runEither(implicit ev1: Unit <:< S1, ev2: Any <:< R): Either[E, A] =
    runAll(())._2.fold(cause => Left(cause.first), { case (_, a) => Right(a) })

  /**
   * Runs this computation to produce its result and the log.
   */
  final def runLog(implicit ev1: Unit <:< S1, ev2: Any <:< R, ev3: E <:< Nothing): (Chunk[W], A) = {
    val (log, either) = runAll(())
    (log, either.fold(cause => ev3(cause.first), { case (_, a) => a }))
  }

  /**
   * Runs this computation with the specified initial state, returning the
   * result and discarding the updated state.
   */
  final def runResult(s: S1)(implicit ev1: Any <:< R, ev2: E <:< Nothing): A =
    run(s)._2

  /**
   * Runs this computation with the specified initial state, returning the
   * updated state and discarding the result.
   */
  final def runState(s: S1)(implicit ev1: Any <:< R, ev2: E <:< Nothing): S2 =
    run(s)._1

  /**
   * Runs this computation to a `ZValidation` value.
   */
  final def runValidation(implicit ev1: Unit <:< S1, ev2: Any <:< R): ZValidation[W, E, A] =
    runAll(()) match {
      case (log, Left(cause))   => ZValidation.Failure(log, NonEmptyChunk.fromChunk(cause.toChunk).get)
      case (log, Right((_, a))) => ZValidation.Success(log, a)
    }

  /**
   * Exposes the full cause of failures of this computation.
   */
  final def sandbox: ZPure[W, S1, S2, R, Cause[E], A] =
    self.foldCauseM(e => ZPure.fail(e).flatMap(e => ZPure.update[S1, S2](_ => e) *> ZPure.fail(e)), ZPure.succeed)

  /**
   * Converts an option on values into an option on errors leaving the state unchanged.
   */
  final def some[B](implicit ev: A <:< Option[B]): ZPure[W, S1, S2, R, Option[E], B] =
    self.foldM(
      e => ZPure.fail(Some(e)).flatMap(e => ZPure.update[S1, S2](_ => e) *> ZPure.fail(e)),
      a => a.fold[ZPure[W, Unit, Unit, R, Option[E], B]](ZPure.fail(Option.empty))(ZPure.succeed)
    )

  /**
   * Extracts the optional value or returns the given 'default' leaving the state unchanged.
   */
  final def someOrElse[B](default: => B)(implicit ev: A <:< Option[B]): ZPure[W, S1, S2, R, E, B] =
    map(_.getOrElse(default))

  /**
   * Extracts the optional value or fails with the given error 'e'.
   */
  final def someOrFail[B, E1 >: E](e: => E1)(implicit ev: A <:< Option[B]): ZPure[W, S1, S2, R, E1, B] =
    self.flatMap(ev(_) match {
      case Some(value) => ZPure.succeed(value)
      case None        => ZPure.fail(e)
    })

  /**
   * Extracts the optional value or fails with a [[java.util.NoSuchElementException]] leaving the state unchanged.
   */
  final def someOrFailException[B, E1 >: E](implicit
    ev: A <:< Option[B],
    ev2: NoSuchElementException <:< E1
  ): ZPure[W, S1, S2, R, E1, B] =
    self.flatMap(ev(_) match {
      case Some(value) => ZPure.succeed(value)
      case None        => ZPure.fail(ev2(new NoSuchElementException("None.get")))
    })

  protected def tag: Int

  /**
   * Transforms ZPure to ZIO that either succeeds with `A` or fails with error(s) `E`.
   * The original state is supposed to be `()`.
   */
  def toZIO(implicit ev: Unit <:< S1): zio.ZIO[R, E, A] = zio.ZIO.accessM[R] { r =>
    self.provide(r).runAll(())._2 match {
      case Left(cause)   => zio.ZIO.halt(cause.toCause)
      case Right((_, a)) => zio.ZIO.succeedNow(a)
    }
  }

  /**
   * Transforms ZPure to ZIO that either succeeds with `A` or fails with error(s) `E`.
   */
  def toZIOWith(s1: S1): zio.ZIO[R, E, A] =
    zio.ZIO.accessM[R] { r =>
      val result = provide(r).runAll(s1)
      result._2 match {
        case Left(cause)   => zio.ZIO.halt(cause.toCause)
        case Right((_, a)) => zio.ZIO.succeedNow(a)
      }
    }

  /**
   * Transforms ZPure to ZIO that either succeeds with `S2` and `A` or fails with error(s) `E`.
   */
  def toZIOWithState(s1: S1): zio.ZIO[R, E, (S2, A)] =
    zio.ZIO.accessM[R] { r =>
      val result = provide(r).runAll(s1)
      result._2 match {
        case Left(cause)   => zio.ZIO.halt(cause.toCause)
        case Right(result) => zio.ZIO.succeedNow(result)
      }
    }

  /**
   * Transforms ZPure to ZIO that either succeeds with `Chunk[W]`, `S2` and `A` or fails with error(s) `E`.
   */
  def toZIOWithAll(s1: S1): zio.ZIO[R, E, (Chunk[W], S2, A)] =
    zio.ZIO.accessM[R] { r =>
      val (log, result) = provide(r).runAll(s1)
      result match {
        case Left(cause)    => zio.ZIO.halt(cause.toCause)
        case Right((s2, a)) => zio.ZIO.succeedNow((log, s2, a))
      }
    }

  /**
   * Maps the value of this computation to unit.
   */
  final def unit: ZPure[W, S1, S2, R, E, Unit] =
    self.as(())

  /**
   * Submerges the full cause of failures of this computation.
   */
  def unsandbox[E1](implicit ev: E <:< Cause[E1]): ZPure[W, S1, S2, R, E1, A] =
    self.foldM(
      e => ZPure.halt(ev(e)).flatMap(e => ZPure.update[S1, S2](_ => e) *> ZPure.fail(e)),
      a => ZPure.succeed(a)
    )
}

object ZPure extends ZPureLowPriorityImplicits with ZPureArities {

  def access[R]: AccessPartiallyApplied[R] =
    new AccessPartiallyApplied

  def accessM[R]: AccessMPartiallyApplied[R] =
    new AccessMPartiallyApplied

  /**
   * Constructs a computation, catching any `Throwable` that is thrown.
   */
  def attempt[A](a: => A): ZPure[Nothing, Unit, Unit, Any, Throwable, A] =
    suspend {
      try ZPure.succeed(a)
      catch {
        case e: VirtualMachineError => throw e
        case e: Throwable           => ZPure.fail(e)
      }
    }

  /**
   * Combines a collection of computations into a single computation that
   * passes the updated state from each computation to the next and collects
   * the results.
   */
  def collectAll[F[+_]: ForEach, W, S, R, E, A](fa: F[ZPure[W, S, S, R, E, A]]): ZPure[W, S, S, R, E, F[A]] =
    ForEach[F].flip[({ type lambda[+A] = ZPure[W, S, S, R, E, A] })#lambda, A](fa)

<<<<<<< HEAD
  def environment[S, R]: ZPure[Nothing, S, S, R, Nothing, R] =
=======
  /**
   * Constructs a computation from a state transition function that returns
   * the original state unchanged.
   */
  def const[S]: ZPure[Nothing, S, S, Any, Nothing, Unit]                                                    =
    update(identity)

  def environment[R]: ZPure[Nothing, Unit, Unit, R, Nothing, R] =
>>>>>>> 85ae0208
    access(r => r)

  def fail[E](e: E): ZPure[Nothing, Unit, Unit, Any, E, Nothing] =
    halt(Cause(e))

  def fail0[E](e: E): ZPure[Nothing, Any, Nothing, Any, E, Nothing] =
    halt0(Cause(e))

  /**
   * Constructs a computation that extracts the first element of a tuple.
   */
  def first[A]: ZPure[Nothing, Unit, Unit, (A, Any), Nothing, A] =
    fromFunction(_._1)

  /**
   * Maps each element of a collection to a computation and combines them all
   * into a single computation that passes the updated state from each
   * computation to the next and collects the results.
   */
  def forEach[F[+_]: ForEach, W, S, R, E, A, B](fa: F[A])(
    f: A => ZPure[W, S, S, R, E, B]
  ): ZPure[W, S, S, R, E, F[B]]                                                     =
    ForEach[F].forEach[({ type lambda[+A] = ZPure[W, S, S, R, E, A] })#lambda, A, B](fa)(f)

  /**
   * Constructs a computation from an `Either`.
   */
  def fromEither[L, R](either: Either[L, R]): ZPure[Nothing, Unit, Unit, Any, L, R] =
    either.fold(l => ZPure.fail(l), r => ZPure.succeed(r))

  /**
   * Constructs a computation from a function.
   */
  def fromFunction[R, A](f: R => A): ZPure[Nothing, Unit, Unit, R, Nothing, A] =
    access(f)

  /**
   * Constructs a computation from an `Option`.
   */
  def fromOption[A](option: Option[A]): ZPure[Nothing, Unit, Unit, Any, Unit, A] =
    option match {
      case Some(a) => ZPure.succeed(a)
      case None    => ZPure.fail(())
    }

  /**
   * Constructs a `Validation` from a predicate, failing with None.
   */
  def fromPredicate[A](value: A)(f: A => Boolean): Validation[None.type, A] =
    fromPredicateWith(None)(value)(f)

  /**
   * Constructs a `Validation` from a predicate, failing with the error provided.
   */
  def fromPredicateWith[E, A](error: => E)(value: A)(f: A => Boolean): Validation[E, A] =
    if (f(value)) Validation.succeed(value)
    else Validation.fail(error)

  /**
   * Constructs a computation from a `scala.util.Try`.
   */
  def fromTry[A](t: Try[A]): ZPure[Nothing, Unit, Unit, Any, Throwable, A] =
    attempt(t).flatMap {
      case scala.util.Success(v) => ZPure.succeed(v)
      case scala.util.Failure(t) => ZPure.fail(t)
    }

  /**
<<<<<<< HEAD
   * Maps each element of a collection to a computation and combines them all
   * into a single computation that passes the updated state from each
   * computation to the next and collects the results.
   */
  def forEach[F[+_]: ForEach, W, S, R, E, A, B](fa: F[A])(
    f: A => ZPure[W, S, S, R, E, B]
  ): ZPure[W, S, S, R, E, F[B]] =
    ForEach[F].forEach[({ type lambda[+A] = ZPure[W, S, S, R, E, A] })#lambda, A, B](fa)(f)

  /**
=======
>>>>>>> 85ae0208
   * Constructs a computation that returns the initial state unchanged.
   */
  def get[S]: ZPure[Nothing, S, S, Any, Nothing, S] =
    modify(s => (s, s))

  def halt[E](cause: Cause[E]): ZPure[Nothing, Unit, Unit, Any, E, Nothing] =
    ZPure.Fail(cause)

  def halt0[E](cause: Cause[E]): ZPure[Nothing, Any, Nothing, Any, E, Nothing] =
    ZPure.Fail(cause)

  def log[W](w: W): ZPure[W, Unit, Unit, Any, Nothing, Unit] =
    ZPure.Log(w)

  /**
   * Combines the results of the specified `ZPure` values using the function
   * `f`, failing with the accumulation of all errors if any fail.
   */
  def mapParN[W, S, R, E, A, B, C](left: ZPure[W, S, S, R, E, A], right: ZPure[W, S, S, R, E, B])(
    f: (A, B) => C
  ): ZPure[W, S, S, R, E, C] =
    left.foldCauseM(
      c1 =>
        right.foldCauseM(
          c2 => ZPure.get[S] *> ZPure.halt(c1 && c2),
          _ => ZPure.get[S] *> ZPure.halt(c1)
        ),
      a => right.map(b => f(a, b))
    )

  /**
   * Combines the results of the specified `ZPure` values using the function
   * `f`, failing with the first error if any fail.
   */
  def mapN[W, S, R, E, A, B, C](left: ZPure[W, S, S, R, E, A], right: ZPure[W, S, S, R, E, B])(
    f: (A, B) => C
  ): ZPure[W, S, S, R, E, C] =
    left.zipWith(right)(f)

  /**
   * Constructs a computation from the specified modify function.
   */
  def modify[S1, S2, A](f: S1 => (S2, A)): ZPure[Nothing, S1, S2, Any, Nothing, A] =
    new ZPure.Modify(f)

  /**
   * Constructs a computation that may fail from the specified modify function.
   */
  def modifyEither[S1, S2, E, A](f: S1 => Either[E, (S2, A)]): ZPure[Nothing, S1, S2, Any, E, A] =
    for {
      s      <- ZPure.get[S1]
      tuple  <- ZPure.fromEither(f(s))
      (s2, a) = tuple
      _      <- ZPure.set(s2)
    } yield a

  /**
   * Constructs a computation that extracts the second element of a tuple.
   */
  def second[A]: ZPure[Nothing, Unit, Unit, (Any, A), Nothing, A] =
    fromFunction(_._2)

  /**
   * Constructs a computation that sets the state to the specified value.
   */
  def set[S](s: S): ZPure[Nothing, Any, S, Any, Nothing, Unit] =
    modify(_ => (s, ()))

  /**
   * Constructs a computation that always succeeds with the specified value,
   * passing the state through unchanged.
   */
  def succeed[A](a: A): ZPure[Nothing, Unit, Unit, Any, Nothing, A] =
    new ZPure.Succeed(a)

  /**
   * Returns a lazily constructed computation.
   */
  def suspend[W, S1, S2, R, E, A](pure: => ZPure[W, S1, S2, R, E, A]): ZPure[W, S1, S2, R, E, A] =
    ZPure.unit.flatMap(_ => pure)

  /**
   * Combines the results of the specified `ZPure` values into a tuple, failing
   * with the first error if any fail.
   */
  def tupled[W, S, R, E, A, B](
    left: ZPure[W, S, S, R, E, A],
    right: ZPure[W, S, S, R, E, B]
  ): ZPure[W, S, S, R, E, (A, B)] =
    mapN(left, right)((_, _))

  /**
   * Combines the results of the specified `ZPure` values into a tuple, failing
   * with the accumulation of all errors if any fail.
   */
  def tupledPar[W, S, R, E, A0, A1](
    zPure1: ZPure[W, S, S, R, E, A0],
    zPure2: ZPure[W, S, S, R, E, A1]
  ): ZPure[W, S, S, R, E, (A0, A1)] =
    mapParN(zPure1, zPure2)((_, _))

  /**
   * A computation that always returns the `Unit` value, passing the
   * state through unchanged.
   */
  val unit: ZPure[Nothing, Unit, Unit, Any, Nothing, Unit] =
    succeed(())

  /**
   * Constructs a computation from the specified update function.
   */
  def update[S1, S2](f: S1 => S2): ZPure[Nothing, S1, S2, Any, Nothing, Unit] =
    modify(s => (f(s), ()))

<<<<<<< HEAD
  final class AccessPartiallyApplied[R](private val dummy: Boolean = true)  extends AnyVal {
    def apply[S, A](f: R => A): ZPure[Nothing, S, S, R, Nothing, A] =
=======
  implicit final class ZPureSyntax[+W, S1, S2, -R, +E, +A](private val self: ZPure[W, S1, S2, R, E, A]) extends AnyVal {

    /**
     * A symbolic alias for `zip`.
     */
    final def &&&[W1 >: W, S3, S4, R1 <: R, E1 >: E, B](
      that: ZPure[W1, S3, S4, R1, E1, B]
    )(implicit compose: ComposeState[S1, S2, S3, S4]): ZPure[W1, compose.In, compose.Out, R1, E1, (A, B)] =
      self.zip(that)

    /**
     * Splits the environment, providing the first part to this computaiton and
     * the second part to that computation.
     */
    final def ***[W1 >: W, S3, S4, R1, E1 >: E, B](that: ZPure[W1, S3, S4, R1, E1, B])(implicit
      compose: ComposeState[S1, S2, S3, S4]
    ): ZPure[W1, compose.In, compose.Out, (R, R1), E1, (A, B)] =
      (ZPure.first >>> self) &&& (ZPure.second >>> that)

    /**
     * A symbolic alias for `zipRight`.
     */
    final def *>[W1 >: W, S3, S4, R1 <: R, E1 >: E, B](that: ZPure[W1, S3, S4, R1, E1, B])(implicit
      compose: ComposeState[S1, S2, S3, S4]
    ): ZPure[W1, compose.In, compose.Out, R1, E1, B] =
      self.zipRight(that)

    /**
     * A symbolic alias for `zipLeft`.
     */
    final def <*[W1 >: W, S3, S4, R1 <: R, E1 >: E, B](that: ZPure[W1, S3, S4, R1, E1, B])(implicit
      compose: ComposeState[S1, S2, S3, S4]
    ): ZPure[W1, compose.In, compose.Out, R1, E1, A] =
      self.zipLeft(that)

    /**
     * A symbolic alias for `zip`.
     */
    final def <*>[W1 >: W, S3, S4, R1 <: R, E1 >: E, B](
      that: ZPure[W1, S3, S4, R1, E1, B]
    )(implicit compose: ComposeState[S1, S2, S3, S4]): ZPure[W1, compose.In, compose.Out, R1, E1, (A, B)] =
      self.zip(that)

    /**
     * A symbolic alias for `compose`.
     */
    final def <<<[W1 >: W, S3, S4, R0, E1 >: E](that: ZPure[W1, S3, S4, R0, E1, R])(implicit
      compose: ComposeState[S3, S4, S1, S2]
    ): ZPure[W1, compose.In, compose.Out, R0, E1, A] =
      self compose that

    /**
     * A symbolic alias for `flatMap`.
     */
    final def >>=[W1 >: W, S3, S4, R1 <: R, E1 >: E, B](f: A => ZPure[W1, S3, S4, R1, E1, B])(implicit
      compose: ComposeState[S1, S2, S3, S4]
    ): ZPure[W1, compose.In, compose.Out, R1, E1, B] =
      self flatMap f

    /**
     * A symbolic alias for `andThen`.
     */
    final def >>>[W1 >: W, S3, S4, E1 >: E, B](that: ZPure[W1, S3, S4, A, E1, B])(implicit
      compose: ComposeState[S1, S2, S3, S4]
    ): ZPure[W1, compose.In, compose.Out, R, E1, B] =
      self andThen that

    /**
     * Runs this computation and uses its result to provide the specified
     * computation with its required environment.
     */
    final def andThen[W1 >: W, S3, S4, E1 >: E, B](that: ZPure[W1, S3, S4, A, E1, B])(implicit
      compose: ComposeState[S1, S2, S3, S4]
    ): ZPure[W1, compose.In, compose.Out, R, E1, B] =
      self.flatMap(that.provide)

    /**
     * Recovers from all errors.
     */
    final def catchAll[W1 >: W, S3, S4, R1 <: R, E1, A1 >: A](
      f: E => ZPure[W1, S3, S4, R1, E1, A1]
    )(implicit
      ev: CanFail[E],
      compose: FoldState[S1, S2, S3, S4, Unit, Unit]
    ): ZPure[W1, compose.In, compose.Out, R1, E1, A1] =
      self.foldM(f, succeed)

    /**
     * Recovers from some or all of the error cases.
     */
    final def catchSome[W1 >: W, S3, S4, R1 <: R, E1 >: E, A1 >: A](
      pf: PartialFunction[E, ZPure[W1, S3, S4, R1, E1, A1]]
    )(implicit
      ev: CanFail[E],
      compose: FoldState[S1, S2, S3, S4, Unit, Unit]
    ): ZPure[W1, compose.In, compose.Out, R1, E1, A1] =
      self.catchAll(pf.applyOrElse[E, ZPure[W1, S3, S4, R1, E1, A1]](_, fail0))

    /**
     * Transforms the result of this computation with the specified partial
     * function which returns a new computation, failing with the `e` value if
     * the partial function is not defined for the given input.
     */
    final def collectM[W1 >: W, S3, S4, R1 <: R, E1 >: E, B](
      e: => E1
    )(pf: PartialFunction[A, ZPure[W1, S3, S4, R1, E1, B]])(implicit
      compose: ComposeState[S1, S2, S3, S4]
    ): ZPure[W1, compose.In, compose.Out, R1, E1, B] =
      self.flatMap(pf.applyOrElse[A, ZPure[W1, S3, S4, R1, E1, B]](_, _ => ZPure.fail0(e)))

    /**
     * Runs the specified computation and uses its result to provide this
     * computation with its required environment.
     */
    final def compose[W1 >: W, S3, S4, R2, E1 >: E](that: ZPure[W1, S3, S4, R2, E1, R])(implicit
      compose: ComposeState[S3, S4, S1, S2]
    ): ZPure[W1, compose.In, compose.Out, R2, E1, A] =
      that andThen self

    /**
     * Extends this computation with another computation that depends on the
     * result of this computation by running the first computation, using its
     * result to generate a second computation, and running that computation.
     */
    def flatMap[W1 >: W, S3, S4, R1 <: R, E1 >: E, B](f: A => ZPure[W1, S3, S4, R1, E1, B])(implicit
      compose: ComposeState[S1, S2, S3, S4]
    ): ZPure[W1, compose.In, compose.Out, R1, E1, B] =
      new ZPure.FlatMap(self, f, compose)

    /**
     * Flattens a nested computation to a single computation by running the outer
     * computation and then running the inner computation.
     */
    final def flatten[W1 >: W, S3, S4, R1 <: R, E1 >: E, B](implicit
      ev: A <:< ZPure[W1, S3, S4, R1, E1, B],
      compose: ComposeState[S1, S2, S3, S4]
    ): ZPure[W1, compose.In, compose.Out, R1, E1, B] =
      self.flatMap(ev)

    final def foldCauseM[W1 >: W, S3, S4, S5, S6, R1 <: R, E1, B](
      failure: Cause[E] => ZPure[W1, S3, S4, R1, E1, B],
      success: A => ZPure[W1, S5, S6, R1, E1, B]
    )(implicit
      ev: CanFail[E],
      compose: FoldState[S1, S2, S3, S4, S5, S6]
    ): ZPure[W1, compose.In, compose.Out, R1, E1, B] =
      Fold(self, failure, success, compose)

    /**
     * Recovers from errors by accepting one computation to execute for the case
     * of an error, and one computation to execute for the case of success.
     */
    final def foldM[W1 >: W, S3, S4, S5, S6, R1 <: R, E1, B](
      failure: E => ZPure[W1, S3, S4, R1, E1, B],
      success: A => ZPure[W1, S5, S6, R1, E1, B]
    )(implicit
      ev: CanFail[E],
      compose: FoldState[S1, S2, S3, S4, S5, S6]
    ): ZPure[W1, compose.In, compose.Out, R1, E1, B] =
      foldCauseM((cause: Cause[E]) => failure(cause.first), success)

    /**
     * Continue with the returned computation if the `PartialFunction` matches,
     * translating the successful match into a failure, otherwise continue with
     * our held value.
     */
    final def rejectM[W1 >: W, S0 <: S1, S3 >: S2, R1 <: R, E1 >: E](
      pf: PartialFunction[A, ZPure[W1, S2, S3, R1, E1, E1]]
    ): ZPure[W1, S0, S3, R1, E1, A] =
      self.flatMap { v =>
        if (pf.isDefinedAt(v)) {
          pf(v).flatMap(ZPure.fail)
        } else {
          ZPure.get[S2] *> ZPure.succeed(v)
        }
      }

    /**
     * Extracts the optional value or runs the specified computation passing the
     * updated state from this computation.
     */
    final def someOrElseM[W1 >: W, S3, S4 >: S3, R1 <: R, E1 >: E, B](
      that: ZPure[W1, S3, S4, R1, E1, B]
    )(implicit
      ev: A <:< Option[B],
      compose: ComposeState[S1, S2, S3, S4]
    ): ZPure[W1, compose.In, compose.Out, R1, E1, B] =
      self.flatMap(ev(_).fold(that)(a => ZPure.get[S4] *> ZPure.succeed(a)))

    /**
     * Applies the specified function if the predicate fails.
     */
    final def filterOrElse[W1 >: W, S3, S4 >: S3, R1 <: R, E1 >: E, A1 >: A](
      p: A => Boolean
    )(
      f: A => ZPure[W1, S3, S4, R1, E1, A1]
    )(implicit compose: ComposeState[S1, S2, S3, S4]): ZPure[W1, compose.In, compose.Out, R1, E1, A1] =
      self.flatMap {
        case v if !p(v) => f(v)
        case v          => ZPure.get[S4] *> ZPure.succeed(v)
      }

    /**
     * Similar to `filterOrElse`, but instead of a function it accepts the ZPure computation
     * to apply if the predicate fails.
     */
    final def filterOrElse_[W1 >: W, S3, S4 >: S3, R1 <: R, E1 >: E, A1 >: A](p: A => Boolean)(
      zPure: => ZPure[W1, S3, S4, R1, E1, A1]
    )(implicit compose: ComposeState[S1, S2, S3, S4]): ZPure[W1, compose.In, compose.Out, R1, E1, A1] =
      filterOrElse[W1, S3, S4, R1, E1, A1](p)(_ => zPure)

    /**
     * Combines this computation with the specified computation, passing the
     * updated state from this computation to that computation and combining the
     * results of both into a tuple.
     */
    final def zip[W1 >: W, S3, S4, R1 <: R, E1 >: E, B](
      that: ZPure[W1, S3, S4, R1, E1, B]
    )(implicit compose: ComposeState[S1, S2, S3, S4]): ZPure[W1, compose.In, compose.Out, R1, E1, (A, B)] =
      self.zipWith(that)((_, _))

    /**
     * Combines this computation with the specified computation, passing the
     * updated state from this computation to that computation and returning the
     * result of this computation.
     */
    final def zipLeft[W1 >: W, S3, S4, R1 <: R, E1 >: E, B](
      that: ZPure[W1, S3, S4, R1, E1, B]
    )(implicit compose: ComposeState[S1, S2, S3, S4]): ZPure[W1, compose.In, compose.Out, R1, E1, A] =
      self.zipWith(that)((a, _) => a)

    /**
     * Combines this computation with the specified computation, passing the
     * updated state from this computation to that computation and returning the
     * result of that computation.
     */
    final def zipRight[W1 >: W, S3, S4, R1 <: R, E1 >: E, B](that: ZPure[W1, S3, S4, R1, E1, B])(implicit
      compose: ComposeState[S1, S2, S3, S4]
    ): ZPure[W1, compose.In, compose.Out, R1, E1, B] =
      self.zipWith(that)((_, b) => b)

    /**
     * Combines this computation with the specified computation, passing the
     * updated state from this computation to that computation and combining the
     * results of both using the specified function.
     */
    final def zipWith[W1 >: W, S3, S4, R1 <: R, E1 >: E, B, C](
      that: ZPure[W1, S3, S4, R1, E1, B]
    )(f: (A, B) => C)(implicit compose: ComposeState[S1, S2, S3, S4]): ZPure[W1, compose.In, compose.Out, R1, E1, C] =
      self.flatMap(a => that.map(b => f(a, b)))
  }

  final class AccessPartiallyApplied[R](private val dummy: Boolean = true) extends AnyVal {
    def apply[A](f: R => A): ZPure[Nothing, Unit, Unit, R, Nothing, A] =
>>>>>>> 85ae0208
      Access(r => succeed(f(r)))
  }

  final class AccessMPartiallyApplied[R](private val dummy: Boolean = true) extends AnyVal {
    def apply[W, S1, S2, E, A](f: R => ZPure[W, S1, S2, Any, E, A]): ZPure[W, S1, S2, R, E, A] =
      Access(f)
  }

  @implicitNotFound(
    "Pattern guards are only supported when the error type is a supertype of NoSuchElementException. However, your effect has ${E} for the error type."
  )
  abstract class CanFilter[+E] {
    def apply(t: NoSuchElementException): E
  }

  object CanFilter {
    implicit def canFilter[E >: NoSuchElementException]: CanFilter[E] =
      new CanFilter[E] {
        def apply(t: NoSuchElementException): E = t
      }
  }

  implicit def ZPureCustomCovariantSyntax[W, S1, S2, R, E, A]: CustomCovariantSyntax[ZPure[W, S1, S2, R, E, A]] =
    new CustomCovariantSyntax[ZPure[W, S1, S2, R, E, A]] {}

  implicit def ZPureCustomAssociativeFlattenSyntax[W, S1, S2, R, E, A]
    : CustomAssociativeFlattenSyntax[ZPure[W, S1, S2, R, E, A]]                                                 =
    new CustomAssociativeFlattenSyntax[ZPure[W, S1, S2, R, E, A]] {}

  implicit def ZPureCustomAssociativeBothSyntax[W, S1, S2, R, E, A]
    : CustomAssociativeBothSyntax[ZPure[W, S1, S2, R, E, A]]                                                    =
    new CustomAssociativeBothSyntax[ZPure[W, S1, S2, R, E, A]] {}

  /**
   * The `Covariant` instance for `ZPure`.
   */
  implicit def ZPureCovariant[W, S1, S2, R, E]: Covariant[({ type lambda[+A] = ZPure[W, S1, S2, R, E, A] })#lambda] =
    new Covariant[({ type lambda[+A] = ZPure[W, S1, S2, R, E, A] })#lambda] {
      def map[A, B](f: A => B): ZPure[W, S1, S2, R, E, A] => ZPure[W, S1, S2, R, E, B] =
        _.map(f)
    }

  /**
   * The `IdentityBoth` instance for `ZPure`.
   */
  implicit def ZPureIdentityBoth[W, S, R, E]: IdentityBoth[({ type lambda[+A] = ZPure[W, S, S, R, E, A] })#lambda] =
    new IdentityBoth[({ type lambda[+A] = ZPure[W, S, S, R, E, A] })#lambda] {
      def any: ZPure[W, S, S, Any, Nothing, Any]                                                                   =
        ZPure.const
      def both[A, B](fa: => ZPure[W, S, S, R, E, A], fb: => ZPure[W, S, S, R, E, B]): ZPure[W, S, S, R, E, (A, B)] =
        fa.zip(fb)
    }

  /**
   * The `IdentityFlatten` instance for `ZPure`.
   */
  implicit def ZPureIdentityFlatten[W, S, R, E]
    : IdentityFlatten[({ type lambda[+A] = ZPure[W, S, S, R, E, A] })#lambda] =
    new IdentityFlatten[({ type lambda[+A] = ZPure[W, S, S, R, E, A] })#lambda] {
      def any: ZPure[W, S, S, Any, Nothing, Any]                                                  =
        ZPure.const
      def flatten[A](ffa: ZPure[W, S, S, R, E, ZPure[W, S, S, R, E, A]]): ZPure[W, S, S, R, E, A] =
        ffa.flatMap(identity)
    }

  implicit final class ZPureRefineToOrDieOps[W, S1, S2, R, E <: Throwable, A](self: ZPure[W, S1, S2, R, E, A]) {

    /**
     * Keeps some of the errors, and `throw` the rest.
     */
    def refineToOrDie[E1 <: E: ClassTag](implicit ev: CanFail[E]): ZPure[W, S1, S2, R, E1, A] =
      self.refineOrDie { case e: E1 => e }
  }

  implicit final class ZPureWithFilterOps[W, S1, S2, R, E, A](private val self: ZPure[W, S1, S2, R, E, A])
      extends AnyVal {

    /**
     * Enables to check conditions in the value produced by ZPure
     * If the condition is not satisfied, it fails with NoSuchElementException
     * this provide the syntax sugar in for-comprehension:
     * for {
     *   (i, j) <- zpure1
     *   positive <- zpure2 if positive > 0
     *  } yield ()
     */
    def withFilter(predicate: A => Boolean)(implicit ev: CanFilter[E]): ZPure[W, S1, S2, R, E, A] =
      self.flatMap { a =>
        if (predicate(a)) ZPure.succeed(a)
        else ZPure.fail(ev(new NoSuchElementException("The value doesn't satisfy the predicate")))
      }
  }

  @silent("never used")
  private object Tags {
    final val FlatMap = 0
    final val Succeed = 1
    final val Fail    = 2
    final val Fold    = 3
    final val Access  = 4
    final val Provide = 5
    final val Modify  = 6
    final val Log     = 7
    final val Flag    = 8
  }

  private final case class Succeed[+A](value: A)                     extends ZPure[Nothing, Unit, Unit, Any, Nothing, A]   {
    override def tag: Int = Tags.Succeed
  }
  private final case class Fail[+E](error: Cause[E])                 extends ZPure[Nothing, Any, Nothing, Any, E, Nothing] {
    override def tag: Int = Tags.Fail
  }
  private final case class Modify[-S1, +S2, +A](run0: S1 => (S2, A)) extends ZPure[Nothing, S1, S2, Any, Nothing, A]       {
    override def tag: Int = Tags.Modify
  }
  private final case class FlatMap[+W, S1, S2, S3, S4, -R, +E, A, +B](
    value: ZPure[W, S1, S2, R, E, A],
<<<<<<< HEAD
    continue: A => ZPure[W, S2, S3, R, E, B]
  ) extends ZPure[W, S1, S3, R, E, B] {
=======
    continue: A => ZPure[W, S3, S4, R, E, B],
    compose: ComposeState[S1, S2, S3, S4]
  )                                                                  extends ZPure[W, Any, Nothing, R, E, B]               {
>>>>>>> 85ae0208
    override def tag: Int = Tags.FlatMap
  }
  private final case class Fold[+W, S1, S2, S3, S4, S5, S6, -R, E1, +E2, A, +B](
    value: ZPure[W, S1, S2, R, E1, A],
<<<<<<< HEAD
    failure: Cause[E1] => ZPure[W, S1, S3, R, E2, B],
    success: A => ZPure[W, S2, S3, R, E2, B]
  ) extends ZPure[W, S1, S3, R, E2, B]
      with Function[A, ZPure[W, S2, S3, R, E2, B]] {
    override def tag: Int                                = Tags.Fold
    override def apply(a: A): ZPure[W, S2, S3, R, E2, B] =
      success(a)
  }
  private final case class Access[W, S1, S2, R, E, A](access: R => ZPure[W, S1, S2, R, E, A])
      extends ZPure[W, S1, S2, R, E, A] {
    override def tag: Int = Tags.Access
  }
  private final case class Provide[W, S1, S2, R, E, A](r: R, continue: ZPure[W, S1, S2, R, E, A])
      extends ZPure[W, S1, S2, Any, E, A] {
=======
    failure: Cause[E1] => ZPure[W, S3, S4, R, E2, B],
    success: A => ZPure[W, S5, S6, R, E2, B],
    fold: FoldState[S1, S2, S3, S4, S5, S6]
  )                                                                  extends ZPure[W, Any, Nothing, R, E2, B]
      with Function[A, ZPure[Any, Any, Any, Any, Any, Any]] {
    override def tag: Int                                         = Tags.Fold
    override def apply(a: A): ZPure[Any, Any, Any, Any, Any, Any] =
      success(a).asInstanceOf[ZPure[Any, Any, Any, Any, Any, Any]]
  }
  private final case class Access[W, S1, S2, R, E, A](access: R => ZPure[W, S1, S2, R, E, A])
      extends ZPure[W, S1, S2, R, E, A]                     {
    override def tag: Int = Tags.Access
  }
  private final case class Provide[W, S1, S2, R, E, A](r: R, continue: ZPure[W, S1, S2, R, E, A])
      extends ZPure[W, S1, S2, Any, E, A]                   {
>>>>>>> 85ae0208
    override def tag: Int = Tags.Provide
  }
  private final case class Log[S, +W](log: W)                        extends ZPure[W, S, S, Any, Nothing, Unit]            {
    override def tag: Int = Tags.Log
  }
  private final case class Flag[W, S1, S2, R, E, A](
    flag: FlagType,
    value: Boolean,
    continue: ZPure[W, S1, S2, R, E, A]
  ) extends ZPure[W, S1, S2, R, E, A] {
    override def tag: Int = Tags.Flag
  }

  sealed trait FlagType
  object FlagType {
    case object ClearLogOnError extends FlagType
  }
}

trait ZPureLowPriorityImplicits {

  /**
   * The `CommutativeBoth` instance for `ZPure`.
   */
  implicit def ZPureCommutativeBoth[W, S, R, E]
    : CommutativeBoth[({ type lambda[+A] = ZPure[W, S, S, R, E, A] })#lambda] =
    new CommutativeBoth[({ type lambda[+A] = ZPure[W, S, S, R, E, A] })#lambda] {
      def both[A, B](fa: => ZPure[W, S, S, R, E, A], fb: => ZPure[W, S, S, R, E, B]): ZPure[W, S, S, R, E, (A, B)] =
        ZPure.tupledPar(fa, fb)
    }
}<|MERGE_RESOLUTION|>--- conflicted
+++ resolved
@@ -808,9 +808,6 @@
   def collectAll[F[+_]: ForEach, W, S, R, E, A](fa: F[ZPure[W, S, S, R, E, A]]): ZPure[W, S, S, R, E, F[A]] =
     ForEach[F].flip[({ type lambda[+A] = ZPure[W, S, S, R, E, A] })#lambda, A](fa)
 
-<<<<<<< HEAD
-  def environment[S, R]: ZPure[Nothing, S, S, R, Nothing, R] =
-=======
   /**
    * Constructs a computation from a state transition function that returns
    * the original state unchanged.
@@ -819,7 +816,6 @@
     update(identity)
 
   def environment[R]: ZPure[Nothing, Unit, Unit, R, Nothing, R] =
->>>>>>> 85ae0208
     access(r => r)
 
   def fail[E](e: E): ZPure[Nothing, Unit, Unit, Any, E, Nothing] =
@@ -888,19 +884,6 @@
     }
 
   /**
-<<<<<<< HEAD
-   * Maps each element of a collection to a computation and combines them all
-   * into a single computation that passes the updated state from each
-   * computation to the next and collects the results.
-   */
-  def forEach[F[+_]: ForEach, W, S, R, E, A, B](fa: F[A])(
-    f: A => ZPure[W, S, S, R, E, B]
-  ): ZPure[W, S, S, R, E, F[B]] =
-    ForEach[F].forEach[({ type lambda[+A] = ZPure[W, S, S, R, E, A] })#lambda, A, B](fa)(f)
-
-  /**
-=======
->>>>>>> 85ae0208
    * Constructs a computation that returns the initial state unchanged.
    */
   def get[S]: ZPure[Nothing, S, S, Any, Nothing, S] =
@@ -1015,10 +998,6 @@
   def update[S1, S2](f: S1 => S2): ZPure[Nothing, S1, S2, Any, Nothing, Unit] =
     modify(s => (f(s), ()))
 
-<<<<<<< HEAD
-  final class AccessPartiallyApplied[R](private val dummy: Boolean = true)  extends AnyVal {
-    def apply[S, A](f: R => A): ZPure[Nothing, S, S, R, Nothing, A] =
-=======
   implicit final class ZPureSyntax[+W, S1, S2, -R, +E, +A](private val self: ZPure[W, S1, S2, R, E, A]) extends AnyVal {
 
     /**
@@ -1273,7 +1252,6 @@
 
   final class AccessPartiallyApplied[R](private val dummy: Boolean = true) extends AnyVal {
     def apply[A](f: R => A): ZPure[Nothing, Unit, Unit, R, Nothing, A] =
->>>>>>> 85ae0208
       Access(r => succeed(f(r)))
   }
 
@@ -1391,34 +1369,13 @@
   }
   private final case class FlatMap[+W, S1, S2, S3, S4, -R, +E, A, +B](
     value: ZPure[W, S1, S2, R, E, A],
-<<<<<<< HEAD
-    continue: A => ZPure[W, S2, S3, R, E, B]
-  ) extends ZPure[W, S1, S3, R, E, B] {
-=======
     continue: A => ZPure[W, S3, S4, R, E, B],
     compose: ComposeState[S1, S2, S3, S4]
   )                                                                  extends ZPure[W, Any, Nothing, R, E, B]               {
->>>>>>> 85ae0208
     override def tag: Int = Tags.FlatMap
   }
   private final case class Fold[+W, S1, S2, S3, S4, S5, S6, -R, E1, +E2, A, +B](
     value: ZPure[W, S1, S2, R, E1, A],
-<<<<<<< HEAD
-    failure: Cause[E1] => ZPure[W, S1, S3, R, E2, B],
-    success: A => ZPure[W, S2, S3, R, E2, B]
-  ) extends ZPure[W, S1, S3, R, E2, B]
-      with Function[A, ZPure[W, S2, S3, R, E2, B]] {
-    override def tag: Int                                = Tags.Fold
-    override def apply(a: A): ZPure[W, S2, S3, R, E2, B] =
-      success(a)
-  }
-  private final case class Access[W, S1, S2, R, E, A](access: R => ZPure[W, S1, S2, R, E, A])
-      extends ZPure[W, S1, S2, R, E, A] {
-    override def tag: Int = Tags.Access
-  }
-  private final case class Provide[W, S1, S2, R, E, A](r: R, continue: ZPure[W, S1, S2, R, E, A])
-      extends ZPure[W, S1, S2, Any, E, A] {
-=======
     failure: Cause[E1] => ZPure[W, S3, S4, R, E2, B],
     success: A => ZPure[W, S5, S6, R, E2, B],
     fold: FoldState[S1, S2, S3, S4, S5, S6]
@@ -1434,7 +1391,6 @@
   }
   private final case class Provide[W, S1, S2, R, E, A](r: R, continue: ZPure[W, S1, S2, R, E, A])
       extends ZPure[W, S1, S2, Any, E, A]                   {
->>>>>>> 85ae0208
     override def tag: Int = Tags.Provide
   }
   private final case class Log[S, +W](log: W)                        extends ZPure[W, S, S, Any, Nothing, Unit]            {
