--- conflicted
+++ resolved
@@ -5,30 +5,13 @@
 import zio.prelude.fx._
 import zio.stm._
 
-<<<<<<< HEAD
 final case class Recursive[Case[+_], +Annotations](
   caseValue: Case[Recursive[Case, Annotations]],
   annotations: ZEnvironment[Annotations]
-) {
-=======
-final case class Recursive[Case[+_]](caseValue: Case[Recursive[Case]]) { self =>
->>>>>>> 112c342f
+) { self =>
 
   def fold[Z](f: Case[Z] => Z)(implicit covariant: Covariant[Case]): Z =
     f(caseValue.map(_.fold(f)))
-
-<<<<<<< HEAD
-=======
-  /**
-   * Folds over the recursive data structure to reduce it to a summary value,
-   * providing access to the recursive structure annotated with the current
-   * previous summary values in each step of the fold.
-   */
-  def foldAnnotated[Z](f: Case[Annotated[Case, Z]] => Z)(implicit covariant: Covariant[Case]): Z = {
-    def annotate(recursive: Recursive[Case]): Annotated[Case, Z] =
-      Annotated(recursive.caseValue.map(annotate), recursive.foldAnnotated(f))
-    f(caseValue.map(annotate))
-  }
 
   def foldDown[Z](z: Z)(f: (Z, Recursive[Case]) => Z)(implicit foreach: ForEach[Case]): Z =
     caseValue.foldLeft(f(z, self))((z, recursive) => recursive.foldDown(z)(f))
@@ -36,15 +19,11 @@
   def foldDownSome[Z](z: Z)(pf: PartialFunction[(Z, Recursive[Case]), Z])(implicit foreach: ForEach[Case]): Z =
     foldDown(z)((z, recursive) => pf.lift(z -> recursive).getOrElse(z))
 
->>>>>>> 112c342f
   def foldM[F[+_]: AssociativeFlatten: Covariant: IdentityBoth, Z](f: Case[Z] => F[Z])(implicit
     foreach: ForEach[Case]
   ): F[Z] =
     fold[F[Z]](_.flip.flatMap(f))
 
-<<<<<<< HEAD
-  def foldRecursive[Z](f: Case[(Recursive[Case, Annotations], Z)] => Z)(implicit covariant: Covariant[Case]): Z =
-=======
   def foldManaged[R, E, Z](f: Case[Z] => ZManaged[R, E, Z])(implicit foreach: ForEach[Case]): ZManaged[R, E, Z] =
     foldM(f)
 
@@ -53,8 +32,7 @@
   ): ZPure[W, S, S, R, E, Z] =
     foldM(f)
 
-  def foldRecursive[Z](f: Case[(Recursive[Case], Z)] => Z)(implicit covariant: Covariant[Case]): Z =
->>>>>>> 112c342f
+  def foldRecursive[Z](f: Case[(Recursive[Case, Annotations], Z)] => Z)(implicit covariant: Covariant[Case]): Z =
     f(caseValue.map(recursive => recursive -> recursive.foldRecursive(f)))
 
   def foldSTM[R, E, Z](f: Case[Z] => ZSTM[R, E, Z])(implicit foreach: ForEach[Case]): ZSTM[R, E, Z] =
