--- conflicted
+++ resolved
@@ -5,14 +5,10 @@
 import zio.prelude.fx._
 import zio.stm._
 
-<<<<<<< HEAD
 final case class Recursive[Case[+_], +Annotations](
   caseValue: Case[Recursive[Case, Annotations]],
   annotations: ZEnvironment[Annotations]
 ) { self =>
-=======
-final case class Recursive[Case[+_]](caseValue: Case[Recursive[Case]]) { self =>
->>>>>>> 9889f987
 
   def fold[Z](f: Case[Z] => Z)(implicit covariant: Covariant[Case]): Z =
     f(caseValue.map(_.fold(f)))
@@ -44,29 +40,18 @@
   ): ZPure[W, S, S, R, E, Z] =
     foldM(f)
 
-<<<<<<< HEAD
   def foldRecursive[Z](f: Case[(Recursive[Case, Annotations], Z)] => Z)(implicit covariant: Covariant[Case]): Z =
-=======
-  def foldRecursive[Z](f: Case[(Recursive[Case], Z)] => Z)(implicit covariant: Covariant[Case]): Z =
->>>>>>> 9889f987
     f(caseValue.map(recursive => recursive -> recursive.foldRecursive(f)))
 
   def foldSTM[R, E, Z](f: Case[Z] => ZSTM[R, E, Z])(implicit foreach: ForEach[Case]): ZSTM[R, E, Z] =
     foldM(f)
 
-<<<<<<< HEAD
   def foldUp[Z](z: Z)(f: (Z, Recursive[Case, Annotations]) => Z)(implicit foreach: ForEach[Case]): Z =
     f(caseValue.foldLeft(z)((z, recursive) => recursive.foldDown(z)(f)), self)
 
   def foldUpSome[Z](z: Z)(pf: PartialFunction[(Z, Recursive[Case, Annotations]), Z])(implicit
     foreach: ForEach[Case]
   ): Z =
-=======
-  def foldUp[Z](z: Z)(f: (Z, Recursive[Case]) => Z)(implicit foreach: ForEach[Case]): Z =
-    f(caseValue.foldLeft(z)((z, recursive) => recursive.foldDown(z)(f)), self)
-
-  def foldUpSome[Z](z: Z)(pf: PartialFunction[(Z, Recursive[Case]), Z])(implicit foreach: ForEach[Case]): Z =
->>>>>>> 9889f987
     foldUp(z)((z, recursive) => pf.lift(z -> recursive).getOrElse(z))
 
   def foldValidation[W, E, Z](f: Case[Z] => ZValidation[W, E, Z])(implicit
@@ -77,7 +62,6 @@
   def foldZIO[R, E, Z](f: Case[Z] => ZIO[R, E, Z])(implicit foreach: ForEach[Case]): ZIO[R, E, Z] =
     foldM(f)
 
-<<<<<<< HEAD
   def transformDown[Annotations0 >: Annotations](
     f: Recursive[Case, Annotations0] => Recursive[Case, Annotations0]
   )(implicit covariant: Covariant[Case]): Recursive[Case, Annotations0] = {
@@ -107,29 +91,6 @@
     covariant: Covariant[Case]
   ): Recursive[Case, Annotations0] =
     transformUp[Annotations0]((recursive => pf.lift(recursive).getOrElse(recursive)))
-=======
-  def transformDown(f: Recursive[Case] => Recursive[Case])(implicit covariant: Covariant[Case]): Recursive[Case] = {
-    def loop(recursive: Recursive[Case]): Recursive[Case] =
-      Recursive(f(recursive).caseValue.map(loop))
-    loop(self)
-  }
-
-  def transformDownSome(pf: PartialFunction[Recursive[Case], Recursive[Case]])(implicit
-    covariant: Covariant[Case]
-  ): Recursive[Case] =
-    transformDown((recursive => pf.lift(recursive).getOrElse(recursive)))
-
-  def transformUp(f: Recursive[Case] => Recursive[Case])(implicit covariant: Covariant[Case]): Recursive[Case] = {
-    def loop(recursive: Recursive[Case]): Recursive[Case] =
-      f(Recursive(recursive.caseValue.map(loop)))
-    loop(self)
-  }
-
-  def transformUpSome(pf: PartialFunction[Recursive[Case], Recursive[Case]])(implicit
-    covariant: Covariant[Case]
-  ): Recursive[Case] =
-    transformUp((recursive => pf.lift(recursive).getOrElse(recursive)))
->>>>>>> 9889f987
 }
 
 object Recursive {
