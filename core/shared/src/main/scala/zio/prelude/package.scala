/*
 * Copyright 2020-2021 John A. De Goes and the ZIO Contributors
 *
 * Licensed under the Apache License, Version 2.0 (the "License");
 * you may not use this file except in compliance with the License.
 * You may obtain a copy of the License at
 *
 *     http://www.apache.org/licenses/LICENSE-2.0
 *
 * Unless required by applicable law or agreed to in writing, software
 * distributed under the License is distributed on an "AS IS" BASIS,
 * WITHOUT WARRANTIES OR CONDITIONS OF ANY KIND, either express or implied.
 * See the License for the specific language governing permissions and
 * limitations under the License.
 */

package zio

import com.github.ghik.silencer.silent
import zio.prelude.newtypes.Natural

package object prelude
    extends AssociativeSyntax
    with AssociativeBothSyntax
    with AssociativeComposeSyntax
    with AssociativeEitherSyntax
    with AssociativeFlattenSyntax
    with BicovariantSyntax
    with CommutativeBothSyntax
    with CommutativeEitherSyntax
    with ConstExports
    with ContravariantSyntax
    with CovariantSyntax
    with DebugSyntax
    with DivariantSyntax
    with EqualSyntax
    with ForEachSyntax
    with HashSyntax
    with IdExports
    with IdentityBothSyntax
    with IdentityEitherSyntax
    with IdentitySyntax
    with InvariantSyntax
    with InverseSyntax
<<<<<<< HEAD
    with PartialInverseSyntax
    with NewtypeExports
=======
>>>>>>> 3a2eb33a
    with NewtypeFExports
    with NonEmptyForEachSyntax
    with NonEmptyListSyntax
    with NonEmptySetSyntax
    with OrdSyntax
    with PartialOrdSyntax
    with ZNonEmptySetSyntax
    with ZSetSyntax
    with ZivariantSyntax {

  type <=>[A, B] = Equivalence[A, B]

  type AnyF[_] = Any

  type EState[S, +E, +A] = zio.prelude.fx.ZPure[Nothing, S, S, Any, E, A]
  val EState: zio.prelude.fx.ZPure.type = zio.prelude.fx.ZPure

  type State[S, +A] = zio.prelude.fx.ZPure[Nothing, S, S, Any, Nothing, A]
  val State: zio.prelude.fx.ZPure.type = zio.prelude.fx.ZPure

  type Reader[-R, +A] = zio.prelude.fx.ZPure[Nothing, Unit, Unit, R, Nothing, A]
  val Reader: zio.prelude.fx.ZPure.type = zio.prelude.fx.ZPure

  type EReader[-R, +E, +A] = zio.prelude.fx.ZPure[Nothing, Unit, Unit, R, E, A]
  val EReader: zio.prelude.fx.ZPure.type = zio.prelude.fx.ZPure

  type Writer[+W, +A] = zio.prelude.fx.ZPure[W, Unit, Unit, Any, Nothing, A]
  val Writer: zio.prelude.fx.ZPure.type = zio.prelude.fx.ZPure

  type EWriter[+W, +E, +A] = zio.prelude.fx.ZPure[W, Unit, Unit, Any, E, A]
  val EWriter: zio.prelude.fx.ZPure.type = zio.prelude.fx.ZPure

  type Validation[+E, +A] = ZValidation[Nothing, E, A]
  val Validation: ZValidation.type = ZValidation

  type MultiSet[+A] = ZSet[A, Natural]
  val MultiSet: ZSet.type = ZSet
  type NonEmptyMultiSet[+A] = ZNonEmptySet[A, Natural]
  val NonEmptyMultiSet: ZNonEmptySet.type = ZNonEmptySet

  type DeriveAssociative[F[_]] = Derive[F, Associative]
  type DeriveCommutative[F[_]] = Derive[F, Commutative]
  type DeriveDebug[F[_]]       = Derive[F, Debug]
  type DeriveEqual[F[_]]       = Derive[F, Equal]
  type DeriveHash[F[_]]        = Derive[F, Hash]
  type DeriveIdentity[F[_]]    = Derive[F, Identity]
  type DeriveInverse[F[_]]     = Derive[F, Inverse]
  type DeriveOrd[F[_]]         = Derive[F, Ord]

  object classic {
    type Semigroup[A]            = Associative[A]
    type CommutativeSemigroup[A] = Commutative[A]
    type Monoid[A]               = Identity[A]
    type CommutativeMonoid[A]    = Commutative[A] with Identity[A]
    type Group[A]                = Inverse[A]
    type AbelianGroup[A]         = Commutative[A] with Inverse[A]

    type Semilattice[A]        = Commutative[A] with Idempotent[A]
    type BoundedSemilattice[A] = Semilattice[A] with Identity[A]

    type Functor[F[+_]]       = Covariant[F]
    type Contravariant[F[-_]] = zio.prelude.Contravariant[F]
    type Invariant[F[_]]      = zio.prelude.Invariant[F]
    type Alternative[F[+_]]   =
      Covariant[F] with IdentityBoth[F] with IdentityEither[F]
    type InvariantAlt[F[_]]   =
      Invariant[F] with IdentityBoth[F] with IdentityEither[F]

    type InvariantSemigroupal[F[_]]      = Invariant[F] with AssociativeBoth[F]
    type Semigroupal[F[+_]]              = Covariant[F] with AssociativeBoth[F]
    type ContravariantSemigroupal[F[-_]] = Contravariant[F] with AssociativeBoth[F]

    type SemigroupK[F[_]] = AssociativeEither[F]
    type MonoidK[F[_]]    = IdentityEither[F]

    type ContravariantMonoidal[F[-_]] = Contravariant[F] with IdentityBoth[F]
    type InvariantMonoidal[F[_]]      = Invariant[F] with IdentityBoth[F]

    type FlatMap[F[+_]] = Covariant[F] with AssociativeFlatten[F]
    type Monad[F[+_]]   = Covariant[F] with IdentityFlatten[F]

    type Divide[F[-_]]    = Contravariant[F] with AssociativeBoth[F]
    type Divisible[F[-_]] = Contravariant[F] with IdentityBoth[F]
    type Decidable[F[-_]] =
      Contravariant[F] with IdentityBoth[F] with IdentityEither[F]

    type Apply[F[+_]]               = Covariant[F] with AssociativeBoth[F]
    type Applicative[F[+_]]         = Covariant[F] with IdentityBoth[F]
    type InvariantApplicative[F[_]] = Invariant[F] with IdentityBoth[F]

    type Category[=>:[-_, +_]]   = IdentityCompose[=>:]
    type Profunctor[=>:[-_, +_]] = Divariant[=>:]
    type Bifunctor[=>:[+_, +_]]  = Bicovariant[=>:]
  }

  implicit class MapSyntax[K, V](private val l: Map[K, V]) extends AnyVal {

    /** Compares two maps, where you supply `compareValues` that compares the common values */
    def compareWith(
      compareValues: (Ordering, Iterable[(V, V)]) => PartialOrdering
    )(r: Map[K, V]): PartialOrdering = {
      def commonValues(lesserMap: Map[K, V]): Iterable[(V, V)] =
        lesserMap.keys.map(k => (l(k), r(k)))
      if (l.keySet == r.keySet) {
        compareValues(Ordering.Equals, commonValues(l))
      } else if (l.keySet.subsetOf(r.keySet)) {
        compareValues(Ordering.LessThan, commonValues(l))
      } else if (r.keySet.subsetOf(l.keySet)) {
        compareValues(Ordering.GreaterThan, commonValues(r))
      } else {
        PartialOrdering.Incomparable
      }
    }

    /** Compares two maps, allowing for the values to be lesser in the lesser map or greater in the greater map */
    def compareSoft(r: Map[K, V])(implicit V: PartialOrd[V]): PartialOrdering = {
      def compareValues(expected: Ordering, commonValues: Iterable[(V, V)]): PartialOrdering =
        commonValues.foldLeft[PartialOrdering](expected) { case (acc, (l, r)) => acc.unify(l =??= r) }
      compareWith(compareValues)(r)
    }

    /** Compares two maps, expecting the values for the common keys to be equal. */
    def compareStrict(r: Map[K, V])(implicit V: Equal[V]): PartialOrdering = {
      def compareValues(expected: Ordering, commonValues: Iterable[(V, V)]): PartialOrdering =
        if (commonValues.forall { case (l, r) => l === r }) {
          expected
        } else {
          PartialOrdering.Incomparable
        }
      compareWith(compareValues)(r)
    }
  }

  val any: Any = ()

  implicit final class AnySyntax[A](private val a: A) extends AnyVal {

    @silent("side-effecting nullary methods are discouraged")
    /* Ignores the value, if you explicitly want to do so and avoids "Unused value" compiler warnings. */
    def ignore: Unit = ()

    /** Applies function `f` to a value `a`, like `f(a)`, but in flipped order and doesn't need parentheses. Can be chained, like `x |> f |> g`. */
    def |>[B](f: A => B): B = f(a)

    /** Applies the function `f` to the value `a`, ignores the result, and returns the original value `a`. Practical for debugging, like `x.someMethod.tee(println(_)).someOtherMethod...` . Similar to the `tee` UNIX command. */
    def tap(f: A => Any): A = {
      val _ = f(a)
      a
    }
  }
}<|MERGE_RESOLUTION|>--- conflicted
+++ resolved
@@ -42,16 +42,12 @@
     with IdentitySyntax
     with InvariantSyntax
     with InverseSyntax
-<<<<<<< HEAD
-    with PartialInverseSyntax
-    with NewtypeExports
-=======
->>>>>>> 3a2eb33a
     with NewtypeFExports
     with NonEmptyForEachSyntax
     with NonEmptyListSyntax
     with NonEmptySetSyntax
     with OrdSyntax
+    with PartialInverseSyntax
     with PartialOrdSyntax
     with ZNonEmptySetSyntax
     with ZSetSyntax
