--- conflicted
+++ resolved
@@ -67,13 +67,8 @@
    * a * a === identity
    * }}}
    */
-<<<<<<< HEAD
-  val inverseLaw: Laws[EqualInverse] =
+  lazy val inverseLaw: Laws[EqualInverse] =
     new Laws.Law1[EqualInverse]("rightPartialInverseLaw") {
-=======
-  lazy val inverseLaw: Laws[EqualInverse] =
-    new Laws.Law1[EqualInverse]("rightInverseLaw") {
->>>>>>> 8154e5c4
       def apply[A](a: A)(implicit I: EqualInverse[A]): TestResult =
         I.inverse(a, a) <-> I.identity
     }
@@ -81,13 +76,8 @@
   /**
    * The set of all laws that instances of `Inverse` must satisfy.
    */
-<<<<<<< HEAD
-  val laws: Laws[EqualInverse] =
+  lazy val laws: Laws[EqualInverse] =
     inverseLaw + PartialInverse.laws
-=======
-  lazy val laws: Laws[EqualInverse] =
-    inverseLaw + Identity.laws
->>>>>>> 8154e5c4
 
   /**
    * Summons an implicit `Inverse[A]`.
