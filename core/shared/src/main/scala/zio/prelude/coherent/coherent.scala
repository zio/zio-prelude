--- conflicted
+++ resolved
@@ -246,7 +246,6 @@
     }
 }
 
-<<<<<<< HEAD
 trait EqualPartialInverse[A] extends EqualIdentity[A] with PartialInverse[A]
 
 object EqualPartialInverse {
@@ -259,8 +258,6 @@
     }
 }
 
-trait HashOrd[-A] extends Hash[A] with Ord[A] { self =>
-=======
 trait HashPartialOrd[-A] extends Hash[A] with PartialOrd[A] { self =>
   override def contramap[B](f: B => A): Hash[B] with PartialOrd[B] =
     new HashPartialOrd[B] {
@@ -306,7 +303,6 @@
 }
 
 trait HashOrd[-A] extends HashPartialOrd[A] with Ord[A] { self =>
->>>>>>> f8140e7b
   final override def contramap[B](f: B => A): Hash[B] with Ord[B] =
     new HashOrd[B] {
       def hash(b: B): Int                                    = self.hash(f(b))
