/*
 * Copyright 2020-2021 John A. De Goes and the ZIO Contributors
 *
 * Licensed under the Apache License, Version 2.0 (the "License");
 * you may not use this file except in compliance with the License.
 * You may obtain a copy of the License at
 *
 *     http://www.apache.org/licenses/LICENSE-2.0
 *
 * Unless required by applicable law or agreed to in writing, software
 * distributed under the License is distributed on an "AS IS" BASIS,
 * WITHOUT WARRANTIES OR CONDITIONS OF ANY KIND, either express or implied.
 * See the License for the specific language governing permissions and
 * limitations under the License.
 */

package zio.prelude

<<<<<<< HEAD
import zio.NonEmptyChunk
import zio.prelude.newtypes.{ Max, Prod, Sum }
=======
import zio.prelude.newtypes._
>>>>>>> 2c67e6cb

import scala.language.implicitConversions

/**
 * Similar to `ZSet`, a `ZNonEmptySet[A, B]` is a guaranteed non-empty set of `A` values where `B` represents some notion of
 * "how many" `A` values are included in the set. This can be the number of
 * times each element appears in the set if `B` is a natural number, the
 * probability associated with an element in the set if `B` is a rational
 * number, or even whether an element appears at all if `B` is a boolean.
 */
final class ZNonEmptySet[+A, +B] private (private val zset: ZSet[A, B]) { self =>

  /**
   * A symbolic alias for `zip`.
   */
  def <*>[B1 >: B, C](
    that: ZNonEmptySet[C, B1]
  )(implicit ev1: Commutative[Sum[B1]], ev2: Commutative[Prod[B1]]): ZNonEmptySet[(A, C), B1] =
    self zip that

  /**
   * A symbolic alias for `combine`.
   */
  def <>[A1 >: A, B1 >: B](that: ZSet[A1, B1])(implicit ev: Commutative[Sum[B1]]): ZNonEmptySet[A1, B1] =
    self combine that

  /**
   * A symbolic alias for `union`.
   */
  def |[A1 >: A, B1 >: B](
    that: ZSet[A1, B1]
  )(implicit ev1: Commutative[Max[B1]], ev2: Identity[Sum[B1]]): ZNonEmptySet[A1, B1] =
    self union that

  /**
   * Returns the number of times the specified element appears in the set.
   */
  def apply[A1 >: A, B1 >: B](a: A1)(implicit ev: Identity[Sum[B1]]): B1 =
    zset[A1, B1](a)(ev)

  /**
   * Combines this set with the specified set to produce a new set where the
   * number of times each element appears is the sum of the number of times it
   * appears in this set and the specified set.
   */
  def combine[A1 >: A, B1 >: B](that: ZSet[A1, B1])(implicit ev: Commutative[Sum[B1]]): ZNonEmptySet[A1, B1] =
    new ZNonEmptySet(zset.combine(that))

  /**
   * Returns whether this set is equal to the specified set, meaning that the
   * same elements appear in both sets the same number of times.
   */
  override def equals(that: Any): Boolean =
    that match {
      case that: AnyRef if self.eq(that) => true
      case that: ZNonEmptySet[_, _]      => self.zset == that.toZSet
      case _                             => false
    }

  /**
   * Creates a new set for each element in this set and combines the resulting
   * sets together. The number of times each element appears will be the sum
   * of the products of the number of times it appeared in the original set
   * and the number of times it appears in each new set.
   */
  def flatMap[B1 >: B, C](
    f: A => ZNonEmptySet[C, B1]
  )(implicit ev1: Commutative[Sum[B1]], ev2: Commutative[Prod[B1]]): ZNonEmptySet[C, B1] =
    new ZNonEmptySet[C, B1](zset.flatMap(f(_).toZSet))

  /**
   * Returns the hash code of this set.
   */
  override def hashCode: Int =
    zset.hashCode

  /**
   * Transforms the elements in the set using the specified function. If this
   * results in mapping two or more elements to the same values, the number of
   * times the new value appears in the set will be the sum of the number of
   * times each of the old values appeared in the set.
   */
  def map[B1 >: B, C](f: A => C)(implicit ev: Commutative[Sum[B1]]): ZNonEmptySet[C, B1] =
    new ZNonEmptySet(zset.map[B1, C](f)(ev))

  /**
   * Transforms the representation of how many times each element appears in
   * the set with the specified function.
   */
  def transform[C](f: B => C): ZNonEmptySet[A, C] =
    new ZNonEmptySet(zset.transform(f))

  /**
   * Converts this set to a `Map` from elements to how many times they appear
   * in the set.
   */
  def toMap[A1 >: A]: Map[A1, B] =
    zset.toMap

  /**
   * Converts this set to a `Set`, discarding information about how many times
   * an element appears in the set beyond whether it appears at all.
   */
  def toNonEmptySet[A1 >: A, B1 >: B](implicit ev1: Equal[B1], ev2: Identity[Sum[B1]]): NonEmptySet[A1] =
    toMap.tail.foldLeft(NonEmptySet.single[A1](toMap.head._1)) { case (set, (a, b)) =>
      if (ev1.notEqual(b, ev2.identity)) set + a else set
    }

  /**
   * Returns a meaningful string representation of this set.
   */
  override def toString: String =
    toMap.mkString("ZNonEmptySet(", ", ", ")")

  def toZSet: ZSet[A, B] = zset

  /**
   * Combines this set with the specified set to produce a new set where the
   * number of times each element appears is the maximum of the number of times
   * it appears in this set and the specified set.
   */
  def union[A1 >: A, B1 >: B](
    that: ZSet[A1, B1]
  )(implicit ev1: Commutative[Max[B1]], ev2: Identity[Sum[B1]]): ZNonEmptySet[A1, B1] =
    new ZNonEmptySet(zset.union(that))

  /**
   * Combines this set with the specified set to produce their cartesian
   * product.
   */
  def zip[B1 >: B, C](
    that: ZNonEmptySet[C, B1]
  )(implicit ev1: Commutative[Sum[B1]], ev2: Commutative[Prod[B1]]): ZNonEmptySet[(A, C), B1] =
    zipWith(that)((_, _))

  /**
   * Combines this set with the specified set to produce their cartesian
   * product, combining pair of elements using the specified function `f`.
   */
  def zipWith[B1 >: B, C, D](
    that: ZNonEmptySet[C, B1]
  )(f: (A, C) => D)(implicit ev1: Commutative[Sum[B1]], ev2: Commutative[Prod[B1]]): ZNonEmptySet[D, B1] =
    new ZNonEmptySet(zset.zipWith(that)(f))
}

object ZNonEmptySet extends LowPriorityZNonEmptySetImplicits {

  /**
   * Constructs a set with the specified elements.
   */
  def apply[A](a: A, as: A*): NonEmptyMultiSet[A] =
    fromIterable(a, as)

  /**
   * Constructs a set from the specified `Iterable`. The measure of how many
   * times a value occurs in the set will be an integer representing how many
   * times the value occurred in the specified `Iterable`.
   */
  def fromIterable[A](head: A, tail: Iterable[A]): NonEmptyMultiSet[A] =
    new ZNonEmptySet(ZSet.fromIterable(Iterable(head) ++ tail))

  /**
   * Constructs a set from the specified `Iterable`. The measure of how many
   * times a value occurs in the set will be an integer representing how many
   * times the value occurred in the specified `Iterable`. Returns `None` if empty.
   */
  def fromIterableOption[A](elems: Iterable[A]): Option[NonEmptyMultiSet[A]] =
    if (elems.isEmpty) None
    else Some(new ZNonEmptySet(ZSet.fromIterable(elems)))

  /**
   * Constructs a set from the specified `NonEmptyChunk`. The measure of how
   * many times a value occurs in the set will be an integer representing how
   * many times the value occurred in the specified `Iterable`.
   */
  def fromNonEmptyChunk[A](nonEmptyChunk: NonEmptyChunk[A]): NonEmptyMultiSet[A] =
    new ZNonEmptySet(ZSet.fromIterable(nonEmptyChunk))

  /**
   * Constructs a set from the specified `Set`. The measure of how many times
   * a value occurs in the set will be a boolean representing whether a value
   * occurs at all.
   */
  def fromNonEmptySet[A](set: NonEmptySet[A]): ZNonEmptySet[A, Boolean] =
    new ZNonEmptySet(ZSet.fromSet(set.toSet))

  /**
   * Constructs a set from the specified `Map`. The values will be the keys in
   * the `Map` and the measure of how many times a value occurs will be the
   * keys value. Returns `None` if empty.
   */
  def fromMapOption[A, B](map: Map[A, B]): Option[ZNonEmptySet[A, B]] =
    if (map.isEmpty) None
    else Some(new ZNonEmptySet(ZSet.fromMap(map)))

  /**
   * Constructs a `NonEmptyMultiSet`, where, by definition, each element is present exactly once.
   * Returns `None` if empty.
   */
  def fromSetOption[A](set: Set[A]): Option[ZNonEmptySet[A, Boolean]] =
    if (set.isEmpty) None
    else Some(new ZNonEmptySet(ZSet.fromSet(set)))

  /**
   * Derives a `Associative[ZNonEmptySet[A, B]]` given a `Associative[B]`.
   */
  implicit def ZNonEmptySetAssociative[A, B](implicit ev: Associative[B]): Associative[ZNonEmptySet[A, B]] =
    new Idempotent[ZNonEmptySet[A, B]] {
      override def combine(l: => ZNonEmptySet[A, B], r: => ZNonEmptySet[A, B]): ZNonEmptySet[A, B] =
        new ZNonEmptySet(ZSet.ZSetIdentity(ev).combine(l, r))
    }

  /**
   * Derives a `Commutative[ZNonEmptySet[A, B]]` given a `Commutative[B]`.
   */
  implicit def ZNonEmptySetCommutative[A, B](implicit ev: Commutative[B]): Commutative[ZNonEmptySet[A, B]] =
    new Commutative[ZNonEmptySet[A, B]] {
      def combine(left: => ZNonEmptySet[A, B], right: => ZNonEmptySet[A, B]): ZNonEmptySet[A, B] =
        new ZNonEmptySet(ZSet.ZSetCommutative(ev).combine(left, right))
    }

  /**
   * Derives a `Debug[ZNonEmptySet[A, B]]` given a `Debug[A]` and `Debug[B]`.
   */
  implicit def ZNonEmptySetDebug[A: Debug, B: Debug]: Debug[ZNonEmptySet[A, B]] =
    chunk =>
      Debug.Repr.VConstructor(List("zio", "prelude"), "ZNonEmptySet", chunk.toMap.toList.map((t: (A, B)) => t.debug))

  /**
   * Derives an `Equal[ZNonEmptySet[A, B]]` given an `Equal[B]`. Due to the
   * limitations of Scala's `Map`, this uses object equality on the keys.
   */
  implicit def ZNonEmptySetEqual[A, B: Equal](implicit ev: Identity[Sum[B]]): Equal[ZNonEmptySet[A, B]] =
    Equal[ZSet[A, B]].contramap(_.toZSet)

  /**
   * The `EqualF` instance for `ZNonEmptySet`.
   */
  implicit def ZNonEmptySetDeriveEqual[B: Equal](implicit
    ev: Identity[Sum[B]]
  ): DeriveEqual[({ type lambda[+x] = ZNonEmptySet[x, B] })#lambda] =
    new DeriveEqual[({ type lambda[+x] = ZNonEmptySet[x, B] })#lambda] {
      def derive[A: Equal]: Equal[ZNonEmptySet[A, B]] =
        ZNonEmptySetEqual
    }

  /**
   * The `Covariant` instance for `ZNonEmptySet`.
   */
  implicit def ZNonEmptySetCovariant[B](implicit
    ev: Commutative[Sum[B]]
  ): Covariant[({ type lambda[+x] = ZNonEmptySet[x, B] })#lambda] =
    new Covariant[({ type lambda[+x] = ZNonEmptySet[x, B] })#lambda] {
      def map[A, C](f: A => C): ZNonEmptySet[A, B] => ZNonEmptySet[C, B] =
        _.map(f)
    }

  /**
   * The `IdentityFlatten` instance for `ZNonEmptySet`.
   */
  implicit def ZNonEmptySetFlatten[B](implicit
    ev1: Commutative[Sum[B]],
    ev2: Commutative[Prod[B]]
  ): AssociativeFlatten[({ type lambda[+x] = ZNonEmptySet[x, B] })#lambda] =
    new AssociativeFlatten[({ type lambda[+x] = ZNonEmptySet[x, B] })#lambda] {
      def flatten[A](ffa: ZNonEmptySet[ZNonEmptySet[A, B], B]): ZNonEmptySet[A, B] =
        ffa.flatMap(identity)
    }

  /**
   * Derives a `Idempotent[ZNonEmptySet[A, B]]` given a `Idempotent[B]`.
   */
  implicit def ZNonEmptySetIdempotent[A, B](implicit ev: Idempotent[B]): Idempotent[ZNonEmptySet[A, B]] =
    new Idempotent[ZNonEmptySet[A, B]] {
      override def combine(l: => ZNonEmptySet[A, B], r: => ZNonEmptySet[A, B]): ZNonEmptySet[A, B] =
        new ZNonEmptySet(ZSet.ZSetIdempotent(ev).combine(l, r))
    }

  /**
   * Derives a `Hash[ZNonEmptySet[A, B]]` given a `Hash[B]`. Due to the
   * limitations of Scala's `Map`, this uses object equality on the keys.
   */
  implicit def ZNonEmptySetHash[A, B: Hash](implicit ev: Identity[Sum[B]]): Hash[ZNonEmptySet[A, B]] =
    Hash[ZSet[A, B]].contramap(_.zset)

  /**
   * Provides an implicit conversion from `NonEmptySet` to the `Set`
   * for interoperability with Scala's collection library.
   */
  implicit def toZSet[A, B](zNonEmptySet: ZNonEmptySet[A, B]): ZSet[A, B] =
    zNonEmptySet.toZSet
}

trait LowPriorityZNonEmptySetImplicits {

  /**
   * Derives a `PartialOrd[ZNonEmptySet[A, B]]` given a `PartialOrd[B]`.
   * Due to the limitations of Scala's `Map`, this uses object equality on the keys.
   */
  implicit def ZNonEmptySetPartialOrd[A, B: PartialOrd](implicit ev: Identity[Sum[B]]): PartialOrd[ZNonEmptySet[A, B]] =
    PartialOrd[ZSet[A, B]].contramap(_.toZSet)

}

trait ZNonEmptySetSyntax {
  implicit final class ZNonEmptySetMapOps[+A](self: Map[A, Natural]) {

    /** Returns a `NonEmptyMultiSet` or `None` if the original Multiset is empty */
    def toNonEmptyMultiSetOption: Option[NonEmptyMultiSet[A]] = NonEmptyMultiSet.fromMapOption(self)
  }

  implicit final class ZNonEmptySetNonEmptyMultiSetOps[+A](self: NonEmptyMultiSet[A]) {

    /** Returns an element */
    def head: A = peel._1

    /**
     * Returns an element of this `NonEmptyMultiSet` and the remainder, which is a (possibly empty) `MultiSet`.
     */
    def peel: (A, MultiSet[A]) =
      self.toZSet.peel.get

    /**
     * Returns an element of this `NonEmptyMultiSet`
     * and the remainder or `None`, if the remainder is empty.
     */
    def peelNonEmpty: (A, Option[NonEmptyMultiSet[A]]) = {
      val (head, tail) = peel
      (head, tail.toNonEmptyZSet)
    }

    /**
     * Returns the tail of this `NonEmptyMultiSet` as a (possibly empty) `MultiSet`.
     */
    def tail: MultiSet[A] =
      peel._2

    /**
     * Returns the tail of this `NonEmptyMultiSet` if it exists or `None` otherwise.
     */
    def tailNonEmpty: Option[NonEmptyMultiSet[A]] =
      peelNonEmpty._2
  }
}<|MERGE_RESOLUTION|>--- conflicted
+++ resolved
@@ -16,12 +16,8 @@
 
 package zio.prelude
 
-<<<<<<< HEAD
 import zio.NonEmptyChunk
-import zio.prelude.newtypes.{ Max, Prod, Sum }
-=======
 import zio.prelude.newtypes._
->>>>>>> 2c67e6cb
 
 import scala.language.implicitConversions
 
