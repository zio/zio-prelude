/*
 * Copyright 2020-2021 John A. De Goes and the ZIO Contributors
 *
 * Licensed under the Apache License, Version 2.0 (the "License");
 * you may not use this file except in compliance with the License.
 * You may obtain a copy of the License at
 *
 *     http://www.apache.org/licenses/LICENSE-2.0
 *
 * Unless required by applicable law or agreed to in writing, software
 * distributed under the License is distributed on an "AS IS" BASIS,
 * WITHOUT WARRANTIES OR CONDITIONS OF ANY KIND, either express or implied.
 * See the License for the specific language governing permissions and
 * limitations under the License.
 */

package zio.prelude

package object newtypes {
  object Sum extends SubtypeF

  /**
   * A newtype representing addition.
   */
  type Sum[A] = Sum.Type[A]

  object Prod extends SubtypeF

  /**
   * A newtype representing multiplication.
   */
  type Prod[A] = Prod.Type[A]

  /**
   * A newtype representing logical disjunction.
   */
  type Or = OrF[Boolean]
  object Or {
    def apply(boolean: Boolean): Or = OrF(boolean)
  }

  /**
   * A newtype representing logical conjunction.
   */
  type And = AndF[Boolean]
  object And {
    def apply(boolean: Boolean): And = AndF(boolean)
  }

  object AndF extends SubtypeF

  /**
   * A newtype representing parameterized logical conjunction.
   */
  type AndF[+A] = AndF.Type[A]

  object OrF extends SubtypeF

  /**
   * A newtype representing parameterized logical disjunction.
   */
  type OrF[+A] = OrF.Type[A]

  object First extends SubtypeF

  /**
   * A newtype representing taking the first of two elements.
   */
  type First[A] = First.Type[A]

  object Last extends SubtypeF

  /**
   * A newtype representing taking the last of two elements.
   */
  type Last[A] = Last.Type[A]

  object Min extends SubtypeF

  /**
   * A newtype representing taking the min of two elements.
   */
  type Min[A] = Min.Type[A]

  object Max extends SubtypeF {}

  /**
   * A newtype representing taking the max of two elements.
   */
  type Max[A] = Max.Type[A]

  /**
   * A newtype representing another type in a failed state
   */
  object Failure extends NewtypeF

  type Failure[+A] = Failure.Type[A]

  /**
   * A newtype representing an input error in another type
   */
  object FailureIn extends NewtypeF

  type FailureIn[+A] = FailureIn.Type[A]

  /**
   * A newtype representing an output error in another type
   */
  object FailureOut extends NewtypeF

  type FailureOut[+A] = FailureOut.Type[A]

<<<<<<< HEAD
//  implicit def OrFBoolToOr(orFBool: OrF[Boolean]): Or      = Or(orFBool: Boolean)
//  implicit def AndFBoolToAnd(andFBool: AndF[Boolean]): And = And(andFBool: Boolean)
=======
  object Natural extends SubtypeSmart[Int](isGreaterThanEqualTo(0)) {

    val one: Natural =
      Natural(1)

    val zero: Natural =
      Natural(0)

    def successor(n: Natural): Natural =
      Natural(n + 1)

    def times(x: Natural, y: Natural): Natural = {
      val product = x * y
      if (x == 0 || product / x != y) Natural(Int.MaxValue) else Natural(product)
    }

    def plus(x: Natural, y: Natural): Natural = {
      val sum = x + y
      if (sum < 0) Natural(Int.MaxValue) else Natural(sum)
    }

    def minus(x: Natural, y: Natural): Natural = {
      val difference = x - y
      if (difference < 0) zero else Natural(difference)
    }

    private[prelude] def unsafeMake(n: Int): Natural =
      Natural(n)
  }

  type Natural = Natural.Type
>>>>>>> 8154e5c4
}<|MERGE_RESOLUTION|>--- conflicted
+++ resolved
@@ -110,10 +110,9 @@
 
   type FailureOut[+A] = FailureOut.Type[A]
 
-<<<<<<< HEAD
 //  implicit def OrFBoolToOr(orFBool: OrF[Boolean]): Or      = Or(orFBool: Boolean)
 //  implicit def AndFBoolToAnd(andFBool: AndF[Boolean]): And = And(andFBool: Boolean)
-=======
+
   object Natural extends SubtypeSmart[Int](isGreaterThanEqualTo(0)) {
 
     val one: Natural =
@@ -145,5 +144,4 @@
   }
 
   type Natural = Natural.Type
->>>>>>> 8154e5c4
 }