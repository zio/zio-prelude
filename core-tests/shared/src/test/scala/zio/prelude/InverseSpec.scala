--- conflicted
+++ resolved
@@ -13,33 +13,17 @@
   def spec: ZSpec[Environment, Failure] =
     suite("InverseSpec")(
       suite("laws")(
-<<<<<<< HEAD
         test("byte addition")(checkAllLaws(InverseLaws)(Gen.byte.map(Sum(_)))),
         test("char addition")(checkAllLaws(InverseLaws)(Gen.char.map(Sum(_)))),
         test("double addition")(checkAllLaws(InverseLaws)(Gen.double.map(Sum(_)))),
         test("float addition")(checkAllLaws(InverseLaws)(Gen.float.map(Sum(_)))),
         test("int addition")(checkAllLaws(InverseLaws)(Gen.int.map(Sum(_)))),
         test("long addition")(checkAllLaws(InverseLaws)(Gen.long.map(Sum(_)))),
-        test("set")(checkAllLaws(InverseLaws)(Gen.setOf(Gen.int))),
+        test("set")(checkAllLaws(InverseLaws)(Gen.setOf(Gen.int).map(OrF(_)))),
         test("short addition")(checkAllLaws(InverseLaws)(Gen.short.map(Sum(_)))),
         test("tuple2")(checkAllLaws(InverseLaws)(Gen.int.map(Sum(_)).zip(Gen.int.map(Sum(_))))),
         test("tuple3")(
           checkAllLaws(InverseLaws)(Gen.int.map(Sum(_)).zip(Gen.int.map(Sum(_))).zip(Gen.int.map(Sum(_))))
-=======
-        testM("byte addition")(checkAllLaws(InverseLaws)(Gen.anyByte.map(Sum(_)))),
-        testM("char addition")(checkAllLaws(InverseLaws)(Gen.anyChar.map(Sum(_)))),
-        testM("double addition")(checkAllLaws(InverseLaws)(Gen.anyDouble.map(Sum(_)))),
-        testM("float addition")(checkAllLaws(InverseLaws)(Gen.anyFloat.map(Sum(_)))),
-        testM("int addition")(checkAllLaws(InverseLaws)(Gen.anyInt.map(Sum(_)))),
-        testM("long addition")(checkAllLaws(InverseLaws)(Gen.anyLong.map(Sum(_)))),
-        testM("set")(checkAllLaws(InverseLaws)(Gen.setOf(Gen.anyInt).map(OrF(_)))),
-        testM("short addition")(checkAllLaws(InverseLaws)(Gen.anyShort.map(Sum(_)))),
-        testM("tuple2")(checkAllLaws(InverseLaws)(Gen.anyInt.map(Sum(_)).zip(Gen.anyInt.map(Sum(_))))),
-        testM("tuple3")(
-          checkAllLaws(InverseLaws)(Gen.anyInt.map(Sum(_)).zip(Gen.anyInt.map(Sum(_))).zip(Gen.anyInt.map(Sum(_))).map {
-            case ((a, b), c) => (a, b, c)
-          })
->>>>>>> a9e0efd2
         )
       )
     )
