--- conflicted
+++ resolved
@@ -35,7 +35,6 @@
   def spec: ZSpec[Environment, Failure] =
     suite("IdempotentSpec")(
       suite("laws")(
-<<<<<<< HEAD
         test("boolean conjuction")(checkAllLaws(IdempotentLaws)(Gen.boolean.map(And(_)))),
         test("boolean disjunction")(checkAllLaws(IdempotentLaws)(Gen.boolean.map(Or(_)))),
         test("double max")(checkAllLaws(IdempotentLaws)(Gen.double.map(Max(_)))),
@@ -46,26 +45,10 @@
         test("option")(checkAllLaws(IdempotentLaws)(Gen.option(anyMaxInt))),
         test("ordering")(checkAllLaws(IdempotentLaws)(anyOrdering)),
         test("partial ordering")(checkAllLaws(IdempotentLaws)(anyPartialOrdering)),
-        test("set")(checkAllLaws(IdempotentLaws)(Gen.setOf(Gen.int).map(OrF(_)))),
+        test("set")(checkAllLaws(IdempotentLaws)(Gen.setOf(Gen.int).map(OrF(_).map(OrF(_))))),
         test("tuple2")(checkAllLaws(IdempotentLaws)(anyMaxInt.zip(anyMaxInt))),
         test("tuple3")(
           checkAllLaws(IdempotentLaws)(anyMaxInt.zip(anyMaxInt).zip(anyMaxInt))
-=======
-        testM("boolean conjuction")(checkAllLaws(IdempotentLaws)(Gen.boolean.map(And(_)))),
-        testM("boolean disjunction")(checkAllLaws(IdempotentLaws)(Gen.boolean.map(Or(_)))),
-        testM("double max")(checkAllLaws(IdempotentLaws)(Gen.anyDouble.map(Max(_)))),
-        testM("double min")(checkAllLaws(IdempotentLaws)(Gen.anyDouble.map(Min(_)))),
-        testM("float max")(checkAllLaws(IdempotentLaws)(Gen.anyFloat.map(Max(_)))),
-        testM("float min")(checkAllLaws(IdempotentLaws)(Gen.anyFloat.map(Min(_)))),
-        testM("map")(checkAllLaws(IdempotentLaws)(Gen.mapOf(anyMaxInt, anyMaxInt))),
-        testM("option")(checkAllLaws(IdempotentLaws)(Gen.option(anyMaxInt))),
-        testM("ordering")(checkAllLaws(IdempotentLaws)(anyOrdering)),
-        testM("partial ordering")(checkAllLaws(IdempotentLaws)(anyPartialOrdering)),
-        testM("set")(checkAllLaws(IdempotentLaws)(Gen.setOf(Gen.anyInt).map(OrF(_)))),
-        testM("tuple2")(checkAllLaws(IdempotentLaws)(anyMaxInt.zip(anyMaxInt))),
-        testM("tuple3")(
-          checkAllLaws(IdempotentLaws)(anyMaxInt.zip(anyMaxInt).zip(anyMaxInt).map { case ((x, y), z) => (x, y, z) })
->>>>>>> 3c55edc1
         )
       ),
       test("Idempotent.reduceIdempotent") {
