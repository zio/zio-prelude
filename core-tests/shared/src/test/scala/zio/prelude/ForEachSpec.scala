package zio.prelude

import zio.prelude.laws._
import zio.prelude.newtypes._
import zio.test._
import zio.test.laws._
import zio.{Chunk, Has, NonEmptyChunk, Random, Ref}

object ForEachSpec extends DefaultRunnableSpec {
  import Fixtures._

  val genBoolean: Gen[Has[Random], Boolean] =
    Gen.boolean

  val genInt: Gen[Has[Random], Int] =
    Gen.int

  val genChunk: Gen[Has[Random] with Has[Sized], Chunk[Int]] =
    Gen.chunkOf(genInt)

  val genList: Gen[Has[Random] with Has[Sized], List[Int]] =
    Gen.listOf(genInt)

  val genBooleanFunction: Gen[Has[Random], Int => Boolean] =
    Gen.function(genBoolean)

  val genIntFunction: Gen[Has[Random], Int => Int] =
    Gen.function(genInt)

  val genIntFunction2: Gen[Has[Random], (Int, Int) => Int] =
    Gen.function2(genInt)

  val genIntIntFunction2: Gen[Has[Random], (Int, Int) => (Int, Int)] =
    Gen.function2(genInt <*> genInt)

  val genTheseFunction: Gen[Has[Random], These[Int, Int] => Int] =
    Gen.function(genInt)

  val genEitherIntIntFunction: Gen[Has[Random], Int => Either[Int, Int]] =
    Gen.function(Gen.either(genInt, genInt))

  implicit val chunkOptionForEach: ForEach[ChunkOption] =
    ForEach[Chunk].compose[Option]

  def spec: ZSpec[Environment, Failure] =
    suite("ForEachSpec")(
      suite("laws")(
        test("chunk")(checkAllLaws(ForEachLaws)(GenF.chunk, Gen.int)),
        test("chunk . option")(checkAllLaws(ForEachLaws)(chunkOptionGenF, Gen.int)),
        test("either")(checkAllLaws(ForEachLaws)(GenFs.either(Gen.int), Gen.int)),
        test("list")(checkAllLaws(ForEachLaws)(GenF.list, Gen.int)),
        test("map")(checkAllLaws(ForEachLaws)(GenFs.map(Gen.int), Gen.int)),
        test("option")(checkAllLaws(ForEachLaws)(GenF.option, Gen.int)),
        test("vector")(checkAllLaws(ForEachLaws)(GenF.vector, Gen.int))
      ),
      suite("combinators")(
        test("contains") {
          check(genList, genInt) { (as, a) =>
            val actual   = ForEach[List].contains(as)(a)
            val expected = as.contains(a)
            assert(actual)(equalTo(expected))
          }
        },
        test("count") {
          check(genList, genBooleanFunction) { (as, f) =>
            val actual   = ForEach[List].count(as)(f)
            val expected = as.count(f)
            assert(actual)(equalTo(expected))
          }
        },
        test("exists") {
          check(genList, genBooleanFunction) { (as, f) =>
            val actual   = ForEach[List].exists(as)(f)
            val expected = as.exists(f)
            assert(actual)(equalTo(expected))
          }
        },
        test("find") {
          check(genList, genBooleanFunction) { (as, f) =>
            val actual   = ForEach[List].find(as)(f)
            val expected = as.find(f)
            assert(actual)(equalTo(expected))
          }
        },
        test("foldLeft") {
          check(genList, genInt, genIntFunction2) { (as, s, f) =>
            val actual   = ForEach[List].foldLeft(as)(s)(f)
            val expected = as.foldLeft(s)(f)
            assert(actual)(equalTo(expected))
          }
        },
        test("foldLeftM") {
          for {
            ref   <- Ref.make[Chunk[Int]](Chunk.empty)
            in     = List(1, 2, 3, 4, 5)
            s     <- in.foldLeftM(0)((s, a) => ref.modify(chunk => (s + a, chunk :+ a)))
            value <- ref.get
          } yield assert(s)(equalTo(15)) &&
            assert(value)(equalTo(Chunk(1, 2, 3, 4, 5)))
        },
        test("foldRight") {
          check(genList, genInt, genIntFunction2) { (as, s, f) =>
            val actual   = ForEach[List].foldRight(as)(s)(f)
            val expected = as.foldRight(s)(f)
            assert(actual)(equalTo(expected))
          }
        },
        test("foldRightM") {
          for {
            ref   <- Ref.make[Chunk[Int]](Chunk.empty)
            in     = List(1, 2, 3, 4, 5)
            s     <- in.foldRightM(0)((a, s) => ref.modify(chunk => (s + a, chunk :+ a)))
            value <- ref.get
          } yield assert(s)(equalTo(15)) &&
            assert(value)(equalTo(Chunk(5, 4, 3, 2, 1)))
        },
        test("forall") {
          check(genList, genBooleanFunction) { (as, f) =>
            val actual   = ForEach[List].forall(as)(f)
            val expected = as.forall(f)
            assert(actual)(equalTo(expected))
          }
        },
        test("groupByNonEmpty") {
          check(genList, genIntFunction) { (as, f) =>
            val actual   = ForEach[List].groupByNonEmpty(as)(f)
            val expected = as
              .groupBy(f)
              .toList
              .map { case (k, v) => (k, NonEmptyChunk.fromIterable(v.head, v.tail)) }
              .toMap // .toList .toMap because Scala 2.13 collections
            assert(actual)(equalTo(expected))
          }
        },
        test("groupByNonEmptyM") {
          check(genList, genIntFunction) { (as, f) =>
            // Dotty can't infer Function1Covariant: 'Required: zio.prelude.Covariant[[R] =>> Int => R]'
            val actual   = ForEach[List].groupByNonEmptyM(as)(f.map(Option(_))(Invariant.Function1Covariant))
            val expected = Option(
              as.groupBy(f)
                .toList
                .map { case (k, v) => (k, NonEmptyChunk.fromIterable(v.head, v.tail)) }
                .toMap // .toList .toMap because Scala 2.13 collections
            )
            assert(actual)(equalTo(expected))
          }
        },
        test("isEmpty") {
          check(genList) { (as) =>
            val actual   = ForEach[List].isEmpty(as)
            val expected = as.isEmpty
            assert(actual)(equalTo(expected))
          }
        },
<<<<<<< HEAD
        test("map") {
=======
        testM("intersperse") {
          check(genList, genInt) { (as, s) =>
            val actual   = ForEach[List].intersperse(as.map(Sum.apply), Sum(s))
            val expected = Sum(as.sum + math.max(0, as.size - 1) * s)
            assert(actual)(equalTo(expected))
          }
        },
        testM("map") {
>>>>>>> a9e0efd2
          check(genList, genIntFunction) { (as, f) =>
            val actual   = ForEach[List].map(f)(as)
            val expected = as.map(f)
            assert(actual)(equalTo(expected))
          }
        },
        test("mapAccum") {
          check(genChunk, genInt, genIntIntFunction2) { (as, s, f) =>
            val actual   = ForEach[Chunk].mapAccum(as)(s)(f)
            val expected = as.mapAccum(s)(f)
            assert(actual)(equalTo(expected))
          }
        },
        test("maxOption") {
          check(genList) { (as) =>
            val actual   = ForEach[List].maxOption(as)
            val expected = as.maxOption
            assert(actual)(equalTo(expected))
          }
        },
        test("maxByOption") {
          check(genList, genIntFunction) { (as, f) =>
            val actual   = ForEach[List].maxByOption(as)(f)
            val expected = as.maxByOption(f)
            assert(actual)(equalTo(expected))
          }
        },
        test("minOption") {
          check(genList) { (as) =>
            val actual   = ForEach[List].minOption(as)
            val expected = as.minOption
            assert(actual)(equalTo(expected))
          }
        },
        test("minByOption") {
          check(genList, genIntFunction) { (as, f) =>
            val actual   = ForEach[List].minByOption(as)(f)
            val expected = as.minByOption(f)
            assert(actual)(equalTo(expected))
          }
        },
        test("nonEmpty") {
          check(genList) { (as) =>
            val actual   = ForEach[List].nonEmpty(as)
            val expected = as.nonEmpty
            assert(actual)(equalTo(expected))
          }
        },
        test("partitionMap") {
          check(genList, genEitherIntIntFunction) { (as, f) =>
            def partitionMap[A, B, C](as: List[A])(f: A => Either[B, C]): (List[B], List[C]) =
              as.foldRight((List.empty[B], List.empty[C])) { case (a, (bs, cs)) =>
                f(a).fold(
                  b => (b :: bs, cs),
                  c => (bs, c :: cs)
                )
              }

            val actual   = ForEach[List].partitionMap(as)(f)
            val expected = partitionMap(as)(f)
            assert(actual)(equalTo(expected))
          }
        },
        test("product") {
          check(genList) { (as) =>
            val actual   = ForEach[List].product(as)
            val expected = as.product
            assert(actual)(equalTo(expected))
          }
        },
        test("reduceOption") {
          check(genList, genIntFunction2) { (as, f) =>
            val actual   = ForEach[List].reduceOption(as)(f)
            val expected = as.reduceOption(f)
            assert(actual)(equalTo(expected))
          }
        },
        test("reverse") {
          check(genList) { (as) =>
            val actual   = ForEach[List].reverse(as)
            val expected = as.reverse
            assert(actual)(equalTo(expected))
          }
        },
        test("size") {
          check(genList) { (as) =>
            val actual   = ForEach[List].size(as)
            val expected = as.size
            assert(actual)(equalTo(expected))
          }
        },
        test("sum") {
          check(genList) { (as) =>
            val actual   = ForEach[List].sum(as)
            val expected = as.sum
            assert(actual)(equalTo(expected))
          }
        },
        test("zipAllWith") {
          check(genChunk, genChunk, genTheseFunction) { (as, bs, f) =>
            val actual   = ForEach[Chunk].zipAllWith(as, bs)(f)
            val expected =
              as.zipAllWith(bs)(a => f(These.Left(a)), b => f(These.Right(b)))((a, b) => f(These.Both(a, b)))
            assert(actual)(equalTo(expected))
          }
        },
        test("zipWithIndex") {
          check(genList) { (as) =>
            val actual   = ForEach[List].zipWithIndex(as)
            val expected = as.zipWithIndex
            assert(actual)(equalTo(expected))
          }
        }
      ),
      test("zipWithIndex is stacks safe") {
        val as       = (1 to 100000).toList
        val expected = as.zipWithIndex
        val actual   = Invariant.ListForEach.zipWithIndex(as)
        assert(actual)(equalTo(expected))
      },
      test("ForEach can be derived from Iterable") {
        check(genList, genInt, genIntFunction2) { (as, s, f) =>
          val actual   = ForEach[Seq].foldLeft(as)(s)(f)
          val expected = as.foldLeft(s)(f)
          assert(actual)(equalTo(expected))
        }
      },
      test("foldMap is stacks safe") {
        val as       = (1 to 100000).toList
        val expected = as.sum
        val actual   = as.foldMap(a => Sum(a))
        assert(actual)(equalTo(expected))
      },
      suite("foldMapM")(
        test("is stack safe") {
          def passThrough(i: Int): Either[Int, Sum[Int]] = Right(Sum(i))

          val as       = (1 to 100000).toList
          val expected = Right(Sum(as.sum))
          val actual   = as.foldMapM(passThrough)
          assert(actual)(equalTo(expected))
        },
        test("yields the right result") {
          def errorOnOddNumber(i: Int): Either[Int, Sum[Int]] =
            if (i % 2 == 0) Right(Sum(i))
            else Left(i)

          val mixedValues   = List(1, 2, 3, 4)
          val expectedMixed = Left(1)
          val actualMixed   = mixedValues.foldMapM(errorOnOddNumber)

          val evenValues   = mixedValues.filter(_ % 2 == 0)
          val expectedEven = Right(Sum(6))
          val actualEven   = evenValues.foldMapM(errorOnOddNumber)

          assert(actualMixed)(equalTo(expectedMixed)) &&
          assert(actualEven)(equalTo(expectedEven))
        },
        test("shortcircuits sideffects according to effect") {
          var calledOn: List[Int] = Nil

          def errorOnOddNumber(i: Int): Either[Int, Sum[Int]] = {
            calledOn = i :: calledOn

            if (i % 2 == 0) Right(Sum(i))
            else Left(i)
          }

          val values   = List(2, 3, 4)
          val expected = Left(3)
          val actual   = values.foldMapM(errorOnOddNumber)

          assert(actual)(equalTo(expected)) &&
          assert(calledOn)(equalTo(List(3, 2)))
        }
      )
    )
}<|MERGE_RESOLUTION|>--- conflicted
+++ resolved
@@ -152,18 +152,14 @@
             assert(actual)(equalTo(expected))
           }
         },
-<<<<<<< HEAD
-        test("map") {
-=======
-        testM("intersperse") {
+        test("intersperse") {
           check(genList, genInt) { (as, s) =>
             val actual   = ForEach[List].intersperse(as.map(Sum.apply), Sum(s))
             val expected = Sum(as.sum + math.max(0, as.size - 1) * s)
             assert(actual)(equalTo(expected))
           }
         },
-        testM("map") {
->>>>>>> a9e0efd2
+        test("map") {
           check(genList, genIntFunction) { (as, f) =>
             val actual   = ForEach[List].map(f)(as)
             val expected = as.map(f)
