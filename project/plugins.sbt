--- conflicted
+++ resolved
@@ -1,9 +1,5 @@
 addSbtPlugin("ch.epfl.scala"                     % "sbt-bloop"                     % "1.4.11")
-<<<<<<< HEAD
-addSbtPlugin("ch.epfl.scala"                     % "sbt-scalafix"                  % "0.9.32")
-=======
 addSbtPlugin("ch.epfl.scala"                     % "sbt-scalafix"                  % "0.9.33")
->>>>>>> 3c55edc1
 addSbtPlugin("com.eed3si9n"                      % "sbt-buildinfo"                 % "0.10.0")
 addSbtPlugin("com.github.sbt"                    % "sbt-unidoc"                    % "0.5.0")
 addSbtPlugin("com.github.sbt"                    % "sbt-ci-release"                % "1.5.10")
@@ -13,17 +9,10 @@
 addSbtPlugin("de.heikoseeberger"                 % "sbt-header"                    % "5.6.0")
 addSbtPlugin("org.portable-scala"                % "sbt-scala-native-crossproject" % "1.1.0")
 addSbtPlugin("org.portable-scala"                % "sbt-scalajs-crossproject"      % "1.1.0")
-<<<<<<< HEAD
-addSbtPlugin("org.scala-js"                      % "sbt-scalajs"                   % "1.7.1")
-addSbtPlugin("org.scala-native"                  % "sbt-scala-native"              % "0.4.1")
-addSbtPlugin("org.scalameta"                     % "sbt-mdoc"                      % "2.2.24")
-addSbtPlugin("org.scalameta"                     % "sbt-scalafmt"                  % "2.4.4")
-=======
 addSbtPlugin("org.scala-js"                      % "sbt-scalajs"                   % "1.8.0")
 addSbtPlugin("org.scala-native"                  % "sbt-scala-native"              % "0.4.2")
 addSbtPlugin("org.scalameta"                     % "sbt-mdoc"                      % "2.2.24")
 addSbtPlugin("org.scalameta"                     % "sbt-scalafmt"                  % "2.4.5")
->>>>>>> 3c55edc1
 addSbtPlugin("pl.project13.scala"                % "sbt-jcstress"                  % "0.2.0")
 addSbtPlugin("pl.project13.scala"                % "sbt-jmh"                       % "0.4.3")
 
