name: CI

env:
  JDK_JAVA_OPTIONS: -XX:+PrintCommandLineFlags -XX:MaxMetaspaceSize=4G -Xmx8G -Xss8M # JDK_JAVA_OPTIONS is _the_ env. variable to use for modern Java
  JVM_OPTS: -XX:+PrintCommandLineFlags -XX:MaxMetaspaceSize=4G -Xmx8G -Xss8M # for Java 8 only (sadly, it is not modern enough for JDK_JAVA_OPTIONS)

on:
  pull_request:
  push:
    branches: ['master', 'zio-2']
  release:
    types:
      - published

jobs:
  lint:
    runs-on: ubuntu-20.04
    timeout-minutes: 30
    steps:
      - name: Checkout current branch
<<<<<<< HEAD
        uses: actions/checkout@v3.0.0
=======
        uses: actions/checkout@v3.0.2
>>>>>>> f067fb3d
        with:
          fetch-depth: 0
      - name: Setup Scala and Java
        uses: olafurpg/setup-scala@v13
      - name: Cache scala dependencies
        uses: coursier/cache-action@v6
      - name: Lint code
        run: ./sbt check

  doc:
    runs-on: ubuntu-20.04
    timeout-minutes: 30
    steps:
      - name: Checkout current branch
<<<<<<< HEAD
        uses: actions/checkout@v3.0.0
=======
        uses: actions/checkout@v3.0.2
>>>>>>> f067fb3d
      - name: Setup Scala and Java
        uses: olafurpg/setup-scala@v13
      - name: Cache scala dependencies
        uses: coursier/cache-action@v6
      - name: Check generation of ScalaDoc
        run: ./sbt +Test/doc

  publishLocal:
    runs-on: ubuntu-20.04
    timeout-minutes: 30
    steps:
      - name: Checkout current branch
<<<<<<< HEAD
        uses: actions/checkout@v3.0.0
=======
        uses: actions/checkout@v3.0.2
>>>>>>> f067fb3d
      - name: Setup Scala and Java
        uses: olafurpg/setup-scala@v13
      - name: Cache scala dependencies
        uses: coursier/cache-action@v6
      - name: Check that building packages works
        run: ./sbt +publishLocal

  website:
    runs-on: ubuntu-20.04
    timeout-minutes: 30
    steps:
      - name: Checkout current branch
<<<<<<< HEAD
        uses: actions/checkout@v3.0.0
=======
        uses: actions/checkout@v3.0.2
>>>>>>> f067fb3d
      - name: Setup Scala and Java
        uses: olafurpg/setup-scala@v13
      - name: Cache scala dependencies
        uses: coursier/cache-action@v6
      - name: Check Website Generation
        run: ./sbt docs/docusaurusCreateSite

  test:
    runs-on: ubuntu-20.04
    timeout-minutes: 30
    strategy:
      fail-fast: false
      matrix:
<<<<<<< HEAD
        scala: ['2.11.12', '2.12.15', '2.13.8', '3.1.0']
        platform: ['JVM']
    steps:
      - name: Checkout current branch
        uses: actions/checkout@v3.0.0
=======
        scala: ['2.11.12', '2.12.16', '2.13.8', '3.2.0']
        platform: ['JVM']
    steps:
      - name: Checkout current branch
        uses: actions/checkout@v3.0.2
>>>>>>> f067fb3d
        with:
          fetch-depth: 0
      - name: Setup Scala and Java
        uses: olafurpg/setup-scala@v13
      - name: Cache scala dependencies
        uses: coursier/cache-action@v6
      - name: Run tests
        run: ./sbt ++${{ matrix.scala }}! test${{ matrix.platform }}

  testJvms:
    runs-on: ubuntu-20.04
    timeout-minutes: 30
    strategy:
      fail-fast: false
      matrix:
        java: ['11', '17']
        platform: ['JVM']
    steps:
      - name: Checkout current branch
<<<<<<< HEAD
        uses: actions/checkout@v3.0.0
=======
        uses: actions/checkout@v3.0.2
>>>>>>> f067fb3d
      - name: Setup Scala and Java
        uses: olafurpg/setup-scala@v13
        with:
          java-version: ${{ matrix.java }}
      - name: Cache scala dependencies
        uses: coursier/cache-action@v6
      - name: Test on different JVM versions
        run: ./sbt test${{ matrix.platform }}

  testPlatforms:
    runs-on: ubuntu-20.04
    timeout-minutes: 30
    strategy:
      fail-fast: false
      matrix:
        platform: ['JS', 'Native']
    steps:
      - name: Checkout current branch
<<<<<<< HEAD
        uses: actions/checkout@v3.0.0
=======
        uses: actions/checkout@v3.0.2
>>>>>>> f067fb3d
      - name: Setup Scala and Java
        uses: olafurpg/setup-scala@v13
      - name: Cache scala dependencies
        uses: coursier/cache-action@v6
      - name: Test on different Scala target platforms
        run: ./sbt test${{ matrix.platform }}

  ci:
    runs-on: ubuntu-20.04
    needs: [lint, doc, publishLocal, website, test, testJvms, testPlatforms]
    steps:
      - name: Aggregate of lint, and all tests
        run: echo "ci passed"

  publish:
    runs-on: ubuntu-20.04
    timeout-minutes: 30
    needs: [ci]
    if: github.event_name != 'pull_request'
    steps:
      - name: Checkout current branch
<<<<<<< HEAD
        uses: actions/checkout@v3.0.0
=======
        uses: actions/checkout@v3.0.2
>>>>>>> f067fb3d
        with:
          fetch-depth: 0
      - name: Setup Scala and Java
        uses: olafurpg/setup-scala@v13
      - name: Cache scala dependencies
        uses: coursier/cache-action@v6
      - name: Release artifacts
        run: ./sbt ci-release
        env:
          PGP_PASSPHRASE: ${{ secrets.PGP_PASSPHRASE }}
          PGP_SECRET: ${{ secrets.PGP_SECRET }}
          SONATYPE_PASSWORD: ${{ secrets.SONATYPE_PASSWORD }}
          SONATYPE_USERNAME: ${{ secrets.SONATYPE_USERNAME }}<|MERGE_RESOLUTION|>--- conflicted
+++ resolved
@@ -18,11 +18,7 @@
     timeout-minutes: 30
     steps:
       - name: Checkout current branch
-<<<<<<< HEAD
-        uses: actions/checkout@v3.0.0
-=======
         uses: actions/checkout@v3.0.2
->>>>>>> f067fb3d
         with:
           fetch-depth: 0
       - name: Setup Scala and Java
@@ -37,11 +33,7 @@
     timeout-minutes: 30
     steps:
       - name: Checkout current branch
-<<<<<<< HEAD
-        uses: actions/checkout@v3.0.0
-=======
         uses: actions/checkout@v3.0.2
->>>>>>> f067fb3d
       - name: Setup Scala and Java
         uses: olafurpg/setup-scala@v13
       - name: Cache scala dependencies
@@ -54,11 +46,7 @@
     timeout-minutes: 30
     steps:
       - name: Checkout current branch
-<<<<<<< HEAD
-        uses: actions/checkout@v3.0.0
-=======
         uses: actions/checkout@v3.0.2
->>>>>>> f067fb3d
       - name: Setup Scala and Java
         uses: olafurpg/setup-scala@v13
       - name: Cache scala dependencies
@@ -71,11 +59,7 @@
     timeout-minutes: 30
     steps:
       - name: Checkout current branch
-<<<<<<< HEAD
-        uses: actions/checkout@v3.0.0
-=======
         uses: actions/checkout@v3.0.2
->>>>>>> f067fb3d
       - name: Setup Scala and Java
         uses: olafurpg/setup-scala@v13
       - name: Cache scala dependencies
@@ -89,19 +73,11 @@
     strategy:
       fail-fast: false
       matrix:
-<<<<<<< HEAD
-        scala: ['2.11.12', '2.12.15', '2.13.8', '3.1.0']
-        platform: ['JVM']
-    steps:
-      - name: Checkout current branch
-        uses: actions/checkout@v3.0.0
-=======
         scala: ['2.11.12', '2.12.16', '2.13.8', '3.2.0']
         platform: ['JVM']
     steps:
       - name: Checkout current branch
         uses: actions/checkout@v3.0.2
->>>>>>> f067fb3d
         with:
           fetch-depth: 0
       - name: Setup Scala and Java
@@ -121,11 +97,7 @@
         platform: ['JVM']
     steps:
       - name: Checkout current branch
-<<<<<<< HEAD
-        uses: actions/checkout@v3.0.0
-=======
         uses: actions/checkout@v3.0.2
->>>>>>> f067fb3d
       - name: Setup Scala and Java
         uses: olafurpg/setup-scala@v13
         with:
@@ -144,11 +116,7 @@
         platform: ['JS', 'Native']
     steps:
       - name: Checkout current branch
-<<<<<<< HEAD
-        uses: actions/checkout@v3.0.0
-=======
         uses: actions/checkout@v3.0.2
->>>>>>> f067fb3d
       - name: Setup Scala and Java
         uses: olafurpg/setup-scala@v13
       - name: Cache scala dependencies
@@ -170,11 +138,7 @@
     if: github.event_name != 'pull_request'
     steps:
       - name: Checkout current branch
-<<<<<<< HEAD
-        uses: actions/checkout@v3.0.0
-=======
         uses: actions/checkout@v3.0.2
->>>>>>> f067fb3d
         with:
           fetch-depth: 0
       - name: Setup Scala and Java
