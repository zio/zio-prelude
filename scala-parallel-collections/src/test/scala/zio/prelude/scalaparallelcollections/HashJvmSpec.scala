package zio.prelude
package scalaparallelcollections

import com.github.ghik.silencer.silent
import zio.prelude.HashSpec.scalaHashCodeConsistency
import zio.prelude.laws._
import zio.test._
import zio.test.laws._

@silent("Unused import")
object HashJvmSpec extends DefaultRunnableSpec {
  private val ParallelCollectionCompatibility = {
    object Compat {
      object CollectionConverters
    }
    import Compat._
    {
      import scala.collection.parallel._
      CollectionConverters
    }
  }
  import ParallelCollectionCompatibility._

  def spec: ZSpec[Environment, Failure] =
    suite("HashJvmSpec")(
      suite("laws")(
<<<<<<< HEAD
        test("parMap")(checkAllLaws(Hash)(Gen.mapOf(Gen.anyInt, Gen.anyInt).map(_.par))),
        test("parSeq")(checkAllLaws(Hash)(Gen.listOf(Gen.anyInt).map(_.par))),
        test("parSet")(checkAllLaws(Hash)(Gen.setOf(Gen.anyInt).map(_.par)))
=======
        testM("parMap")(checkAllLaws(HashLaws)(Gen.mapOf(Gen.anyInt, Gen.anyInt).map(_.par))),
        testM("parSeq")(checkAllLaws(HashLaws)(Gen.listOf(Gen.anyInt).map(_.par))),
        testM("parSet")(checkAllLaws(HashLaws)(Gen.setOf(Gen.anyInt).map(_.par)))
>>>>>>> 04751e1d
      ),
      suite("ScalaHashCode consistency")(
        test("parMap")(scalaHashCodeConsistency(Gen.mapOf(Gen.anyInt, Gen.anyInt).map(_.par))),
        test("parSeq")(scalaHashCodeConsistency(Gen.listOf(Gen.anyInt).map(_.par))),
        test("parSet")(scalaHashCodeConsistency(Gen.setOf(Gen.anyInt).map(_.par)))
      )
    )
}<|MERGE_RESOLUTION|>--- conflicted
+++ resolved
@@ -24,15 +24,9 @@
   def spec: ZSpec[Environment, Failure] =
     suite("HashJvmSpec")(
       suite("laws")(
-<<<<<<< HEAD
-        test("parMap")(checkAllLaws(Hash)(Gen.mapOf(Gen.anyInt, Gen.anyInt).map(_.par))),
-        test("parSeq")(checkAllLaws(Hash)(Gen.listOf(Gen.anyInt).map(_.par))),
-        test("parSet")(checkAllLaws(Hash)(Gen.setOf(Gen.anyInt).map(_.par)))
-=======
-        testM("parMap")(checkAllLaws(HashLaws)(Gen.mapOf(Gen.anyInt, Gen.anyInt).map(_.par))),
-        testM("parSeq")(checkAllLaws(HashLaws)(Gen.listOf(Gen.anyInt).map(_.par))),
-        testM("parSet")(checkAllLaws(HashLaws)(Gen.setOf(Gen.anyInt).map(_.par)))
->>>>>>> 04751e1d
+        test("parMap")(checkAllLaws(HashLaws)(Gen.mapOf(Gen.anyInt, Gen.anyInt).map(_.par))),
+        test("parSeq")(checkAllLaws(HashLaws)(Gen.listOf(Gen.anyInt).map(_.par))),
+        test("parSet")(checkAllLaws(HashLaws)(Gen.setOf(Gen.anyInt).map(_.par)))
       ),
       suite("ScalaHashCode consistency")(
         test("parMap")(scalaHashCodeConsistency(Gen.mapOf(Gen.anyInt, Gen.anyInt).map(_.par))),
