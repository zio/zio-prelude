--- conflicted
+++ resolved
@@ -23,11 +23,7 @@
   def spec: ZSpec[Environment, Failure] =
     suite("OrdJvmSpec")(
       suite("laws")(
-<<<<<<< HEAD
-        test("parSeq")(checkAllLaws(Ord)(Gen.listOf(Gen.anyInt).map(_.par)))
-=======
-        testM("parSeq")(checkAllLaws(OrdLaws)(Gen.listOf(Gen.anyInt).map(_.par)))
->>>>>>> 04751e1d
+        test("parSeq")(checkAllLaws(OrdLaws)(Gen.listOf(Gen.anyInt).map(_.par)))
       )
     )
 }