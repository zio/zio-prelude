--- conflicted
+++ resolved
@@ -23,13 +23,8 @@
   def spec: ZSpec[Environment, Failure] =
     suite("EqualJvmSpec")(
       suite("laws")(
-<<<<<<< HEAD
-        test("parMap")(checkAllLaws(PartialOrd)(Gen.mapOf(Gen.anyInt, Gen.anyInt).map(_.par))),
-        test("parSet")(checkAllLaws(PartialOrd)(Gen.setOf(Gen.anyInt).map(_.par)))
-=======
-        testM("parMap")(checkAllLaws(PartialOrdLaws)(Gen.mapOf(Gen.anyInt, Gen.anyInt).map(_.par))),
-        testM("parSet")(checkAllLaws(PartialOrdLaws)(Gen.setOf(Gen.anyInt).map(_.par)))
->>>>>>> 04751e1d
+        test("parMap")(checkAllLaws(PartialOrdLaws)(Gen.mapOf(Gen.anyInt, Gen.anyInt).map(_.par))),
+        test("parSet")(checkAllLaws(PartialOrdLaws)(Gen.setOf(Gen.anyInt).map(_.par)))
       )
     )
 }