--- conflicted
+++ resolved
@@ -1,70 +1,47 @@
 package zio.prelude
 
 import zio.Exit
-import zio.prelude.newtypes.Failure
 
-<<<<<<< HEAD
-=======
-trait RightCovariant[<=>[_, +_]] {
-  def deriveCovariant[A]: Covariant[({ type lambda[+B] = A <=> B })#lambda] =
-    new Covariant[({ type lambda[+B] = A <=> B })#lambda] {
-      def map[B, C](f: B => C): A <=> B => A <=> C = rightMap(f)
-    }
+trait RightCovariantLaws[<=>[_, +_]] extends RightCovariant[<=>] {
 
-  def rightMap[A, B, C](f: B => C): (A <=> B) => (A <=> C)
-
-  // laws for leftMap
+  // laws for map
 
   def rightMapCompose[A, B, B2, B3](
     ab: A <=> B,
     f: B => B2,
     g: B2 => B3
   )(implicit eq: Equal[A <=> B3]): Boolean = {
-    val lhs: A <=> B => A <=> B3 = rightMap(g compose f)
-    val rhs: A <=> B => A <=> B3 = rightMap(g) compose rightMap(f)
+    val lhs: A <=> B => A <=> B3 = map(g compose f)
+    val rhs: A <=> B => A <=> B3 = map(g) compose map(f)
     eq.equal(lhs(ab), rhs(ab))
   }
 
   def rightMapIdentity[A, B](
     ab: A <=> B
   )(implicit eq: Equal[A <=> B]): Boolean = {
-    val lhs: A <=> B => A <=> B = rightMap(identity[B])
+    val lhs: A <=> B => A <=> B = map(identity[B])
     eq.equal(lhs(ab), ab)
   }
 }
 
-trait Bicovariant[<=>[+_, +_]] extends RightCovariant[<=>] { self =>
+trait BicovariantLaws[<=>[+_, +_]] extends Bicovariant[<=>] with RightCovariantLaws[<=>] { self =>
 
-  def deriveFailureCovariant[A]: Covariant[({ type lambda[+E] = Failure[E <=> A] })#lambda] =
-    new Covariant[({ type lambda[+E] = Failure[E <=> A] })#lambda] {
-      def map[E, E1](f: E => E1): Failure[E <=> A] => Failure[E1 <=> A] = { exit =>
-        Failure.wrap(self.leftMap(f)(Failure.unwrap(exit)))
-      }
-    }
-
-  def bimap[A, B, AA, BB](f: A => AA, g: B => BB): (A <=> B) => (AA <=> BB)
-
-  def leftMap[A, B, AA](f: A => AA): (A <=> B) => (AA <=> B)  =
-    bimap(f, identity[B])
-  def rightMap[A, B, BB](g: B => BB): (A <=> B) => (A <=> BB) =
-    bimap(identity[A], g)
-
-  // laws for leftMap
+  // laws for mapLeft
 
   def leftMapCompose[A, B, A2, A3](
     ab: A <=> B,
     f: A => A2,
     g: A2 => A3
   )(implicit eq: Equal[A3 <=> B]): Boolean = {
-    val lhs: A <=> B => A3 <=> B = leftMap(g compose f)
-    val rhs: A <=> B => A3 <=> B = leftMap(g) compose leftMap(f)
+    val lhs: A <=> B => A3 <=> B = mapLeft(g compose f)
+    val rhs: A <=> B => A3 <=> B = mapLeft(g) compose mapLeft(f)
     eq.equal(lhs(ab), rhs(ab))
   }
 
   def leftMapIdentity[A, B](
     ab: A <=> B
   )(implicit eq: Equal[A <=> B]): Boolean = {
-    val lhs: A <=> B => A <=> B = leftMap(identity[A])
+    val lhs: A <=> B => A <=> B = mapLeft(identity[A])
     eq.equal(lhs(ab), ab)
   }
 
@@ -103,15 +80,14 @@
   )(implicit eq: Equal[A2 <=> B2]): Boolean = {
     val lhs: A <=> B => A2 <=> B2 = bimap(f, g)
 
-    val rhs1: A <=> B => A <=> B2   = rightMap(g)
-    val rhs2: A <=> B2 => A2 <=> B2 = leftMap(f)
+    val rhs1: A <=> B => A <=> B2   = map(g)
+    val rhs2: A <=> B2 => A2 <=> B2 = mapLeft(f)
     val rhs3: A <=> B => A2 <=> B2  = rhs1 andThen rhs2
 
     eq.equal(lhs(ab), rhs3(ab))
   }
 }
 
->>>>>>> 7939d561
 object Bicovariant {
 
   implicit val Tuple2Bicovariant: Bicovariant[Tuple2] =
@@ -147,16 +123,9 @@
       bicovariant.bimap(g, h)(f)
 
     def leftMap[C](ac: A => C)(implicit bicovariant: Bicovariant[<=>]): C <=> B =
-<<<<<<< HEAD
       bicovariant.mapLeft(ac)(f)
 
     def rightMap[C](bc: B => C)(implicit bicovariant: Bicovariant[<=>]): A <=> C =
       bicovariant.map(bc)(f)
-=======
-      bicovariant.leftMap(ac)(f)
-
-    def rightMap[C](bc: B => C)(implicit bicovariant: Bicovariant[<=>]): A <=> C =
-      bicovariant.rightMap(bc)(f)
->>>>>>> 7939d561
   }
 }