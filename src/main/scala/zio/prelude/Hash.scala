--- conflicted
+++ resolved
@@ -6,16 +6,6 @@
 sealed trait Hash[-A] { self =>
   def hash(a: A): Int
 
-  final def combine[B: Hash](a: A, b: B): Int = {
-    val lhs = self.hash(a)
-    lhs ^ (b.hash + 0x9e3779b9 + (lhs << 6) + (lhs >> 2))
-  }
-
-}
-<<<<<<< HEAD
-
-=======
-sealed trait Hash[-A] extends HashLaws[A] { self =>
   def both[B](that: Hash[B]): Hash[(A, B)] = (self bothWith that)(t => t._1 -> t._2)
 
   def bothWith[B, C](that: Hash[B])(f: C => (A, B)): Hash[C] =
@@ -25,7 +15,7 @@
 
       java.util.Arrays.hashCode(Array(self.hash(a), that.hash(b)))
     }
-  
+
   def contramap[B](f: B => A): Hash[B] = Hash[B]((b: B) => self.hash(f(b)))
 
   def either[B](that: Hash[B]): Hash[Either[A, B]] = (self eitherWith that)(identity)
@@ -39,7 +29,7 @@
       }
     }
 }
->>>>>>> 4044aa58
+
 object Hash {
   def apply[A](implicit hash: Hash[A]): Hash[A] = hash
 
@@ -100,7 +90,6 @@
 
     def ##(implicit hash: Hash[A]): Int = hash.hash(a)
 
-    def combine[B: Hash](b: B)(implicit hash: Hash[A]): Int = hash.combine(a, b)
   }
 
 }