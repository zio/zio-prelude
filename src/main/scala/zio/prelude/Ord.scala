package zio.prelude

import scala.annotation.{ implicitNotFound, tailrec }
import scala.{ math => sm }

import zio.prelude.Equal._
import zio.test.TestResult
import zio.test.laws.{ Lawful, Laws }
import zio.{ Chunk, NonEmptyChunk }

/**
 * `Ord[A]` provides implicit evidence that values of type `A` have a total
 * ordering.
 */
@implicitNotFound("No implicit Ord defined for ${A}.")
trait Ord[-A] extends PartialOrd[A] { self =>

  /**
   * Returns the result of comparing two values of type `A`.
   */
  final override def compare(l: A, r: A): Ordering =
    if (Equal.refEq(l, r)) Ordering.Equals else checkCompare(l, r)

  /**
   * Returns the result of comparing two values of type `A`.
   */
  protected def checkCompare(l: A, r: A): Ordering

  override protected def checkEqual(l: A, r: A): Boolean =
    compare(l, r).isEqual

  /**
   * Constructs an `Ord[(A, B)]` given an `Ord[A]` and `Ord[B]` by first
   * comparing the `A` values, and then if the `A` values are equal comparing
   * the `B` values
   */
  final def both[B](that: => Ord[B]): Ord[(A, B)] =
    bothWith(that)(identity)

  /**
   * Constructs an `Ord[C]` given an `Ord[A]`, an `Ord[B]` and a function `f`
   * to transform a `C` value into an `(A, B)`. The instance will convert each
   * `C` value into an `(A, B)`, compare the `A` values, and then if the `A`
   * values are equal compare the `B` values.
   */
  final def bothWith[B, C](that: => Ord[B])(f: C => (A, B)): Ord[C] =
    Ord.make { (c1, c2) =>
      (f(c1), f(c2)) match {
        case ((a1, b1), (a2, b2)) => self.compare(a1, a2) <> that.compare(b1, b2)
      }
    }

  /**
   * Constructs an `Ord[B]` given an `Ord[A]` and a function `f` to transform a
   * `B` value into an `A` value. The instance will convert each `B` value into
   * an `A` and compare the `A` values.
   */
  override def contramap[B](f: B => A): Ord[B] =
    Ord.make((b1, b2) => compare(f(b1), f(b2)))

  /**
   * Constructs an `Ord[Either[A, B]]` given an `Ord[A]` and an `Ord[B]`. If
   * one value is `Left` and one value is `Right` it will treat the `Left`
   * value as less than the `Right` value. Otherwise, it will compare the two
   * values.
   */
  final def either[B](that: => Ord[B]): Ord[Either[A, B]] =
    eitherWith(that)(identity)

  /**
   * Constructs an `Ord[C]` given an `Ord[A]`, an `Ord[B]`, and a function `f`
   * to transform a `C` value into an `Either[A, B]`. The instance will convert
   * each `C` value into an `Either[A, B]`. If one value is `Left` and one
   * value is `Right` it will treat the `Left` value as less than the `Right`
   * value. Otherwise, it will compare the two values.
   */
  final def eitherWith[B, C](that: => Ord[B])(f: C => Either[A, B]): Ord[C] =
    Ord.make { (c1, c2) =>
      (f(c1), f(c2)) match {
        case (Left(a1), Left(a2))   => self.compare(a1, a2)
        case (Left(_), Right(_))    => Ordering.LessThan
        case (Right(_), Left(_))    => Ordering.GreaterThan
        case (Right(b1), Right(b2)) => that.compare(b1, b2)
      }
    }

  /**
   * Constructs a new `Ord[A]` by mapping the result of this ordering using the
   * specified function.
   */
  final def mapOrdering(f: Ordering => Ordering): Ord[A] =
    Ord.make((l, r) => f(compare(l, r)))

  /**
   * Returns a new ordering that is the reverse of this one.
   */
  final override def reverse: Ord[A] =
    mapOrdering(_.opposite)

  override def toScala[A1 <: A]: sm.Ordering[A1] =
    self.compare(_, _) match {
      case Ordering.LessThan    => -1
      case Ordering.Equals      => 0
      case Ordering.GreaterThan => 1
    }
}

object Ord extends Lawful[Ord] {

  /**
<<<<<<< HEAD
=======
   * For all values `a1`, `a2`, and `a3`, if `a1` is less than `a2` and `a2` is
   * less than `a3` then `a1` is less than `a3`.
   */
  val transitivityLaw1: Laws[Ord] =
    new Laws.Law3[Ord]("transitivityLaw1") {
      def apply[A: Ord](a1: A, a2: A, a3: A): TestResult =
        ((a1 less a2) && (a2 less a3)) ==> (a1 less a3)
    }

  /**
   * For all values `a1`, `a2`, and `a3`, if `a1` is greater than `a2` and `a2`
   * is greater than `a3` then `a1` is greater than `a3`.
   */
  val transitivityLaw2: Laws[Ord] =
    new Laws.Law3[Ord]("transitivityLaw2") {
      def apply[A: Ord](a1: A, a2: A, a3: A): TestResult =
        ((a1 greater a2) && (a2 greater a3)) ==> (a1 greater a3)
    }

  /**
   * For all values `a1` and `a2`, if `a1` is less than or equal to `a2` and
   * `a2` is less than or equal to `a1` then `a1` is equal to `a2`.
   */
  val antisymmetryLaw1: Laws[Ord] =
    new Laws.Law2[Ord]("antisymmetryLaw1") {
      def apply[A: Ord](a1: A, a2: A): TestResult =
        ((a1 lessOrEqual a2) && (a2 lessOrEqual a1)) ==> (a1 isEqualTo a2)
    }

  /**
   * For all values `a1` and `a2`, if `a1` is greater than or equal to `a2` and
   * `a2` is greater than or equal to `a1` then `a1` is equal to `a2`.
   */
  val antisymmetryLaw2: Laws[Ord] =
    new Laws.Law2[Ord]("antisymmetryLaw2") {
      def apply[A: Ord](a1: A, a2: A): TestResult =
        ((a1 greaterOrEqual a2) && (a2 greaterOrEqual a1)) ==> (a1 isEqualTo a2)
    }

  /**
>>>>>>> b0da994d
   * For all values `a1` and `a2`, `a1` is less than or equal to `a2` or `a2`
   * is less than or equal to `a1`.
   */
  val connexityLaw1: Laws[Ord] =
    new Laws.Law2[Ord]("connexityLaw1") {
      def apply[A: Ord](a1: A, a2: A): TestResult =
        (a1 lessOrEqual a2) || (a2 lessOrEqual a1)
    }

  /**
   * For all values `a1` and `a2`, `a1` is greater than or equal to `a2` or
   * `a2` is greater than or equal to `a1`.
   */
  val connexityLaw2: Laws[Ord] =
    new Laws.Law2[Ord]("connexityLaw2") {
      def apply[A: Ord](a1: A, a2: A): TestResult =
        (a1 greaterOrEqual a2) || (a2 greaterOrEqual a1)
    }

  /**
   * For all values `a1` and `a2`, `a1` is less than or equal to `a2` if and
   * only if `a2` is greater than or equal to `a1`.
   */
  val complementLaw: Laws[Ord] =
    new Laws.Law2[Ord]("complementLaw") {
      def apply[A: Ord](a1: A, a2: A): TestResult =
        (a1 lessOrEqual a2) <==> (a2 greaterOrEqual a1)
    }

  /**
   * The set of all laws that instances of `Ord` must satisfy.
   */
  val laws: Laws[Ord] =
    connexityLaw1 +
      connexityLaw2 +
      complementLaw +
      PartialOrd.laws

  def fromScala[A](implicit ordering: sm.Ordering[A]): Ord[A] =
    (l: A, r: A) => Ordering.fromCompare(ordering.compare(l, r))

  /**
   * The `Contravariant` instance for `Ord`.
   */
  implicit val OrdContravariant: Contravariant[Ord] =
    new Contravariant[Ord] {
      def contramap[A, B](f: B => A): Ord[A] => Ord[B] =
        _.contramap(f)
    }

  /**
   * The `IdentityBoth` instance for `Ord`.
   */
  implicit val OrdIdentityBoth: IdentityBoth[Ord] =
    new IdentityBoth[Ord] {
      val any: Ord[Any]                                         =
        AnyHashOrd
      def both[A, B](fa: => Ord[A], fb: => Ord[B]): Ord[(A, B)] =
        fa.both(fb)
    }

  /**
   * The `IdentityEither` instance for `Ord`.
   */
  implicit val OrdIdentityEither: IdentityEither[Ord] =
    new IdentityEither[Ord] {
      def either[A, B](fa: => Ord[A], fb: => Ord[B]): Ord[Either[A, B]] =
        fa.either(fb)
      val none: Ord[Nothing]                                            =
        NothingHashOrd
    }

  /**
   * Summons an implicit `Ord[A]`.
   */
  def apply[A](implicit ord: Ord[A]): Ord[A] =
    ord

  /**
   * Constructs an `Ord[A]` from a function. The instance will be optimized to
   * first compare the values for reference equality and then compare the
   * values using the specified function.
   */
  def make[A](ord: (A, A) => Ordering): Ord[A] =
    (l, r) => ord(l, r)

  /**
   * Constructs an instance from an `ord` function and a `equal0` function.
   * Since this takes a separate `equal0`, short-circuiting the equality check (failing fast) is possible.
   */
  def makeFrom[A](ord: (A, A) => Ordering, partialOrd: PartialOrd[A]): Ord[A] =
    new Ord[A] {
      override protected def checkCompare(l: A, r: A): Ordering = ord(l, r)
      override protected def checkEqual(l: A, r: A): Boolean    = partialOrd.equal(l, r)
    }

  /**
   * Constructs an `Ord[A]` from a [[scala.math.Ordering]].
   */
  def default[A](implicit ord: scala.math.Ordering[A]): Ord[A] =
    make((a1, a2) => Ordering.fromCompare(ord.compare(a1, a2)))

  /**
   * Derives an `Ord[Chunk[A]]` given an `Ord[A]`.
   */
  implicit def ChunkOrd[A: Ord]: Ord[Chunk[A]] =
    makeFrom(
      { (l, r) =>
        val j = l.length
        val k = r.length

        @tailrec
        def loop(i: Int): Ordering =
          if (i == j && i == k) Ordering.Equals
          else if (i == j) Ordering.LessThan
          else if (i == k) Ordering.GreaterThan
          else {
            val compare = Ord[A].compare(l(i), r(i))
            if (compare.isEqual) loop(i + 1) else compare
          }

        loop(0)
      },
      PartialOrd.ChunkPartialOrd
    )

  /**
   * Derives an `Ord[F[A]]` given a `Derive[F, Ord]` and an `Ord[A]`.
   */
  implicit def DeriveOrd[F[_], A](implicit derive: Derive[F, Ord], ord: Ord[A]): Ord[F[A]] =
    derive.derive(ord)

  /**
   * Derives an `Ord[Either[A, B]]` given an `Ord[A]` and an `Ord[B]`.
   */
  implicit def EitherOrd[A: Ord, B: Ord]: Ord[Either[A, B]] =
    makeFrom(
      {
        case (Left(a1), Left(a2))   => a1 =?= a2
        case (Left(_), Right(_))    => Ordering.LessThan
        case (Right(_), Left(_))    => Ordering.GreaterThan
        case (Right(b1), Right(b2)) => b1 =?= b2
      },
      PartialOrd.EitherPartialOrd
    )

  /**
   * Derives an `Ord[List[A]]` given an `Ord[A]`.
   */
  implicit def ListOrd[A: Ord]: Ord[List[A]] = {

    @tailrec
    def loop(left: List[A], right: List[A]): Ordering =
      (left, right) match {
        case (Nil, Nil)               => Ordering.Equals
        case (Nil, _)                 => Ordering.LessThan
        case (_, Nil)                 => Ordering.GreaterThan
        case ((h1 :: t1), (h2 :: t2)) =>
          val compare = Ord[A].compare(h1, h2)
          if (compare.isEqual) loop(t1, t2) else compare
      }

    makeFrom((l, r) => loop(l, r), PartialOrd.ListPartialOrd)
  }

  /**
   * Derives an `Ord[NonEmptyChunk[A]]` given an `Ord[A]`.
   */
  implicit def NonEmptyChunkOrd[A: Ord]: Ord[NonEmptyChunk[A]] =
    Ord[Chunk[A]].contramap(_.toChunk)

  /**
   * Derives an `Ord[Option[A]]` given an `Ord[A]`. `None` will be treated as
   * less than all other values.
   */
  implicit def OptionOrd[A: Ord]: Ord[Option[A]] =
    Ord[Unit].eitherWith(Ord[A]) {
      case None    => Left(())
      case Some(a) => Right(a)
    }

  /**
   * Derives an `Ord` for a product type given an `Ord` for each element of
   * the product type.
   */
  implicit def Tuple2Ord[A: Ord, B: Ord]: Ord[(A, B)] =
    makeFrom(
      { case ((a1, b1), (a2, b2)) =>
        (a1 =?= a2) <> (b1 =?= b2)
      },
      PartialOrd.Tuple2PartialOrd
    )

  /**
   * Derives an `Ord` for a product type given an `Ord` for each element of
   * the product type.
   */
  implicit def Tuple3Ord[A: Ord, B: Ord, C: Ord]: Ord[(A, B, C)] =
    makeFrom(
      { case ((a1, b1, c1), (a2, b2, c2)) =>
        (a1 =?= a2) <> (b1 =?= b2) <> (c1 =?= c2)
      },
      PartialOrd.Tuple3PartialOrd
    )

  /**
   * Derives an `Ord` for a product type given an `Ord` for each element of
   * the product type.
   */
  implicit def Tuple4Ord[A: Ord, B: Ord, C: Ord, D: Ord]: Ord[(A, B, C, D)] =
    makeFrom(
      { case ((a1, b1, c1, d1), (a2, b2, c2, d2)) =>
        (a1 =?= a2) <> (b1 =?= b2) <> (c1 =?= c2) <> (d1 =?= d2)
      },
      PartialOrd.Tuple4PartialOrd
    )

  /**
   * Derives an `Ord` for a product type given an `Ord` for each element of
   * the product type.
   */
  implicit def Tuple5Ord[A: Ord, B: Ord, C: Ord, D: Ord, E: Ord]: Ord[(A, B, C, D, E)] =
    makeFrom(
      { case ((a1, b1, c1, d1, e1), (a2, b2, c2, d2, e2)) =>
        (a1 =?= a2) <> (b1 =?= b2) <> (c1 =?= c2) <> (d1 =?= d2) <> (e1 =?= e2)
      },
      PartialOrd.Tuple5PartialOrd
    )

  /**
   * Derives an `Ord` for a product type given an `Ord` for each element of
   * the product type.
   */
  implicit def Tuple6Ord[A: Ord, B: Ord, C: Ord, D: Ord, E: Ord, F: Ord]: Ord[(A, B, C, D, E, F)] =
    makeFrom(
      { case ((a1, b1, c1, d1, e1, f1), (a2, b2, c2, d2, e2, f2)) =>
        (a1 =?= a2) <> (b1 =?= b2) <> (c1 =?= c2) <> (d1 =?= d2) <> (e1 =?= e2) <> (f1 =?= f2)
      },
      PartialOrd.Tuple6PartialOrd
    )

  /**
   * Derives an `Ord` for a product type given an `Ord` for each element of
   * the product type.
   */
  implicit def Tuple7Ord[A: Ord, B: Ord, C: Ord, D: Ord, E: Ord, F: Ord, G: Ord]: Ord[(A, B, C, D, E, F, G)] =
    makeFrom(
      { case ((a1, b1, c1, d1, e1, f1, g1), (a2, b2, c2, d2, e2, f2, g2)) =>
        (a1 =?= a2) <> (b1 =?= b2) <> (c1 =?= c2) <> (d1 =?= d2) <> (e1 =?= e2) <> (f1 =?= f2) <> (g1 =?= g2)
      },
      PartialOrd.Tuple7PartialOrd
    )

  /**
   * Derives an `Ord` for a product type given an `Ord` for each element of
   * the product type.
   */
  implicit def Tuple8Ord[A: Ord, B: Ord, C: Ord, D: Ord, E: Ord, F: Ord, G: Ord, H: Ord]
    : Ord[(A, B, C, D, E, F, G, H)] =
    makeFrom(
      { case ((a1, b1, c1, d1, e1, f1, g1, h1), (a2, b2, c2, d2, e2, f2, g2, h2)) =>
        (a1 =?= a2) <> (b1 =?= b2) <> (c1 =?= c2) <> (d1 =?= d2) <> (e1 =?= e2) <> (f1 =?= f2) <> (g1 =?= g2) <> (h1 =?= h2)
      },
      PartialOrd.Tuple8PartialOrd
    )

  /**
   * Derives an `Ord` for a product type given an `Ord` for each element of
   * the product type.
   */
  implicit def Tuple9Ord[A: Ord, B: Ord, C: Ord, D: Ord, E: Ord, F: Ord, G: Ord, H: Ord, I: Ord]
    : Ord[(A, B, C, D, E, F, G, H, I)] =
    makeFrom(
      { case ((a1, b1, c1, d1, e1, f1, g1, h1, i1), (a2, b2, c2, d2, e2, f2, g2, h2, i2)) =>
        (a1 =?= a2) <> (b1 =?= b2) <> (c1 =?= c2) <> (d1 =?= d2) <> (e1 =?= e2) <> (f1 =?= f2) <> (g1 =?= g2) <> (h1 =?= h2) <> (i1 =?= i2)
      },
      PartialOrd.Tuple9PartialOrd
    )

  /**
   * Derives an `Ord` for a product type given an `Ord` for each element of
   * the product type.
   */
  implicit def Tuple10Ord[
    A: Ord,
    B: Ord,
    C: Ord,
    D: Ord,
    E: Ord,
    F: Ord,
    G: Ord,
    H: Ord,
    I: Ord,
    J: Ord
  ]: Ord[(A, B, C, D, E, F, G, H, I, J)] =
    makeFrom(
      { case ((a1, b1, c1, d1, e1, f1, g1, h1, i1, j1), (a2, b2, c2, d2, e2, f2, g2, h2, i2, j2)) =>
        (a1 =?= a2) <> (b1 =?= b2) <> (c1 =?= c2) <> (d1 =?= d2) <> (e1 =?= e2) <> (f1 =?= f2) <> (g1 =?= g2) <> (h1 =?= h2) <> (i1 =?= i2) <> (j1 =?= j2)
      },
      PartialOrd.Tuple10PartialOrd
    )

  /**
   * Derives an `Ord` for a product type given an `Ord` for each element of
   * the product type.
   */
  implicit def Tuple11Ord[
    A: Ord,
    B: Ord,
    C: Ord,
    D: Ord,
    E: Ord,
    F: Ord,
    G: Ord,
    H: Ord,
    I: Ord,
    J: Ord,
    K: Ord
  ]: Ord[(A, B, C, D, E, F, G, H, I, J, K)] =
    makeFrom(
      { case ((a1, b1, c1, d1, e1, f1, g1, h1, i1, j1, k1), (a2, b2, c2, d2, e2, f2, g2, h2, i2, j2, k2)) =>
        (a1 =?= a2) <> (b1 =?= b2) <> (c1 =?= c2) <> (d1 =?= d2) <> (e1 =?= e2) <> (f1 =?= f2) <> (g1 =?= g2) <> (h1 =?= h2) <> (i1 =?= i2) <> (j1 =?= j2) <> (k1 =?= k2)
      },
      PartialOrd.Tuple11PartialOrd
    )

  /**
   * Derives an `Ord` for a product type given an `Ord` for each element of
   * the product type.
   */
  implicit def Tuple12Ord[
    A: Ord,
    B: Ord,
    C: Ord,
    D: Ord,
    E: Ord,
    F: Ord,
    G: Ord,
    H: Ord,
    I: Ord,
    J: Ord,
    K: Ord,
    L: Ord
  ]: Ord[(A, B, C, D, E, F, G, H, I, J, K, L)] =
    makeFrom(
      { case ((a1, b1, c1, d1, e1, f1, g1, h1, i1, j1, k1, l1), (a2, b2, c2, d2, e2, f2, g2, h2, i2, j2, k2, l2)) =>
        (a1 =?= a2) <> (b1 =?= b2) <> (c1 =?= c2) <> (d1 =?= d2) <> (e1 =?= e2) <> (f1 =?= f2) <> (g1 =?= g2) <> (h1 =?= h2) <> (i1 =?= i2) <> (j1 =?= j2) <> (k1 =?= k2) <> (l1 =?= l2)
      },
      PartialOrd.Tuple12PartialOrd
    )

  /**
   * Derives an `Ord` for a product type given an `Ord` for each element of
   * the product type.
   */
  implicit def Tuple13Ord[
    A: Ord,
    B: Ord,
    C: Ord,
    D: Ord,
    E: Ord,
    F: Ord,
    G: Ord,
    H: Ord,
    I: Ord,
    J: Ord,
    K: Ord,
    L: Ord,
    M: Ord
  ]: Ord[(A, B, C, D, E, F, G, H, I, J, K, L, M)] =
    makeFrom(
      {
        case (
              (a1, b1, c1, d1, e1, f1, g1, h1, i1, j1, k1, l1, m1),
              (a2, b2, c2, d2, e2, f2, g2, h2, i2, j2, k2, l2, m2)
            ) =>
          (a1 =?= a2) <> (b1 =?= b2) <> (c1 =?= c2) <> (d1 =?= d2) <> (e1 =?= e2) <> (f1 =?= f2) <> (g1 =?= g2) <> (h1 =?= h2) <> (i1 =?= i2) <> (j1 =?= j2) <> (k1 =?= k2) <> (l1 =?= l2) <> (m1 =?= m2)
      },
      PartialOrd.Tuple13PartialOrd
    )

  /**
   * Derives an `Ord` for a product type given an `Ord` for each element of
   * the product type.
   */
  implicit def Tuple14Ord[
    A: Ord,
    B: Ord,
    C: Ord,
    D: Ord,
    E: Ord,
    F: Ord,
    G: Ord,
    H: Ord,
    I: Ord,
    J: Ord,
    K: Ord,
    L: Ord,
    M: Ord,
    N: Ord
  ]: Ord[(A, B, C, D, E, F, G, H, I, J, K, L, M, N)] =
    makeFrom(
      {
        case (
              (a1, b1, c1, d1, e1, f1, g1, h1, i1, j1, k1, l1, m1, n1),
              (a2, b2, c2, d2, e2, f2, g2, h2, i2, j2, k2, l2, m2, n2)
            ) =>
          (a1 =?= a2) <> (b1 =?= b2) <> (c1 =?= c2) <> (d1 =?= d2) <> (e1 =?= e2) <> (f1 =?= f2) <> (g1 =?= g2) <> (h1 =?= h2) <> (i1 =?= i2) <> (j1 =?= j2) <> (k1 =?= k2) <> (l1 =?= l2) <> (m1 =?= m2) <> (n1 =?= n2)
      },
      PartialOrd.Tuple14PartialOrd
    )

  /**
   * Derives an `Ord` for a product type given an `Ord` for each element of
   * the product type.
   */
  implicit def Tuple15Ord[
    A: Ord,
    B: Ord,
    C: Ord,
    D: Ord,
    E: Ord,
    F: Ord,
    G: Ord,
    H: Ord,
    I: Ord,
    J: Ord,
    K: Ord,
    L: Ord,
    M: Ord,
    N: Ord,
    O: Ord
  ]: Ord[(A, B, C, D, E, F, G, H, I, J, K, L, M, N, O)] =
    makeFrom(
      {
        case (
              (a1, b1, c1, d1, e1, f1, g1, h1, i1, j1, k1, l1, m1, n1, o1),
              (a2, b2, c2, d2, e2, f2, g2, h2, i2, j2, k2, l2, m2, n2, o2)
            ) =>
          (a1 =?= a2) <> (b1 =?= b2) <> (c1 =?= c2) <> (d1 =?= d2) <> (e1 =?= e2) <> (f1 =?= f2) <> (g1 =?= g2) <> (h1 =?= h2) <> (i1 =?= i2) <> (j1 =?= j2) <> (k1 =?= k2) <> (l1 =?= l2) <> (m1 =?= m2) <> (n1 =?= n2) <> (o1 =?= o2)
      },
      PartialOrd.Tuple15PartialOrd
    )

  /**
   * Derives an `Ord` for a product type given an `Ord` for each element of
   * the product type.
   */
  implicit def Tuple16Ord[
    A: Ord,
    B: Ord,
    C: Ord,
    D: Ord,
    E: Ord,
    F: Ord,
    G: Ord,
    H: Ord,
    I: Ord,
    J: Ord,
    K: Ord,
    L: Ord,
    M: Ord,
    N: Ord,
    O: Ord,
    P: Ord
  ]: Ord[(A, B, C, D, E, F, G, H, I, J, K, L, M, N, O, P)] =
    makeFrom(
      {
        case (
              (a1, b1, c1, d1, e1, f1, g1, h1, i1, j1, k1, l1, m1, n1, o1, p1),
              (a2, b2, c2, d2, e2, f2, g2, h2, i2, j2, k2, l2, m2, n2, o2, p2)
            ) =>
          (a1 =?= a2) <> (b1 =?= b2) <> (c1 =?= c2) <> (d1 =?= d2) <> (e1 =?= e2) <> (f1 =?= f2) <> (g1 =?= g2) <> (h1 =?= h2) <> (i1 =?= i2) <> (j1 =?= j2) <> (k1 =?= k2) <> (l1 =?= l2) <> (m1 =?= m2) <> (n1 =?= n2) <> (o1 =?= o2) <> (p1 =?= p2)
      },
      PartialOrd.Tuple16PartialOrd
    )

  /**
   * Derives an `Ord` for a product type given an `Ord` for each element of
   * the product type.
   */
  implicit def Tuple17Ord[
    A: Ord,
    B: Ord,
    C: Ord,
    D: Ord,
    E: Ord,
    F: Ord,
    G: Ord,
    H: Ord,
    I: Ord,
    J: Ord,
    K: Ord,
    L: Ord,
    M: Ord,
    N: Ord,
    O: Ord,
    P: Ord,
    Q: Ord
  ]: Ord[(A, B, C, D, E, F, G, H, I, J, K, L, M, N, O, P, Q)] =
    makeFrom(
      {
        case (
              (a1, b1, c1, d1, e1, f1, g1, h1, i1, j1, k1, l1, m1, n1, o1, p1, q1),
              (a2, b2, c2, d2, e2, f2, g2, h2, i2, j2, k2, l2, m2, n2, o2, p2, q2)
            ) =>
          (a1 =?= a2) <> (b1 =?= b2) <> (c1 =?= c2) <> (d1 =?= d2) <> (e1 =?= e2) <> (f1 =?= f2) <> (g1 =?= g2) <> (h1 =?= h2) <> (i1 =?= i2) <> (j1 =?= j2) <> (k1 =?= k2) <> (l1 =?= l2) <> (m1 =?= m2) <> (n1 =?= n2) <> (o1 =?= o2) <> (p1 =?= p2) <> (q1 =?= q2)
      },
      PartialOrd.Tuple17PartialOrd
    )

  /**
   * Derives an `Ord` for a product type given an `Ord` for each element of
   * the product type.
   */
  implicit def Tuple18Ord[
    A: Ord,
    B: Ord,
    C: Ord,
    D: Ord,
    E: Ord,
    F: Ord,
    G: Ord,
    H: Ord,
    I: Ord,
    J: Ord,
    K: Ord,
    L: Ord,
    M: Ord,
    N: Ord,
    O: Ord,
    P: Ord,
    Q: Ord,
    R: Ord
  ]: Ord[(A, B, C, D, E, F, G, H, I, J, K, L, M, N, O, P, Q, R)] =
    makeFrom(
      {
        case (
              (a1, b1, c1, d1, e1, f1, g1, h1, i1, j1, k1, l1, m1, n1, o1, p1, q1, r1),
              (a2, b2, c2, d2, e2, f2, g2, h2, i2, j2, k2, l2, m2, n2, o2, p2, q2, r2)
            ) =>
          (a1 =?= a2) <> (b1 =?= b2) <> (c1 =?= c2) <> (d1 =?= d2) <> (e1 =?= e2) <> (f1 =?= f2) <> (g1 =?= g2) <> (h1 =?= h2) <> (i1 =?= i2) <> (j1 =?= j2) <> (k1 =?= k2) <> (l1 =?= l2) <> (m1 =?= m2) <> (n1 =?= n2) <> (o1 =?= o2) <> (p1 =?= p2) <> (q1 =?= q2) <> (r1 =?= r2)
      },
      PartialOrd.Tuple18PartialOrd
    )

  /**
   * Derives an `Ord` for a product type given an `Ord` for each element of
   * the product type.
   */
  implicit def Tuple19Ord[
    A: Ord,
    B: Ord,
    C: Ord,
    D: Ord,
    E: Ord,
    F: Ord,
    G: Ord,
    H: Ord,
    I: Ord,
    J: Ord,
    K: Ord,
    L: Ord,
    M: Ord,
    N: Ord,
    O: Ord,
    P: Ord,
    Q: Ord,
    R: Ord,
    S: Ord
  ]: Ord[(A, B, C, D, E, F, G, H, I, J, K, L, M, N, O, P, Q, R, S)] =
    makeFrom(
      {
        case (
              (a1, b1, c1, d1, e1, f1, g1, h1, i1, j1, k1, l1, m1, n1, o1, p1, q1, r1, s1),
              (a2, b2, c2, d2, e2, f2, g2, h2, i2, j2, k2, l2, m2, n2, o2, p2, q2, r2, s2)
            ) =>
          (a1 =?= a2) <> (b1 =?= b2) <> (c1 =?= c2) <> (d1 =?= d2) <> (e1 =?= e2) <> (f1 =?= f2) <> (g1 =?= g2) <> (h1 =?= h2) <> (i1 =?= i2) <> (j1 =?= j2) <> (k1 =?= k2) <> (l1 =?= l2) <> (m1 =?= m2) <> (n1 =?= n2) <> (o1 =?= o2) <> (p1 =?= p2) <> (q1 =?= q2) <> (r1 =?= r2) <> (s1 =?= s2)
      },
      PartialOrd.Tuple19PartialOrd
    )

  /**
   * Derives an `Ord` for a product type given an `Ord` for each element of
   * the product type.
   */
  implicit def Tuple20Ord[
    A: Ord,
    B: Ord,
    C: Ord,
    D: Ord,
    E: Ord,
    F: Ord,
    G: Ord,
    H: Ord,
    I: Ord,
    J: Ord,
    K: Ord,
    L: Ord,
    M: Ord,
    N: Ord,
    O: Ord,
    P: Ord,
    Q: Ord,
    R: Ord,
    S: Ord,
    T: Ord
  ]: Ord[(A, B, C, D, E, F, G, H, I, J, K, L, M, N, O, P, Q, R, S, T)] =
    makeFrom(
      {
        case (
              (a1, b1, c1, d1, e1, f1, g1, h1, i1, j1, k1, l1, m1, n1, o1, p1, q1, r1, s1, t1),
              (a2, b2, c2, d2, e2, f2, g2, h2, i2, j2, k2, l2, m2, n2, o2, p2, q2, r2, s2, t2)
            ) =>
          (a1 =?= a2) <> (b1 =?= b2) <> (c1 =?= c2) <> (d1 =?= d2) <> (e1 =?= e2) <> (f1 =?= f2) <> (g1 =?= g2) <> (h1 =?= h2) <> (i1 =?= i2) <> (j1 =?= j2) <> (k1 =?= k2) <> (l1 =?= l2) <> (m1 =?= m2) <> (n1 =?= n2) <> (o1 =?= o2) <> (p1 =?= p2) <> (q1 =?= q2) <> (r1 =?= r2) <> (s1 =?= s2) <> (t1 =?= t2)
      },
      PartialOrd.Tuple20PartialOrd
    )

  /**
   * Derives an `Ord` for a product type given an `Ord` for each element of
   * the product type.
   */
  implicit def Tuple21Ord[
    A: Ord,
    B: Ord,
    C: Ord,
    D: Ord,
    E: Ord,
    F: Ord,
    G: Ord,
    H: Ord,
    I: Ord,
    J: Ord,
    K: Ord,
    L: Ord,
    M: Ord,
    N: Ord,
    O: Ord,
    P: Ord,
    Q: Ord,
    R: Ord,
    S: Ord,
    T: Ord,
    U: Ord
  ]: Ord[(A, B, C, D, E, F, G, H, I, J, K, L, M, N, O, P, Q, R, S, T, U)] =
    makeFrom(
      {
        case (
              (a1, b1, c1, d1, e1, f1, g1, h1, i1, j1, k1, l1, m1, n1, o1, p1, q1, r1, s1, t1, u1),
              (a2, b2, c2, d2, e2, f2, g2, h2, i2, j2, k2, l2, m2, n2, o2, p2, q2, r2, s2, t2, u2)
            ) =>
          (a1 =?= a2) <> (b1 =?= b2) <> (c1 =?= c2) <> (d1 =?= d2) <> (e1 =?= e2) <> (f1 =?= f2) <> (g1 =?= g2) <> (h1 =?= h2) <> (i1 =?= i2) <> (j1 =?= j2) <> (k1 =?= k2) <> (l1 =?= l2) <> (m1 =?= m2) <> (n1 =?= n2) <> (o1 =?= o2) <> (p1 =?= p2) <> (q1 =?= q2) <> (r1 =?= r2) <> (s1 =?= s2) <> (t1 =?= t2) <> (u1 =?= u2)
      },
      PartialOrd.Tuple21PartialOrd
    )

  /**
   * Derives an `Ord` for a product type given an `Ord` for each element of
   * the product type.
   */
  implicit def Tuple22Ord[
    A: Ord,
    B: Ord,
    C: Ord,
    D: Ord,
    E: Ord,
    F: Ord,
    G: Ord,
    H: Ord,
    I: Ord,
    J: Ord,
    K: Ord,
    L: Ord,
    M: Ord,
    N: Ord,
    O: Ord,
    P: Ord,
    Q: Ord,
    R: Ord,
    S: Ord,
    T: Ord,
    U: Ord,
    V: Ord
  ]: Ord[(A, B, C, D, E, F, G, H, I, J, K, L, M, N, O, P, Q, R, S, T, U, V)] =
    makeFrom(
      {
        case (
              (a1, b1, c1, d1, e1, f1, g1, h1, i1, j1, k1, l1, m1, n1, o1, p1, q1, r1, s1, t1, u1, v1),
              (a2, b2, c2, d2, e2, f2, g2, h2, i2, j2, k2, l2, m2, n2, o2, p2, q2, r2, s2, t2, u2, v2)
            ) =>
          (a1 =?= a2) <> (b1 =?= b2) <> (c1 =?= c2) <> (d1 =?= d2) <> (e1 =?= e2) <> (f1 =?= f2) <> (g1 =?= g2) <> (h1 =?= h2) <> (i1 =?= i2) <> (j1 =?= j2) <> (k1 =?= k2) <> (l1 =?= l2) <> (m1 =?= m2) <> (n1 =?= n2) <> (o1 =?= o2) <> (p1 =?= p2) <> (q1 =?= q2) <> (r1 =?= r2) <> (s1 =?= s2) <> (t1 =?= t2) <> (u1 =?= u2) <> (v1 =?= v2)
      },
      PartialOrd.Tuple22PartialOrd
    )

  /**
   * Derives an `Ord[Vector[A]]` given an `Ord[A]`.
   */
  implicit def VectorOrd[A: Ord]: Ord[Vector[A]] =
    make { (l, r) =>
      val j = l.length
      val k = r.length

      @tailrec
      def loop(i: Int): Ordering =
        if (i == j && i == k) Ordering.Equals
        else if (i == j) Ordering.LessThan
        else if (i == k) Ordering.GreaterThan
        else {
          val compare = Ord[A].compare(l(i), r(i))
          if (compare.isEqual) loop(i + 1) else compare
        }

      loop(0)
    }
}

trait OrdSyntax {

  /**
   * Provides infix syntax for comparing two values with a total ordering.
   */
  implicit class OrdOps[A](val l: A) {

    /**
     * Returns the result of comparing this value with the specified value.
     */
    def =?=[A1 >: A](r: A1)(implicit ord: Ord[A1]): Ordering = ord.compare(l, r)
  }
}

sealed trait PartialOrdering { self =>

  /**
   * A symbolic alias for `orElse`.
   */
  final def <>?(that: => PartialOrdering): PartialOrdering =
    self orElsePartial that

  /**
   * Returns whether this `Ordering` is `Ordering.Equals`.
   */
  final def isEqual: Boolean =
    self match {
      case Ordering.Equals => true
      case _               => false
    }

  /**
   * Returns whether this `Ordering` is `Ordering.GreaterThan`.
   */
  final def isGreaterThan: Boolean =
    self match {
      case Ordering.GreaterThan => true
      case _                    => false
    }

  /**
   * Returns whether this `Ordering` is `Ordering.LessThan`.
   */
  final def isLessThan: Boolean =
    self match {
      case Ordering.LessThan => true
      case _                 => false
    }

  /**
   * Returns this ordering, but if this ordering is equal returns the
   * specified ordering.
   */
  final def orElsePartial(that: => PartialOrdering): PartialOrdering =
    self match {
      case Ordering.Equals => that
      case ordering        => ordering
    }

  /**
   * Converts this `Ordering` to an ordinal representation, with `0`
   * representing `LessThan`, `1` representing `Equals` and `2` representing
   * `GreaterThan`.
   */
  final def ordinal: Int =
    self match {
      case PartialOrdering.NoOrder => -1
      case Ordering.LessThan       => 0
      case Ordering.Equals         => 1
      case Ordering.GreaterThan    => 2
    }

  /**
   * Returns the opposite of this `Ordering`, with `LessThan` converted to
   * `GreaterThan` and `GreaterThan` converted to `LessThan`.
   */
  def opposite: PartialOrdering =
    self match {
      case PartialOrdering.NoOrder => PartialOrdering.NoOrder
      case Ordering.LessThan       => Ordering.GreaterThan
      case Ordering.Equals         => Ordering.Equals
      case Ordering.GreaterThan    => Ordering.LessThan
    }

}

object PartialOrdering {
  case object NoOrder extends PartialOrdering

  /**
   * Ordering for `PartialOrdering` values.
   */
  implicit val orderingPartialOrdering: Ord[PartialOrdering] =
    Ord((l: PartialOrdering, r: PartialOrdering) => Ord[Int].compare(l.ordinal, r.ordinal))
}

/**
 * An `Ordering` is the result of comparing two values. The result may be
 * `LessThan`, `Equals`, or `GreaterThan`.
 */
sealed trait Ordering extends PartialOrdering { self =>

  /**
   * A symbolic alias for `orElse`.
   */
  final def <>(that: => Ordering): Ordering =
    self orElse that

  /**
   * Returns this ordering, but if this ordering is equal returns the
   * specified ordering.
   */
  final def orElse(that: => Ordering): Ordering =
    self match {
      case Ordering.Equals => that
      case ordering        => ordering
    }

  /**
   * Returns the opposite of this `Ordering`, with `LessThan` converted to
   * `GreaterThan` and `GreaterThan` converted to `LessThan`.
   */
  final override def opposite: Ordering =
    self match {
      case Ordering.LessThan    => Ordering.GreaterThan
      case Ordering.Equals      => Ordering.Equals
      case Ordering.GreaterThan => Ordering.LessThan
    }
}

object Ordering {
  case object LessThan    extends Ordering
  case object Equals      extends Ordering
  case object GreaterThan extends Ordering

  /**
   * Converts an integer result from [[scala.math.Ordering.compare]] or
   * [[java.lang.Comparable]] to a `Compare`.
   */
  def fromCompare(n: Int): Ordering =
    if (n < 0) LessThan
    else if (n > 0) GreaterThan
    else Equals
}<|MERGE_RESOLUTION|>--- conflicted
+++ resolved
@@ -108,49 +108,6 @@
 object Ord extends Lawful[Ord] {
 
   /**
-<<<<<<< HEAD
-=======
-   * For all values `a1`, `a2`, and `a3`, if `a1` is less than `a2` and `a2` is
-   * less than `a3` then `a1` is less than `a3`.
-   */
-  val transitivityLaw1: Laws[Ord] =
-    new Laws.Law3[Ord]("transitivityLaw1") {
-      def apply[A: Ord](a1: A, a2: A, a3: A): TestResult =
-        ((a1 less a2) && (a2 less a3)) ==> (a1 less a3)
-    }
-
-  /**
-   * For all values `a1`, `a2`, and `a3`, if `a1` is greater than `a2` and `a2`
-   * is greater than `a3` then `a1` is greater than `a3`.
-   */
-  val transitivityLaw2: Laws[Ord] =
-    new Laws.Law3[Ord]("transitivityLaw2") {
-      def apply[A: Ord](a1: A, a2: A, a3: A): TestResult =
-        ((a1 greater a2) && (a2 greater a3)) ==> (a1 greater a3)
-    }
-
-  /**
-   * For all values `a1` and `a2`, if `a1` is less than or equal to `a2` and
-   * `a2` is less than or equal to `a1` then `a1` is equal to `a2`.
-   */
-  val antisymmetryLaw1: Laws[Ord] =
-    new Laws.Law2[Ord]("antisymmetryLaw1") {
-      def apply[A: Ord](a1: A, a2: A): TestResult =
-        ((a1 lessOrEqual a2) && (a2 lessOrEqual a1)) ==> (a1 isEqualTo a2)
-    }
-
-  /**
-   * For all values `a1` and `a2`, if `a1` is greater than or equal to `a2` and
-   * `a2` is greater than or equal to `a1` then `a1` is equal to `a2`.
-   */
-  val antisymmetryLaw2: Laws[Ord] =
-    new Laws.Law2[Ord]("antisymmetryLaw2") {
-      def apply[A: Ord](a1: A, a2: A): TestResult =
-        ((a1 greaterOrEqual a2) && (a2 greaterOrEqual a1)) ==> (a1 isEqualTo a2)
-    }
-
-  /**
->>>>>>> b0da994d
    * For all values `a1` and `a2`, `a1` is less than or equal to `a2` or `a2`
    * is less than or equal to `a1`.
    */
