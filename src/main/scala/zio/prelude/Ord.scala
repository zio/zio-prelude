package zio.prelude

import scala.annotation.{ implicitNotFound, tailrec }
import scala.{ math => sm }

import zio.prelude.Equal._
import zio.test.TestResult
import zio.test.laws.{ Lawful, Laws }
import zio.{ Chunk, NonEmptyChunk }

/**
 * `Ord[A]` provides implicit evidence that values of type `A` have a total
 * ordering.
 */
@implicitNotFound("No implicit Ord defined for ${A}.")
trait Ord[-A] extends Equal[A] { self =>

  /**
   * Returns the result of comparing two values of type `A`.
   */
  final def compare(l: A, r: A): Ordering =
    if (Equal.refEq(l, r)) Ordering.Equals else checkCompare(l, r)

  /**
   * Returns the result of comparing two values of type `A`.
   */
  protected def checkCompare(l: A, r: A): Ordering

  override protected def checkEqual(l: A, r: A): Boolean =
    compare(l, r).isEqual

  /**
   * Constructs an `Ord[(A, B)]` given an `Ord[A]` and `Ord[B]` by first
   * comparing the `A` values, and then if the `A` values are equal comparing
   * the `B` values
   */
  final def both[B](that: => Ord[B]): Ord[(A, B)] =
    bothWith(that)(identity)

  /**
   * Constructs an `Ord[C]` given an `Ord[A]`, an `Ord[B]` and a function `f`
   * to transform a `C` value into an `(A, B)`. The instance will convert each
   * `C` value into an `(A, B)`, compare the `A` values, and then if the `A`
   * values are equal compare the `B` values.
   */
  final def bothWith[B, C](that: => Ord[B])(f: C => (A, B)): Ord[C] =
    Ord.make { (c1, c2) =>
      (f(c1), f(c2)) match {
        case ((a1, b1), (a2, b2)) => self.compare(a1, a2) <> that.compare(b1, b2)
      }
    }

  /**
   * Constructs an `Ord[B]` given an `Ord[A]` and a function `f` to transform a
   * `B` value into an `A` value. The instance will convert each `B` value into
   * an `A` and compare the `A` values.
   */
  override def contramap[B](f: B => A): Ord[B] =
    Ord.make((b1, b2) => compare(f(b1), f(b2)))

  /**
   * Constructs an `Ord[Either[A, B]]` given an `Ord[A]` and an `Ord[B]`. If
   * one value is `Left` and one value is `Right` it will treat the `Left`
   * value as less than the `Right` value. Otherwise, it will compare the two
   * values.
   */
  final def either[B](that: => Ord[B]): Ord[Either[A, B]] =
    eitherWith(that)(identity)

  /**
   * Constructs an `Ord[C]` given an `Ord[A]`, an `Ord[B]`, and a function `f`
   * to transform a `C` value into an `Either[A, B]`. The instance will convert
   * each `C` value into an `Either[A, B]`. If one value is `Left` and one
   * value is `Right` it will treat the `Left` value as less than the `Right`
   * value. Otherwise, it will compare the two values.
   */
  final def eitherWith[B, C](that: => Ord[B])(f: C => Either[A, B]): Ord[C] =
    Ord.make { (c1, c2) =>
      (f(c1), f(c2)) match {
        case (Left(a1), Left(a2))   => self.compare(a1, a2)
        case (Left(_), Right(_))    => Ordering.LessThan
        case (Right(_), Left(_))    => Ordering.GreaterThan
        case (Right(b1), Right(b2)) => that.compare(b1, b2)
      }
    }

  /**
   * Constructs a new `Ord[A]` by mapping the result of this ordering using the
   * specified function.
   */
  final def mapOrdering(f: Ordering => Ordering): Ord[A] =
    Ord.make((l, r) => f(compare(l, r)))

  /**
   * Returns a new ordering that is the reverse of this one.
   */
  final def reverse: Ord[A] =
    mapOrdering(_.opposite)

  override def toScala[A1 <: A]: sm.Ordering[A1] =
    self.compare(_, _) match {
      case Ordering.LessThan    => -1
      case Ordering.Equals      => 0
      case Ordering.GreaterThan => 1
    }
}

object Ord extends Lawful[Ord] {

  /**
   * For all values `a1`, `a2`, and `a3`, if `a1` is less than `a2` and `a2` is
   * less than `a3` then `a1` is less than `a3`.
   */
  val transitivityLaw1: Laws[Ord] =
    new Laws.Law3[Ord]("transitivityLaw1") {
      def apply[A: Ord](a1: A, a2: A, a3: A): TestResult =
        ((a1 less a2) && (a2 less a3)) ==> (a1 less a3)
    }

  /**
   * For all values `a1`, `a2`, and `a3`, if `a1` is greater than `a2` and `a2`
   * is greater than `a3` then `a1` is greater than `a3`.
   */
  val transitivityLaw2: Laws[Ord] =
    new Laws.Law3[Ord]("transitivityLaw2") {
      def apply[A: Ord](a1: A, a2: A, a3: A): TestResult =
        ((a1 greater a2) && (a2 greater a3)) ==> (a1 greater a3)
    }

  /**
   * For all values `a1` and `a2`, if `a1` is less than or equal to `a2` and
   * `a2` is less than or equal to `a1` then `a1` is equal to `a2`.
   */
  val antisymmetryLaw1: Laws[Ord] =
    new Laws.Law2[Ord]("antisymmetryLaw1") {
      def apply[A: Ord](a1: A, a2: A): TestResult =
        ((a1 lessOrEqual a2) && (a2 lessOrEqual a1)) ==> (a1 equal a2)
    }

  /**
   * For all values `a1` and `a2`, if `a1` is greater than or equal to `a2` and
   * `a2` is greater than or equal to `a1` then `a1` is equal to `a2`.
   */
  val antisymmetryLaw2: Laws[Ord] =
    new Laws.Law2[Ord]("antisymmetryLaw2") {
      def apply[A: Ord](a1: A, a2: A): TestResult =
        ((a1 greaterOrEqual a2) && (a2 greaterOrEqual a1)) ==> (a1 equal a2)
    }

  /**
   * For all values `a1` and `a2`, `a1` is less than or equal to `a2` or `a2`
   * is less than or equal to `a1`.
   */
  val connexityLaw1: Laws[Ord] =
    new Laws.Law2[Ord]("connexityLaw1") {
      def apply[A: Ord](a1: A, a2: A): TestResult =
        (a1 lessOrEqual a2) || (a2 lessOrEqual a1)
    }

  /**
   * For all values `a1` and `a2`, `a1` is greater than or equal to `a2` or
   * `a2` is greater than or equal to `a1`.
   */
  val connexityLaw2: Laws[Ord] =
    new Laws.Law2[Ord]("connexityLaw2") {
      def apply[A: Ord](a1: A, a2: A): TestResult =
        (a1 greaterOrEqual a2) || (a2 greaterOrEqual a1)
    }

  /**
   * For all values `a1` and `a2`, `a1` is less than or equal to `a2` if and
   * only if `a2` is greater than or equal to `a1`.
   */
  val complementLaw: Laws[Ord] =
    new Laws.Law2[Ord]("complementLaw") {
      def apply[A: Ord](a1: A, a2: A): TestResult =
        (a1 lessOrEqual a2) <==> (a2 greaterOrEqual a1)
    }

  /**
   * The set of all laws that instances of `Ord` must satify.
   */
  val laws: Laws[Ord] =
    transitivityLaw1 +
      transitivityLaw2 +
      antisymmetryLaw1 +
      antisymmetryLaw2 +
      connexityLaw1 +
      connexityLaw2 +
      complementLaw +
      Equal.laws

  def fromScala[A](implicit ordering: sm.Ordering[A]): Ord[A] =
    (l: A, r: A) => Ordering.fromCompare(ordering.compare(l, r))

  /**
<<<<<<< HEAD
   * The `AssociativeEither` instance for `Ord`.
   */
  implicit val OrdAssociativeEither: AssociativeEither[Ord] =
    new AssociativeEither[Ord] {
      def either[A, B](fa: => Ord[A], fb: => Ord[B]): Ord[Either[A, B]] =
        fa.either(fb)
=======
   * The `AssociativeBoth` instance for `Ord`.
   */
  implicit val OrdAssociativeBoth: AssociativeBoth[Ord] =
    new AssociativeBoth[Ord] {
      def both[A, B](fa: => Ord[A], fb: => Ord[B]): Ord[(A, B)] =
        fa.both(fb)
>>>>>>> e2426f1d
    }

  /**
   * The `Contravariant` instance for `Ord`.
   */
  implicit val OrdContravariant: Contravariant[Ord] =
    new Contravariant[Ord] {
      def contramap[A, B](f: B => A): Ord[A] => Ord[B] =
        _.contramap(f)
    }

  /**
   * The `IdentityBoth` instance for `Ord`.
   */
  implicit val OrdIdentityBoth: IdentityBoth[Ord] =
    new IdentityBoth[Ord] {
      val any: Ord[Any]                                         =
        AnyHashOrd
      def both[A, B](fa: => Ord[A], fb: => Ord[B]): Ord[(A, B)] =
        fa.both(fb)
    }

  /**
   * The `IdentityEither` instance for `Ord`.
   */
  implicit val OrdIdentityEither: IdentityEither[Ord] =
    new IdentityEither[Ord] {
      def either[A, B](fa: => Ord[A], fb: => Ord[B]): Ord[Either[A, B]] =
        fa.either(fb)
      val none: Ord[Nothing]                                            =
        NothingHashOrd
    }

  /**
   * Summons an implicit `Ord[A]`.
   */
  def apply[A](implicit ord: Ord[A]): Ord[A] =
    ord

  /**
   * Constructs an `Ord[A]` from a function. The instance will be optimized to
   * first compare the values for reference equality and then compare the
   * values using the specified function.
   */
  def make[A](ord: (A, A) => Ordering): Ord[A] =
    (l, r) => ord(l, r)

  /**
   * Constructs an instance from an `ord` function and a `equal0` function.
   * Since this takes a separate `equal0`, short-circuiting the equality check (failing fast) is possible.
   */
  def makeFrom[A](ord: (A, A) => Ordering, equal0: Equal[A]): Ord[A] =
    new Ord[A] {
      override protected def checkCompare(l: A, r: A): Ordering = ord(l, r)
      override protected def checkEqual(l: A, r: A): Boolean    = equal0.equal(l, r)
    }

  /**
   * Constructs an `Ord[A]` from a [[scala.math.Ordering]].
   */
  def default[A](implicit ord: scala.math.Ordering[A]): Ord[A] =
    make((a1, a2) => Ordering.fromCompare(ord.compare(a1, a2)))

  /**
   * Derives an `Ord[Chunk[A]]` given an `Ord[A]`.
   */
  implicit def ChunkOrd[A: Ord]: Ord[Chunk[A]] =
    makeFrom(
      { (l, r) =>
        val j = l.length
        val k = r.length

        @tailrec
        def loop(i: Int): Ordering =
          if (i == j && i == k) Ordering.Equals
          else if (i == j) Ordering.LessThan
          else if (i == k) Ordering.GreaterThan
          else {
            val compare = Ord[A].compare(l(i), r(i))
            if (compare.isEqual) loop(i + 1) else compare
          }

        loop(0)
      },
      Equal.ChunkEqual
    )

  /**
   * Derives an `Ord[F[A]]` given a `Derive[F, Ord]` and an `Ord[A]`.
   */
  implicit def DeriveOrd[F[_], A](implicit derive: Derive[F, Ord], ord: Ord[A]): Ord[F[A]] =
    derive.derive(ord)

  /**
   * Derives an `Ord[Either[A, B]]` given an `Ord[A]` and an `Ord[B]`.
   */
  implicit def EitherOrd[A: Ord, B: Ord]: Ord[Either[A, B]] =
    makeFrom(
      {
        case (Left(a1), Left(a2))   => a1 =?= a2
        case (Left(_), Right(_))    => Ordering.LessThan
        case (Right(_), Left(_))    => Ordering.GreaterThan
        case (Right(b1), Right(b2)) => b1 =?= b2
      },
      Equal.EitherEqual
    )

  /**
   * Derives an `Ord[List[A]]` given an `Ord[A]`.
   */
  implicit def ListOrd[A: Ord]: Ord[List[A]] = {

    @tailrec
    def loop(left: List[A], right: List[A]): Ordering =
      (left, right) match {
        case (Nil, Nil)               => Ordering.Equals
        case (Nil, _)                 => Ordering.LessThan
        case (_, Nil)                 => Ordering.GreaterThan
        case ((h1 :: t1), (h2 :: t2)) =>
          val compare = Ord[A].compare(h1, h2)
          if (compare.isEqual) loop(t1, t2) else compare
      }

    makeFrom((l, r) => loop(l, r), Equal.ListEqual)
  }

  /**
   * Derives an `Ord[NonEmptyChunk[A]]` given an `Ord[A]`.
   */
  implicit def NonEmptyChunkOrd[A: Ord]: Ord[NonEmptyChunk[A]] =
    Ord[Chunk[A]].contramap(_.toChunk)

  /**
   * Derives an `Ord[Option[A]]` given an `Ord[A]`. `None` will be treated as
   * less than all other values.
   */
  implicit def OptionOrd[A: Ord]: Ord[Option[A]] =
    Ord[Unit].eitherWith(Ord[A]) {
      case None    => Left(())
      case Some(a) => Right(a)
    }

  /**
   * Derives an `Ord` for a product type given an `Ord` for each element of
   * the product type.
   */
  implicit def Tuple2Ord[A: Ord, B: Ord]: Ord[(A, B)] =
    makeFrom(
      { case ((a1, b1), (a2, b2)) =>
        (a1 =?= a2) <> (b1 =?= b2)
      },
      Equal.Tuple2Equal
    )

  /**
   * Derives an `Ord` for a product type given an `Ord` for each element of
   * the product type.
   */
  implicit def Tuple3Ord[A: Ord, B: Ord, C: Ord]: Ord[(A, B, C)] =
    makeFrom(
      { case ((a1, b1, c1), (a2, b2, c2)) =>
        (a1 =?= a2) <> (b1 =?= b2) <> (c1 =?= c2)
      },
      Equal.Tuple3Equal
    )

  /**
   * Derives an `Ord` for a product type given an `Ord` for each element of
   * the product type.
   */
  implicit def Tuple4Ord[A: Ord, B: Ord, C: Ord, D: Ord]: Ord[(A, B, C, D)] =
    makeFrom(
      { case ((a1, b1, c1, d1), (a2, b2, c2, d2)) =>
        (a1 =?= a2) <> (b1 =?= b2) <> (c1 =?= c2) <> (d1 =?= d2)
      },
      Equal.Tuple4Equal
    )

  /**
   * Derives an `Ord` for a product type given an `Ord` for each element of
   * the product type.
   */
  implicit def Tuple5Ord[A: Ord, B: Ord, C: Ord, D: Ord, E: Ord]: Ord[(A, B, C, D, E)] =
    makeFrom(
      { case ((a1, b1, c1, d1, e1), (a2, b2, c2, d2, e2)) =>
        (a1 =?= a2) <> (b1 =?= b2) <> (c1 =?= c2) <> (d1 =?= d2) <> (e1 =?= e2)
      },
      Equal.Tuple5Equal
    )

  /**
   * Derives an `Ord` for a product type given an `Ord` for each element of
   * the product type.
   */
  implicit def Tuple6Ord[A: Ord, B: Ord, C: Ord, D: Ord, E: Ord, F: Ord]: Ord[(A, B, C, D, E, F)] =
    makeFrom(
      { case ((a1, b1, c1, d1, e1, f1), (a2, b2, c2, d2, e2, f2)) =>
        (a1 =?= a2) <> (b1 =?= b2) <> (c1 =?= c2) <> (d1 =?= d2) <> (e1 =?= e2) <> (f1 =?= f2)
      },
      Equal.Tuple6Equal
    )

  /**
   * Derives an `Ord` for a product type given an `Ord` for each element of
   * the product type.
   */
  implicit def Tuple7Ord[A: Ord, B: Ord, C: Ord, D: Ord, E: Ord, F: Ord, G: Ord]: Ord[(A, B, C, D, E, F, G)] =
    makeFrom(
      { case ((a1, b1, c1, d1, e1, f1, g1), (a2, b2, c2, d2, e2, f2, g2)) =>
        (a1 =?= a2) <> (b1 =?= b2) <> (c1 =?= c2) <> (d1 =?= d2) <> (e1 =?= e2) <> (f1 =?= f2) <> (g1 =?= g2)
      },
      Equal.Tuple7Equal
    )

  /**
   * Derives an `Ord` for a product type given an `Ord` for each element of
   * the product type.
   */
  implicit def Tuple8Ord[A: Ord, B: Ord, C: Ord, D: Ord, E: Ord, F: Ord, G: Ord, H: Ord]
    : Ord[(A, B, C, D, E, F, G, H)] =
    makeFrom(
      { case ((a1, b1, c1, d1, e1, f1, g1, h1), (a2, b2, c2, d2, e2, f2, g2, h2)) =>
        (a1 =?= a2) <> (b1 =?= b2) <> (c1 =?= c2) <> (d1 =?= d2) <> (e1 =?= e2) <> (f1 =?= f2) <> (g1 =?= g2) <> (h1 =?= h2)
      },
      Equal.Tuple8Equal
    )

  /**
   * Derives an `Ord` for a product type given an `Ord` for each element of
   * the product type.
   */
  implicit def Tuple9Ord[A: Ord, B: Ord, C: Ord, D: Ord, E: Ord, F: Ord, G: Ord, H: Ord, I: Ord]
    : Ord[(A, B, C, D, E, F, G, H, I)] =
    makeFrom(
      { case ((a1, b1, c1, d1, e1, f1, g1, h1, i1), (a2, b2, c2, d2, e2, f2, g2, h2, i2)) =>
        (a1 =?= a2) <> (b1 =?= b2) <> (c1 =?= c2) <> (d1 =?= d2) <> (e1 =?= e2) <> (f1 =?= f2) <> (g1 =?= g2) <> (h1 =?= h2) <> (i1 =?= i2)
      },
      Equal.Tuple9Equal
    )

  /**
   * Derives an `Ord` for a product type given an `Ord` for each element of
   * the product type.
   */
  implicit def Tuple10Ord[
    A: Ord,
    B: Ord,
    C: Ord,
    D: Ord,
    E: Ord,
    F: Ord,
    G: Ord,
    H: Ord,
    I: Ord,
    J: Ord
  ]: Ord[(A, B, C, D, E, F, G, H, I, J)] =
    makeFrom(
      { case ((a1, b1, c1, d1, e1, f1, g1, h1, i1, j1), (a2, b2, c2, d2, e2, f2, g2, h2, i2, j2)) =>
        (a1 =?= a2) <> (b1 =?= b2) <> (c1 =?= c2) <> (d1 =?= d2) <> (e1 =?= e2) <> (f1 =?= f2) <> (g1 =?= g2) <> (h1 =?= h2) <> (i1 =?= i2) <> (j1 =?= j2)
      },
      Equal.Tuple10Equal
    )

  /**
   * Derives an `Ord` for a product type given an `Ord` for each element of
   * the product type.
   */
  implicit def Tuple11Ord[
    A: Ord,
    B: Ord,
    C: Ord,
    D: Ord,
    E: Ord,
    F: Ord,
    G: Ord,
    H: Ord,
    I: Ord,
    J: Ord,
    K: Ord
  ]: Ord[(A, B, C, D, E, F, G, H, I, J, K)] =
    makeFrom(
      { case ((a1, b1, c1, d1, e1, f1, g1, h1, i1, j1, k1), (a2, b2, c2, d2, e2, f2, g2, h2, i2, j2, k2)) =>
        (a1 =?= a2) <> (b1 =?= b2) <> (c1 =?= c2) <> (d1 =?= d2) <> (e1 =?= e2) <> (f1 =?= f2) <> (g1 =?= g2) <> (h1 =?= h2) <> (i1 =?= i2) <> (j1 =?= j2) <> (k1 =?= k2)
      },
      Equal.Tuple11Equal
    )

  /**
   * Derives an `Ord` for a product type given an `Ord` for each element of
   * the product type.
   */
  implicit def Tuple12Ord[
    A: Ord,
    B: Ord,
    C: Ord,
    D: Ord,
    E: Ord,
    F: Ord,
    G: Ord,
    H: Ord,
    I: Ord,
    J: Ord,
    K: Ord,
    L: Ord
  ]: Ord[(A, B, C, D, E, F, G, H, I, J, K, L)] =
    makeFrom(
      { case ((a1, b1, c1, d1, e1, f1, g1, h1, i1, j1, k1, l1), (a2, b2, c2, d2, e2, f2, g2, h2, i2, j2, k2, l2)) =>
        (a1 =?= a2) <> (b1 =?= b2) <> (c1 =?= c2) <> (d1 =?= d2) <> (e1 =?= e2) <> (f1 =?= f2) <> (g1 =?= g2) <> (h1 =?= h2) <> (i1 =?= i2) <> (j1 =?= j2) <> (k1 =?= k2) <> (l1 =?= l2)
      },
      Equal.Tuple12Equal
    )

  /**
   * Derives an `Ord` for a product type given an `Ord` for each element of
   * the product type.
   */
  implicit def Tuple13Ord[
    A: Ord,
    B: Ord,
    C: Ord,
    D: Ord,
    E: Ord,
    F: Ord,
    G: Ord,
    H: Ord,
    I: Ord,
    J: Ord,
    K: Ord,
    L: Ord,
    M: Ord
  ]: Ord[(A, B, C, D, E, F, G, H, I, J, K, L, M)] =
    makeFrom(
      {
        case (
              (a1, b1, c1, d1, e1, f1, g1, h1, i1, j1, k1, l1, m1),
              (a2, b2, c2, d2, e2, f2, g2, h2, i2, j2, k2, l2, m2)
            ) =>
          (a1 =?= a2) <> (b1 =?= b2) <> (c1 =?= c2) <> (d1 =?= d2) <> (e1 =?= e2) <> (f1 =?= f2) <> (g1 =?= g2) <> (h1 =?= h2) <> (i1 =?= i2) <> (j1 =?= j2) <> (k1 =?= k2) <> (l1 =?= l2) <> (m1 =?= m2)
      },
      Equal.Tuple13Equal
    )

  /**
   * Derives an `Ord` for a product type given an `Ord` for each element of
   * the product type.
   */
  implicit def Tuple14Ord[
    A: Ord,
    B: Ord,
    C: Ord,
    D: Ord,
    E: Ord,
    F: Ord,
    G: Ord,
    H: Ord,
    I: Ord,
    J: Ord,
    K: Ord,
    L: Ord,
    M: Ord,
    N: Ord
  ]: Ord[(A, B, C, D, E, F, G, H, I, J, K, L, M, N)] =
    makeFrom(
      {
        case (
              (a1, b1, c1, d1, e1, f1, g1, h1, i1, j1, k1, l1, m1, n1),
              (a2, b2, c2, d2, e2, f2, g2, h2, i2, j2, k2, l2, m2, n2)
            ) =>
          (a1 =?= a2) <> (b1 =?= b2) <> (c1 =?= c2) <> (d1 =?= d2) <> (e1 =?= e2) <> (f1 =?= f2) <> (g1 =?= g2) <> (h1 =?= h2) <> (i1 =?= i2) <> (j1 =?= j2) <> (k1 =?= k2) <> (l1 =?= l2) <> (m1 =?= m2) <> (n1 =?= n2)
      },
      Equal.Tuple14Equal
    )

  /**
   * Derives an `Ord` for a product type given an `Ord` for each element of
   * the product type.
   */
  implicit def Tuple15Ord[
    A: Ord,
    B: Ord,
    C: Ord,
    D: Ord,
    E: Ord,
    F: Ord,
    G: Ord,
    H: Ord,
    I: Ord,
    J: Ord,
    K: Ord,
    L: Ord,
    M: Ord,
    N: Ord,
    O: Ord
  ]: Ord[(A, B, C, D, E, F, G, H, I, J, K, L, M, N, O)] =
    makeFrom(
      {
        case (
              (a1, b1, c1, d1, e1, f1, g1, h1, i1, j1, k1, l1, m1, n1, o1),
              (a2, b2, c2, d2, e2, f2, g2, h2, i2, j2, k2, l2, m2, n2, o2)
            ) =>
          (a1 =?= a2) <> (b1 =?= b2) <> (c1 =?= c2) <> (d1 =?= d2) <> (e1 =?= e2) <> (f1 =?= f2) <> (g1 =?= g2) <> (h1 =?= h2) <> (i1 =?= i2) <> (j1 =?= j2) <> (k1 =?= k2) <> (l1 =?= l2) <> (m1 =?= m2) <> (n1 =?= n2) <> (o1 =?= o2)
      },
      Equal.Tuple15Equal
    )

  /**
   * Derives an `Ord` for a product type given an `Ord` for each element of
   * the product type.
   */
  implicit def Tuple16Ord[
    A: Ord,
    B: Ord,
    C: Ord,
    D: Ord,
    E: Ord,
    F: Ord,
    G: Ord,
    H: Ord,
    I: Ord,
    J: Ord,
    K: Ord,
    L: Ord,
    M: Ord,
    N: Ord,
    O: Ord,
    P: Ord
  ]: Ord[(A, B, C, D, E, F, G, H, I, J, K, L, M, N, O, P)] =
    makeFrom(
      {
        case (
              (a1, b1, c1, d1, e1, f1, g1, h1, i1, j1, k1, l1, m1, n1, o1, p1),
              (a2, b2, c2, d2, e2, f2, g2, h2, i2, j2, k2, l2, m2, n2, o2, p2)
            ) =>
          (a1 =?= a2) <> (b1 =?= b2) <> (c1 =?= c2) <> (d1 =?= d2) <> (e1 =?= e2) <> (f1 =?= f2) <> (g1 =?= g2) <> (h1 =?= h2) <> (i1 =?= i2) <> (j1 =?= j2) <> (k1 =?= k2) <> (l1 =?= l2) <> (m1 =?= m2) <> (n1 =?= n2) <> (o1 =?= o2) <> (p1 =?= p2)
      },
      Equal.Tuple16Equal
    )

  /**
   * Derives an `Ord` for a product type given an `Ord` for each element of
   * the product type.
   */
  implicit def Tuple17Ord[
    A: Ord,
    B: Ord,
    C: Ord,
    D: Ord,
    E: Ord,
    F: Ord,
    G: Ord,
    H: Ord,
    I: Ord,
    J: Ord,
    K: Ord,
    L: Ord,
    M: Ord,
    N: Ord,
    O: Ord,
    P: Ord,
    Q: Ord
  ]: Ord[(A, B, C, D, E, F, G, H, I, J, K, L, M, N, O, P, Q)] =
    makeFrom(
      {
        case (
              (a1, b1, c1, d1, e1, f1, g1, h1, i1, j1, k1, l1, m1, n1, o1, p1, q1),
              (a2, b2, c2, d2, e2, f2, g2, h2, i2, j2, k2, l2, m2, n2, o2, p2, q2)
            ) =>
          (a1 =?= a2) <> (b1 =?= b2) <> (c1 =?= c2) <> (d1 =?= d2) <> (e1 =?= e2) <> (f1 =?= f2) <> (g1 =?= g2) <> (h1 =?= h2) <> (i1 =?= i2) <> (j1 =?= j2) <> (k1 =?= k2) <> (l1 =?= l2) <> (m1 =?= m2) <> (n1 =?= n2) <> (o1 =?= o2) <> (p1 =?= p2) <> (q1 =?= q2)
      },
      Equal.Tuple17Equal
    )

  /**
   * Derives an `Ord` for a product type given an `Ord` for each element of
   * the product type.
   */
  implicit def Tuple18Ord[
    A: Ord,
    B: Ord,
    C: Ord,
    D: Ord,
    E: Ord,
    F: Ord,
    G: Ord,
    H: Ord,
    I: Ord,
    J: Ord,
    K: Ord,
    L: Ord,
    M: Ord,
    N: Ord,
    O: Ord,
    P: Ord,
    Q: Ord,
    R: Ord
  ]: Ord[(A, B, C, D, E, F, G, H, I, J, K, L, M, N, O, P, Q, R)] =
    makeFrom(
      {
        case (
              (a1, b1, c1, d1, e1, f1, g1, h1, i1, j1, k1, l1, m1, n1, o1, p1, q1, r1),
              (a2, b2, c2, d2, e2, f2, g2, h2, i2, j2, k2, l2, m2, n2, o2, p2, q2, r2)
            ) =>
          (a1 =?= a2) <> (b1 =?= b2) <> (c1 =?= c2) <> (d1 =?= d2) <> (e1 =?= e2) <> (f1 =?= f2) <> (g1 =?= g2) <> (h1 =?= h2) <> (i1 =?= i2) <> (j1 =?= j2) <> (k1 =?= k2) <> (l1 =?= l2) <> (m1 =?= m2) <> (n1 =?= n2) <> (o1 =?= o2) <> (p1 =?= p2) <> (q1 =?= q2) <> (r1 =?= r2)
      },
      Equal.Tuple18Equal
    )

  /**
   * Derives an `Ord` for a product type given an `Ord` for each element of
   * the product type.
   */
  implicit def Tuple19Ord[
    A: Ord,
    B: Ord,
    C: Ord,
    D: Ord,
    E: Ord,
    F: Ord,
    G: Ord,
    H: Ord,
    I: Ord,
    J: Ord,
    K: Ord,
    L: Ord,
    M: Ord,
    N: Ord,
    O: Ord,
    P: Ord,
    Q: Ord,
    R: Ord,
    S: Ord
  ]: Ord[(A, B, C, D, E, F, G, H, I, J, K, L, M, N, O, P, Q, R, S)] =
    makeFrom(
      {
        case (
              (a1, b1, c1, d1, e1, f1, g1, h1, i1, j1, k1, l1, m1, n1, o1, p1, q1, r1, s1),
              (a2, b2, c2, d2, e2, f2, g2, h2, i2, j2, k2, l2, m2, n2, o2, p2, q2, r2, s2)
            ) =>
          (a1 =?= a2) <> (b1 =?= b2) <> (c1 =?= c2) <> (d1 =?= d2) <> (e1 =?= e2) <> (f1 =?= f2) <> (g1 =?= g2) <> (h1 =?= h2) <> (i1 =?= i2) <> (j1 =?= j2) <> (k1 =?= k2) <> (l1 =?= l2) <> (m1 =?= m2) <> (n1 =?= n2) <> (o1 =?= o2) <> (p1 =?= p2) <> (q1 =?= q2) <> (r1 =?= r2) <> (s1 =?= s2)
      },
      Equal.Tuple19Equal
    )

  /**
   * Derives an `Ord` for a product type given an `Ord` for each element of
   * the product type.
   */
  implicit def Tuple20Ord[
    A: Ord,
    B: Ord,
    C: Ord,
    D: Ord,
    E: Ord,
    F: Ord,
    G: Ord,
    H: Ord,
    I: Ord,
    J: Ord,
    K: Ord,
    L: Ord,
    M: Ord,
    N: Ord,
    O: Ord,
    P: Ord,
    Q: Ord,
    R: Ord,
    S: Ord,
    T: Ord
  ]: Ord[(A, B, C, D, E, F, G, H, I, J, K, L, M, N, O, P, Q, R, S, T)] =
    makeFrom(
      {
        case (
              (a1, b1, c1, d1, e1, f1, g1, h1, i1, j1, k1, l1, m1, n1, o1, p1, q1, r1, s1, t1),
              (a2, b2, c2, d2, e2, f2, g2, h2, i2, j2, k2, l2, m2, n2, o2, p2, q2, r2, s2, t2)
            ) =>
          (a1 =?= a2) <> (b1 =?= b2) <> (c1 =?= c2) <> (d1 =?= d2) <> (e1 =?= e2) <> (f1 =?= f2) <> (g1 =?= g2) <> (h1 =?= h2) <> (i1 =?= i2) <> (j1 =?= j2) <> (k1 =?= k2) <> (l1 =?= l2) <> (m1 =?= m2) <> (n1 =?= n2) <> (o1 =?= o2) <> (p1 =?= p2) <> (q1 =?= q2) <> (r1 =?= r2) <> (s1 =?= s2) <> (t1 =?= t2)
      },
      Equal.Tuple20Equal
    )

  /**
   * Derives an `Ord` for a product type given an `Ord` for each element of
   * the product type.
   */
  implicit def Tuple21Ord[
    A: Ord,
    B: Ord,
    C: Ord,
    D: Ord,
    E: Ord,
    F: Ord,
    G: Ord,
    H: Ord,
    I: Ord,
    J: Ord,
    K: Ord,
    L: Ord,
    M: Ord,
    N: Ord,
    O: Ord,
    P: Ord,
    Q: Ord,
    R: Ord,
    S: Ord,
    T: Ord,
    U: Ord
  ]: Ord[(A, B, C, D, E, F, G, H, I, J, K, L, M, N, O, P, Q, R, S, T, U)] =
    makeFrom(
      {
        case (
              (a1, b1, c1, d1, e1, f1, g1, h1, i1, j1, k1, l1, m1, n1, o1, p1, q1, r1, s1, t1, u1),
              (a2, b2, c2, d2, e2, f2, g2, h2, i2, j2, k2, l2, m2, n2, o2, p2, q2, r2, s2, t2, u2)
            ) =>
          (a1 =?= a2) <> (b1 =?= b2) <> (c1 =?= c2) <> (d1 =?= d2) <> (e1 =?= e2) <> (f1 =?= f2) <> (g1 =?= g2) <> (h1 =?= h2) <> (i1 =?= i2) <> (j1 =?= j2) <> (k1 =?= k2) <> (l1 =?= l2) <> (m1 =?= m2) <> (n1 =?= n2) <> (o1 =?= o2) <> (p1 =?= p2) <> (q1 =?= q2) <> (r1 =?= r2) <> (s1 =?= s2) <> (t1 =?= t2) <> (u1 =?= u2)
      },
      Equal.Tuple21Equal
    )

  /**
   * Derives an `Ord` for a product type given an `Ord` for each element of
   * the product type.
   */
  implicit def Tuple22Ord[
    A: Ord,
    B: Ord,
    C: Ord,
    D: Ord,
    E: Ord,
    F: Ord,
    G: Ord,
    H: Ord,
    I: Ord,
    J: Ord,
    K: Ord,
    L: Ord,
    M: Ord,
    N: Ord,
    O: Ord,
    P: Ord,
    Q: Ord,
    R: Ord,
    S: Ord,
    T: Ord,
    U: Ord,
    V: Ord
  ]: Ord[(A, B, C, D, E, F, G, H, I, J, K, L, M, N, O, P, Q, R, S, T, U, V)] =
    makeFrom(
      {
        case (
              (a1, b1, c1, d1, e1, f1, g1, h1, i1, j1, k1, l1, m1, n1, o1, p1, q1, r1, s1, t1, u1, v1),
              (a2, b2, c2, d2, e2, f2, g2, h2, i2, j2, k2, l2, m2, n2, o2, p2, q2, r2, s2, t2, u2, v2)
            ) =>
          (a1 =?= a2) <> (b1 =?= b2) <> (c1 =?= c2) <> (d1 =?= d2) <> (e1 =?= e2) <> (f1 =?= f2) <> (g1 =?= g2) <> (h1 =?= h2) <> (i1 =?= i2) <> (j1 =?= j2) <> (k1 =?= k2) <> (l1 =?= l2) <> (m1 =?= m2) <> (n1 =?= n2) <> (o1 =?= o2) <> (p1 =?= p2) <> (q1 =?= q2) <> (r1 =?= r2) <> (s1 =?= s2) <> (t1 =?= t2) <> (u1 =?= u2) <> (v1 =?= v2)
      },
      Equal.Tuple22Equal
    )

  /**
   * Derives an `Ord[Vector[A]]` given an `Ord[A]`.
   */
  implicit def VectorOrd[A: Ord]: Ord[Vector[A]] =
    make { (l, r) =>
      val j = l.length
      val k = r.length

      @tailrec
      def loop(i: Int): Ordering =
        if (i == j && i == k) Ordering.Equals
        else if (i == j) Ordering.LessThan
        else if (i == k) Ordering.GreaterThan
        else {
          val compare = Ord[A].compare(l(i), r(i))
          if (compare.isEqual) loop(i + 1) else compare
        }

      loop(0)
    }
}

trait OrdSyntax {

  /**
   * Provides infix syntax for comparing two values with a total ordering.
   */
  implicit class OrdOps[A](val l: A) {

    /**
     * Returns whether this value is greater than the specified value.
     */
    def >[A1 >: A](r: A1)(implicit ord: Ord[A1]): Boolean =
      ord.compare(l, r) === Ordering.GreaterThan

    /**
     * Returns whether this value is greater than or equal to the specified
     * value.
     */
    def >=[A1 >: A](r: A1)(implicit ord: Ord[A1]): Boolean =
      (l > r) || (l === r)

    /**
     * Returns whether this value is less than the specified value.
     */
    def <[A1 >: A](r: A1)(implicit ord: Ord[A1]): Boolean =
      ord.compare(l, r) === Ordering.LessThan

    /**
     * Returns whether this value is less than or equal to the specified
     * value.
     */
    def <=[A1 >: A](r: A1)(implicit ord: Ord[A1]): Boolean =
      (l < r) || (l === r)

    /**
     * Returns the result of comparing this value with the specified value.
     */
    def =?=[A1 >: A](r: A1)(implicit ord: Ord[A1]): Ordering = ord.compare(l, r)
  }
}

/**
 * An `Ordering` is the result of comparing two values. The result may be
 * `LessThan`, `Equals`, or `GreaterThan`.
 */
sealed trait Ordering { self =>

  /**
   * A symbolic alias for `orElse`.
   */
  final def <>(that: => Ordering): Ordering =
    self orElse that

  /**
   * Returns whether this `Ordering` is `Ordering.Equals`.
   */
  final def isEqual: Boolean =
    self match {
      case Ordering.Equals => true
      case _               => false
    }

  /**
   * Returns whether this `Ordering` is `Ordering.GreaterThan`.
   */
  final def isGreaterThan: Boolean =
    self match {
      case Ordering.GreaterThan => true
      case _                    => false
    }

  /**
   * Returns whether this `Ordering` is `Ordering.LessThan`.
   */
  final def isLessThan: Boolean =
    self match {
      case Ordering.LessThan => true
      case _                 => false
    }

  /**
   * Converts this `Ordering` to an ordinal representation, with `0`
   * representing `LessThan`, `1` representing `Equals` and `2` representing
   * `GreaterThan`.
   */
  final def ordinal: Int =
    self match {
      case Ordering.LessThan    => 0
      case Ordering.Equals      => 1
      case Ordering.GreaterThan => 2
    }

  /**
   * Returns this ordering, but if this ordering is equal returns the
   * specified ordering.
   */
  final def orElse(that: => Ordering): Ordering =
    self match {
      case Ordering.Equals => that
      case ordering        => ordering
    }

  /**
   * Returns the opposite of this `Ordering`, with `LessThan` converted to
   * `GreaterThan` and `GreaterThan` converted to `LessThan`.
   */
  final def opposite: Ordering =
    self match {
      case Ordering.LessThan    => Ordering.GreaterThan
      case Ordering.Equals      => Ordering.Equals
      case Ordering.GreaterThan => Ordering.LessThan
    }
}

object Ordering {
  case object LessThan    extends Ordering
  case object Equals      extends Ordering
  case object GreaterThan extends Ordering

  /**
   * Converts an integer result from [[scala.math.Ordering.compare]] or
   * [[java.lang.Comparable]] to a `Compare`.
   */
  def fromCompare(n: Int): Ordering =
    if (n < 0) LessThan
    else if (n > 0) GreaterThan
    else Equals

  /**
   * Ordering for `Ordering` values.
   */
  implicit val orderingOrdering: Ord[Ordering] =
    Ord((l: Ordering, r: Ordering) => Ord[Int].compare(l.ordinal, r.ordinal))
}<|MERGE_RESOLUTION|>--- conflicted
+++ resolved
@@ -192,24 +192,6 @@
 
   def fromScala[A](implicit ordering: sm.Ordering[A]): Ord[A] =
     (l: A, r: A) => Ordering.fromCompare(ordering.compare(l, r))
-
-  /**
-<<<<<<< HEAD
-   * The `AssociativeEither` instance for `Ord`.
-   */
-  implicit val OrdAssociativeEither: AssociativeEither[Ord] =
-    new AssociativeEither[Ord] {
-      def either[A, B](fa: => Ord[A], fb: => Ord[B]): Ord[Either[A, B]] =
-        fa.either(fb)
-=======
-   * The `AssociativeBoth` instance for `Ord`.
-   */
-  implicit val OrdAssociativeBoth: AssociativeBoth[Ord] =
-    new AssociativeBoth[Ord] {
-      def both[A, B](fa: => Ord[A], fb: => Ord[B]): Ord[(A, B)] =
-        fa.both(fb)
->>>>>>> e2426f1d
-    }
 
   /**
    * The `Contravariant` instance for `Ord`.
