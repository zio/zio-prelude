package zio.prelude

import scala.concurrent.{ ExecutionContext, Future }
import scala.util.Try

import zio.prelude.newtypes.{ Failure, FailureIn, FailureOut }
import zio.stm.ZSTM
import zio.stream.{ ZSink, ZStream }
import zio.{
  Cause,
  Chunk,
  ChunkBuilder,
  Exit,
  Fiber,
  NonEmptyChunk,
  Schedule,
  ZIO,
  ZLayer,
  ZManaged,
  ZQueue,
  ZRef,
  ZRefM
}

trait Invariant[F[_]] {

  def invmap[A, B](f: A <=> B): F[A] <=> F[B]

  def identityLaw1[A](fa: F[A])(implicit equal: Equal[F[A]]): Boolean =
    invmap(Equivalence.identity[A]).to(fa) === fa

  def compositionLaw[A, B, C](fa: F[A], f: A <=> B, g: B <=> C)(implicit equal: Equal[F[C]]): Boolean =
    (invmap(f) >>> invmap(g)).to(fa) === invmap(f andThen g).to(fa)

}

object Invariant extends LowPriorityInvariantImplicits with InvariantVersionSpecific {

  def apply[F[_]](implicit invariant: Invariant[F]): Invariant[F] =
    invariant

  implicit val AssociativeInvariant: Invariant[Associative] =
    new Invariant[Associative] {
      def invmap[A, B](f: A <=> B): Associative[A] <=> Associative[B] =
        Equivalence(
          (a: Associative[A]) => Associative.make[B]((l, r) => f.to(a.combine(f.from(l), f.from(r)))),
          (b: Associative[B]) => Associative.make[A]((l, r) => f.from(b.combine(f.to(l), f.to(r))))
        )
    }

  /**
   * The `Covariant` (and thus `Invariant`) for `Cause`
   */
  implicit def CauseCovariant: Covariant[Cause] =
    new Covariant[Cause] {
      override def map[R, E, A, A1](f: A => A1): Cause[A] => Cause[A1] = { cause =>
        cause.map(f)
      }
    }

  /**
   * The `Traversable` (and thus `Covariant` and `Invariant`) for `Chunk`.
   */
  implicit val ChunkTraversable: Traversable[Chunk] =
    new Traversable[Chunk] {

      override def map[R, E, A, A1](f: A => A1): Chunk[A] => Chunk[A1] = _.map(f)

      def foreach[G[+_]: IdentityBoth: Covariant, A, B](chunk: Chunk[A])(f: A => G[B]): G[Chunk[B]] =
        chunk.foldLeft(ChunkBuilder.make[B]().succeed)((builder, a) => builder.zipWith(f(a))(_ += _)).map(_.result())
    }

  implicit val CommutativeInvariant: Invariant[Commutative] =
    new Invariant[Commutative] {
      def invmap[A, B](f: A <=> B): Commutative[A] <=> Commutative[B] =
        Equivalence(
          (a: Commutative[A]) => Commutative.make[B]((l, r) => f.to(a.combine(f.from(l), f.from(r)))),
          (b: Commutative[B]) => Commutative.make[A]((l, r) => f.from(b.combine(f.to(l), f.to(r))))
        )
    }

  /**
   * The `Covariant` (and thus `Invariant`) for a failed `Either`
   */
  implicit def EitherFailureCovariant[R]: Covariant[({ type lambda[+l] = Failure[Either[l, R]] })#lambda] =
    Bicovariant.EitherBicovariant.deriveFailureCovariant

  /**
   * The `Traversable` (and thus `Covariant` and `Invariant`) for `Either`.
   */
  implicit def EitherTraversable[E]: Traversable[({ type lambda[+a] = Either[E, a] })#lambda] with Bicovariant[Either] =
    new Traversable[({ type lambda[+a] = Either[E, a] })#lambda] with Bicovariant[Either] {

      def foreach[G[+_]: IdentityBoth: Covariant, A, B](either: Either[E, A])(f: A => G[B]): G[Either[E, B]] =
        either.fold(Left(_).succeed, f(_).map(Right(_)))

      override def bimap[R, E0, A, E1, A1](f: E0 => E1, g: A => A1): Either[E0, A] => Either[E1, A1] = {
        case Right(a) => Right(g(a))
        case Left(b)  => Left(f(b))
      }
    }

  /**
   * The `Covariant` (and thus `Invariant`) for `Exit`
   */
  implicit def ExitCovariant[E]: Covariant[({ type lambda[+a] = Exit[E, a] })#lambda] =
    Bicovariant.ExitBicovariant.deriveCovariant

  /**
   * The `Covariant` (and thus `Invariant`) for a failed `Exit`
   */
  implicit def ExitFailureCovariant[A]: Covariant[({ type lambda[+e] = Failure[Exit[e, A]] })#lambda] =
    Bicovariant.ExitBicovariant.deriveFailureCovariant

  /**
   * The `Covariant` (and thus `Invariant`) for `Fiber`
   */
  implicit def FiberCovariant[E0]: Covariant[({ type lambda[+a] = Fiber[E0, a] })#lambda] =
    new Covariant[({ type lambda[+a] = Fiber[E0, a] })#lambda] {
      override def map[R, E, A, A1](f: A => A1): Fiber[E0, A] => Fiber[E0, A1] = { fiber =>
        fiber.map(f)
      }
    }

  /**
   * The `Covariant` (and thus `Invariant`) for `Function1`
   */
  implicit def Function1Covariant[T]: Covariant[({ type lambda[+x] = T => x })#lambda] =
    Divariant.Function1Divariant.deriveCovariant

  /**
   * The `Covariant` (and thus `Invariant`) for `Function2`
   */
  implicit def Function2Covariant[T1, T2]: Covariant[({ type lambda[+x] = (T1, T2) => x })#lambda] =
    TriContravariantDivariant.Function2Trivariant.deriveCovariant

  /**
   * The `Covariant` (and thus `Invariant`) for `Function3`
   */
  implicit def Function3Covariant[T1, T2, T3]: Covariant[({ type lambda[+x] = (T1, T2, T3) => x })#lambda] =
    new Covariant[({ type lambda[+x] = (T1, T2, T3) => x })#lambda] {
      override def map[R, E, A, A1](f: A => A1): ((T1, T2, T3) => A) => (T1, T2, T3) => A1 =
        function => (t1, t2, t3) => f(function(t1, t2, t3))
    }

  /**
   * The `Covariant` (and thus `Invariant`) for `Function4`
   */
  implicit def Function4Covariant[T1, T2, T3, T4]: Covariant[({ type lambda[+x] = (T1, T2, T3, T4) => x })#lambda] =
    new Covariant[({ type lambda[+x] = (T1, T2, T3, T4) => x })#lambda] {
      override def map[R, E, A, A1](f: A => A1): ((T1, T2, T3, T4) => A) => (T1, T2, T3, T4) => A1 =
        function => (t1, t2, t3, t4) => f(function(t1, t2, t3, t4))
    }

  /**
   * The `Covariant` (and thus `Invariant`) for `Function5`
   */
  implicit def Function5Covariant[T1, T2, T3, T4, T5]
    : Covariant[({ type lambda[+x] = (T1, T2, T3, T4, T5) => x })#lambda] =
    new Covariant[({ type lambda[+x] = (T1, T2, T3, T4, T5) => x })#lambda] {
      override def map[R, E, A, A1](f: A => A1): ((T1, T2, T3, T4, T5) => A) => (T1, T2, T3, T4, T5) => A1 =
        function => (t1, t2, t3, t4, t5) => f(function(t1, t2, t3, t4, t5))
    }

  /**
   * The `Covariant` (and thus `Invariant`) for `Function6`
   */
  implicit def Function6Covariant[T1, T2, T3, T4, T5, T6]
    : Covariant[({ type lambda[+x] = (T1, T2, T3, T4, T5, T6) => x })#lambda] =
    new Covariant[({ type lambda[+x] = (T1, T2, T3, T4, T5, T6) => x })#lambda] {
      override def map[R, E, A, A1](f: A => A1): ((T1, T2, T3, T4, T5, T6) => A) => (T1, T2, T3, T4, T5, T6) => A1 =
        function => (t1, t2, t3, t4, t5, t6) => f(function(t1, t2, t3, t4, t5, t6))
    }

  /**
   * The `Covariant` (and thus `Invariant`) for `Function7`
   */
  implicit def Function7Covariant[T1, T2, T3, T4, T5, T6, T7]
    : Covariant[({ type lambda[+x] = (T1, T2, T3, T4, T5, T6, T7) => x })#lambda] =
    new Covariant[({ type lambda[+x] = (T1, T2, T3, T4, T5, T6, T7) => x })#lambda] {
      override def map[R, E, A, A1](
        f: A => A1
      ): ((T1, T2, T3, T4, T5, T6, T7) => A) => (T1, T2, T3, T4, T5, T6, T7) => A1 =
        function => (t1, t2, t3, t4, t5, t6, t7) => f(function(t1, t2, t3, t4, t5, t6, t7))
    }

  /**
   * The `Covariant` (and thus `Invariant`) for `Function8`
   */
  implicit def Function8Covariant[T1, T2, T3, T4, T5, T6, T7, T8]
    : Covariant[({ type lambda[+x] = (T1, T2, T3, T4, T5, T6, T7, T8) => x })#lambda] =
    new Covariant[({ type lambda[+x] = (T1, T2, T3, T4, T5, T6, T7, T8) => x })#lambda] {
      override def map[R, E, A, A1](
        f: A => A1
      ): ((T1, T2, T3, T4, T5, T6, T7, T8) => A) => (T1, T2, T3, T4, T5, T6, T7, T8) => A1 =
        function => (t1, t2, t3, t4, t5, t6, t7, t8) => f(function(t1, t2, t3, t4, t5, t6, t7, t8))
    }

  /**
   * The `Covariant` (and thus `Invariant`) for `Function9`
   */
  implicit def Function9Covariant[T1, T2, T3, T4, T5, T6, T7, T8, T9]
    : Covariant[({ type lambda[+x] = (T1, T2, T3, T4, T5, T6, T7, T8, T9) => x })#lambda] =
    new Covariant[({ type lambda[+x] = (T1, T2, T3, T4, T5, T6, T7, T8, T9) => x })#lambda] {
      override def map[R, E, A, A1](
        f: A => A1
      ): ((T1, T2, T3, T4, T5, T6, T7, T8, T9) => A) => (T1, T2, T3, T4, T5, T6, T7, T8, T9) => A1 =
        function => (t1, t2, t3, t4, t5, t6, t7, t8, t9) => f(function(t1, t2, t3, t4, t5, t6, t7, t8, t9))
    }

  /**
   * The `Covariant` (and thus `Invariant`) for `Function10`
   */
  implicit def Function10Covariant[T1, T2, T3, T4, T5, T6, T7, T8, T9, T10]
    : Covariant[({ type lambda[+x] = (T1, T2, T3, T4, T5, T6, T7, T8, T9, T10) => x })#lambda] =
    new Covariant[({ type lambda[+x] = (T1, T2, T3, T4, T5, T6, T7, T8, T9, T10) => x })#lambda] {
      override def map[R, E, A, A1](
        f: A => A1
      ): ((T1, T2, T3, T4, T5, T6, T7, T8, T9, T10) => A) => (T1, T2, T3, T4, T5, T6, T7, T8, T9, T10) => A1 =
        function => (t1, t2, t3, t4, t5, t6, t7, t8, t9, t10) => f(function(t1, t2, t3, t4, t5, t6, t7, t8, t9, t10))
    }

  /**
   * The `Covariant` (and thus `Invariant`) for `Function11`
   */
  implicit def Function11Covariant[T1, T2, T3, T4, T5, T6, T7, T8, T9, T10, T11]
    : Covariant[({ type lambda[+x] = (T1, T2, T3, T4, T5, T6, T7, T8, T9, T10, T11) => x })#lambda] =
    new Covariant[({ type lambda[+x] = (T1, T2, T3, T4, T5, T6, T7, T8, T9, T10, T11) => x })#lambda] {
      override def map[R, E, A, A1](
        f: A => A1
      ): ((T1, T2, T3, T4, T5, T6, T7, T8, T9, T10, T11) => A) => (T1, T2, T3, T4, T5, T6, T7, T8, T9, T10, T11) => A1 =
        function =>
          (t1, t2, t3, t4, t5, t6, t7, t8, t9, t10, t11) => f(function(t1, t2, t3, t4, t5, t6, t7, t8, t9, t10, t11))
    }

  /**
   * The `Covariant` (and thus `Invariant`) for `Function12`
   */
  implicit def Function12Covariant[T1, T2, T3, T4, T5, T6, T7, T8, T9, T10, T11, T12]
    : Covariant[({ type lambda[+x] = (T1, T2, T3, T4, T5, T6, T7, T8, T9, T10, T11, T12) => x })#lambda] =
    new Covariant[({ type lambda[+x] = (T1, T2, T3, T4, T5, T6, T7, T8, T9, T10, T11, T12) => x })#lambda] {
      override def map[R, E, A, A1](f: A => A1): (
        (T1, T2, T3, T4, T5, T6, T7, T8, T9, T10, T11, T12) => A
      ) => (T1, T2, T3, T4, T5, T6, T7, T8, T9, T10, T11, T12) => A1 =
        function =>
          (t1, t2, t3, t4, t5, t6, t7, t8, t9, t10, t11, t12) =>
            f(function(t1, t2, t3, t4, t5, t6, t7, t8, t9, t10, t11, t12))
    }

  /**
   * The `Covariant` (and thus `Invariant`) for `Function13`
   */
  implicit def Function13Covariant[T1, T2, T3, T4, T5, T6, T7, T8, T9, T10, T11, T12, T13]
    : Covariant[({ type lambda[+x] = (T1, T2, T3, T4, T5, T6, T7, T8, T9, T10, T11, T12, T13) => x })#lambda] =
    new Covariant[({ type lambda[+x] = (T1, T2, T3, T4, T5, T6, T7, T8, T9, T10, T11, T12, T13) => x })#lambda] {
      override def map[R, E, A, A1](f: A => A1): (
        (T1, T2, T3, T4, T5, T6, T7, T8, T9, T10, T11, T12, T13) => A
      ) => (T1, T2, T3, T4, T5, T6, T7, T8, T9, T10, T11, T12, T13) => A1 =
        function =>
          (t1, t2, t3, t4, t5, t6, t7, t8, t9, t10, t11, t12, t13) =>
            f(function(t1, t2, t3, t4, t5, t6, t7, t8, t9, t10, t11, t12, t13))
    }

  /**
   * The `Covariant` (and thus `Invariant`) for `Function14`
   */
  implicit def Function14Covariant[T1, T2, T3, T4, T5, T6, T7, T8, T9, T10, T11, T12, T13, T14]
    : Covariant[({ type lambda[+x] = (T1, T2, T3, T4, T5, T6, T7, T8, T9, T10, T11, T12, T13, T14) => x })#lambda] =
    new Covariant[({ type lambda[+x] = (T1, T2, T3, T4, T5, T6, T7, T8, T9, T10, T11, T12, T13, T14) => x })#lambda] {
      override def map[R, E, A, A1](f: A => A1): (
        (T1, T2, T3, T4, T5, T6, T7, T8, T9, T10, T11, T12, T13, T14) => A
      ) => (T1, T2, T3, T4, T5, T6, T7, T8, T9, T10, T11, T12, T13, T14) => A1 =
        function =>
          (t1, t2, t3, t4, t5, t6, t7, t8, t9, t10, t11, t12, t13, t14) =>
            f(function(t1, t2, t3, t4, t5, t6, t7, t8, t9, t10, t11, t12, t13, t14))
    }

  /**
   * The `Covariant` (and thus `Invariant`) for `Function15`
   */
  implicit def Function15Covariant[T1, T2, T3, T4, T5, T6, T7, T8, T9, T10, T11, T12, T13, T14, T15]: Covariant[
    ({ type lambda[+x] = (T1, T2, T3, T4, T5, T6, T7, T8, T9, T10, T11, T12, T13, T14, T15) => x })#lambda
  ] =
    new Covariant[
      ({ type lambda[+x] = (T1, T2, T3, T4, T5, T6, T7, T8, T9, T10, T11, T12, T13, T14, T15) => x })#lambda
    ] {
      override def map[R, E, A, A1](f: A => A1): (
        (T1, T2, T3, T4, T5, T6, T7, T8, T9, T10, T11, T12, T13, T14, T15) => A
      ) => (T1, T2, T3, T4, T5, T6, T7, T8, T9, T10, T11, T12, T13, T14, T15) => A1 =
        function =>
          (t1, t2, t3, t4, t5, t6, t7, t8, t9, t10, t11, t12, t13, t14, t15) =>
            f(function(t1, t2, t3, t4, t5, t6, t7, t8, t9, t10, t11, t12, t13, t14, t15))
    }

  /**
   * The `Covariant` (and thus `Invariant`) for `Function16`
   */
  implicit def Function16Covariant[T1, T2, T3, T4, T5, T6, T7, T8, T9, T10, T11, T12, T13, T14, T15, T16]: Covariant[
    ({ type lambda[+x] = (T1, T2, T3, T4, T5, T6, T7, T8, T9, T10, T11, T12, T13, T14, T15, T16) => x })#lambda
  ] =
    new Covariant[
      ({ type lambda[+x] = (T1, T2, T3, T4, T5, T6, T7, T8, T9, T10, T11, T12, T13, T14, T15, T16) => x })#lambda
    ] {
      override def map[R, E, A, A1](f: A => A1): (
        (T1, T2, T3, T4, T5, T6, T7, T8, T9, T10, T11, T12, T13, T14, T15, T16) => A
      ) => (T1, T2, T3, T4, T5, T6, T7, T8, T9, T10, T11, T12, T13, T14, T15, T16) => A1 =
        function =>
          (t1, t2, t3, t4, t5, t6, t7, t8, t9, t10, t11, t12, t13, t14, t15, t16) =>
            f(function(t1, t2, t3, t4, t5, t6, t7, t8, t9, t10, t11, t12, t13, t14, t15, t16))
    }

  /**
   * The `Covariant` (and thus `Invariant`) for `Function17`
   */
  implicit def Function17Covariant[T1, T2, T3, T4, T5, T6, T7, T8, T9, T10, T11, T12, T13, T14, T15, T16, T17]
    : Covariant[
      ({ type lambda[+x] = (T1, T2, T3, T4, T5, T6, T7, T8, T9, T10, T11, T12, T13, T14, T15, T16, T17) => x })#lambda
    ] =
    new Covariant[
      ({ type lambda[+x] = (T1, T2, T3, T4, T5, T6, T7, T8, T9, T10, T11, T12, T13, T14, T15, T16, T17) => x })#lambda
    ] {
      override def map[R, E, A, A1](f: A => A1): (
        (T1, T2, T3, T4, T5, T6, T7, T8, T9, T10, T11, T12, T13, T14, T15, T16, T17) => A
      ) => (T1, T2, T3, T4, T5, T6, T7, T8, T9, T10, T11, T12, T13, T14, T15, T16, T17) => A1 =
        function =>
          (t1, t2, t3, t4, t5, t6, t7, t8, t9, t10, t11, t12, t13, t14, t15, t16, t17) =>
            f(function(t1, t2, t3, t4, t5, t6, t7, t8, t9, t10, t11, t12, t13, t14, t15, t16, t17))
    }

  /**
   * The `Covariant` (and thus `Invariant`) for `Function18`
   */
  implicit def Function18Covariant[T1, T2, T3, T4, T5, T6, T7, T8, T9, T10, T11, T12, T13, T14, T15, T16, T17, T18]
    : Covariant[
      ({
        type lambda[+x] = (T1, T2, T3, T4, T5, T6, T7, T8, T9, T10, T11, T12, T13, T14, T15, T16, T17, T18) => x
      })#lambda
    ] =
    new Covariant[
      ({
        type lambda[+x] = (T1, T2, T3, T4, T5, T6, T7, T8, T9, T10, T11, T12, T13, T14, T15, T16, T17, T18) => x
      })#lambda
    ] {
      override def map[R, E, A, A1](f: A => A1): (
        (T1, T2, T3, T4, T5, T6, T7, T8, T9, T10, T11, T12, T13, T14, T15, T16, T17, T18) => A
      ) => (T1, T2, T3, T4, T5, T6, T7, T8, T9, T10, T11, T12, T13, T14, T15, T16, T17, T18) => A1 =
        function =>
          (t1, t2, t3, t4, t5, t6, t7, t8, t9, t10, t11, t12, t13, t14, t15, t16, t17, t18) =>
            f(function(t1, t2, t3, t4, t5, t6, t7, t8, t9, t10, t11, t12, t13, t14, t15, t16, t17, t18))
    }

  /**
   * The `Covariant` (and thus `Invariant`) for `Function19`
   */
  implicit def Function19Covariant[T1, T2, T3, T4, T5, T6, T7, T8, T9, T10, T11, T12, T13, T14, T15, T16, T17, T18, T19]
    : Covariant[
      ({
        type lambda[+x] = (T1, T2, T3, T4, T5, T6, T7, T8, T9, T10, T11, T12, T13, T14, T15, T16, T17, T18, T19) => x
      })#lambda
    ] =
    new Covariant[
      ({
        type lambda[+x] = (T1, T2, T3, T4, T5, T6, T7, T8, T9, T10, T11, T12, T13, T14, T15, T16, T17, T18, T19) => x
      })#lambda
    ] {
      override def map[R, E, A, A1](f: A => A1): (
        (T1, T2, T3, T4, T5, T6, T7, T8, T9, T10, T11, T12, T13, T14, T15, T16, T17, T18, T19) => A
      ) => (T1, T2, T3, T4, T5, T6, T7, T8, T9, T10, T11, T12, T13, T14, T15, T16, T17, T18, T19) => A1 =
        function =>
          (t1, t2, t3, t4, t5, t6, t7, t8, t9, t10, t11, t12, t13, t14, t15, t16, t17, t18, t19) =>
            f(function(t1, t2, t3, t4, t5, t6, t7, t8, t9, t10, t11, t12, t13, t14, t15, t16, t17, t18, t19))
    }

  /**
   * The `Covariant` (and thus `Invariant`) for `Function20`
   */
  implicit def Function20Covariant[
    T1,
    T2,
    T3,
    T4,
    T5,
    T6,
    T7,
    T8,
    T9,
    T10,
    T11,
    T12,
    T13,
    T14,
    T15,
    T16,
    T17,
    T18,
    T19,
    T20
  ]: Covariant[
    ({
      type lambda[+x] = (T1, T2, T3, T4, T5, T6, T7, T8, T9, T10, T11, T12, T13, T14, T15, T16, T17, T18, T19, T20) => x
    })#lambda
  ] =
    new Covariant[
      ({
        type lambda[+x] =
          (T1, T2, T3, T4, T5, T6, T7, T8, T9, T10, T11, T12, T13, T14, T15, T16, T17, T18, T19, T20) => x
      })#lambda
    ] {
      override def map[R, E, A, A1](f: A => A1): (
        (T1, T2, T3, T4, T5, T6, T7, T8, T9, T10, T11, T12, T13, T14, T15, T16, T17, T18, T19, T20) => A
      ) => (T1, T2, T3, T4, T5, T6, T7, T8, T9, T10, T11, T12, T13, T14, T15, T16, T17, T18, T19, T20) => A1 =
        function =>
          (t1, t2, t3, t4, t5, t6, t7, t8, t9, t10, t11, t12, t13, t14, t15, t16, t17, t18, t19, t20) =>
            f(function(t1, t2, t3, t4, t5, t6, t7, t8, t9, t10, t11, t12, t13, t14, t15, t16, t17, t18, t19, t20))
    }

  /**
   * The `Covariant` (and thus `Invariant`) for `Function21`
   */
  implicit def Function21Covariant[
    T1,
    T2,
    T3,
    T4,
    T5,
    T6,
    T7,
    T8,
    T9,
    T10,
    T11,
    T12,
    T13,
    T14,
    T15,
    T16,
    T17,
    T18,
    T19,
    T20,
    T21
  ]: Covariant[
    ({
      type lambda[+x] =
        (T1, T2, T3, T4, T5, T6, T7, T8, T9, T10, T11, T12, T13, T14, T15, T16, T17, T18, T19, T20, T21) => x
    })#lambda
  ] =
    new Covariant[
      ({
        type lambda[+x] =
          (T1, T2, T3, T4, T5, T6, T7, T8, T9, T10, T11, T12, T13, T14, T15, T16, T17, T18, T19, T20, T21) => x
      })#lambda
    ] {
      override def map[R, E, A, A1](f: A => A1): (
        (T1, T2, T3, T4, T5, T6, T7, T8, T9, T10, T11, T12, T13, T14, T15, T16, T17, T18, T19, T20, T21) => A
      ) => (T1, T2, T3, T4, T5, T6, T7, T8, T9, T10, T11, T12, T13, T14, T15, T16, T17, T18, T19, T20, T21) => A1 =
        function =>
          (t1, t2, t3, t4, t5, t6, t7, t8, t9, t10, t11, t12, t13, t14, t15, t16, t17, t18, t19, t20, t21) =>
            f(function(t1, t2, t3, t4, t5, t6, t7, t8, t9, t10, t11, t12, t13, t14, t15, t16, t17, t18, t19, t20, t21))
    }

  /**
   * The `Covariant` (and thus `Invariant`) for `Function22`
   */
  implicit def Function22Covariant[
    T1,
    T2,
    T3,
    T4,
    T5,
    T6,
    T7,
    T8,
    T9,
    T10,
    T11,
    T12,
    T13,
    T14,
    T15,
    T16,
    T17,
    T18,
    T19,
    T20,
    T21,
    T22
  ]: Covariant[
    ({
      type lambda[+x] =
        (T1, T2, T3, T4, T5, T6, T7, T8, T9, T10, T11, T12, T13, T14, T15, T16, T17, T18, T19, T20, T21, T22) => x
    })#lambda
  ] =
    new Covariant[
      ({
        type lambda[+x] =
          (T1, T2, T3, T4, T5, T6, T7, T8, T9, T10, T11, T12, T13, T14, T15, T16, T17, T18, T19, T20, T21, T22) => x
      })#lambda
    ] {
      override def map[R, E, A, A1](f: A => A1): (
        (T1, T2, T3, T4, T5, T6, T7, T8, T9, T10, T11, T12, T13, T14, T15, T16, T17, T18, T19, T20, T21, T22) => A
      ) => (T1, T2, T3, T4, T5, T6, T7, T8, T9, T10, T11, T12, T13, T14, T15, T16, T17, T18, T19, T20, T21, T22) => A1 =
        function =>
          (t1, t2, t3, t4, t5, t6, t7, t8, t9, t10, t11, t12, t13, t14, t15, t16, t17, t18, t19, t20, t21, t22) =>
            f(
              function(
                t1,
                t2,
                t3,
                t4,
                t5,
                t6,
                t7,
                t8,
                t9,
                t10,
                t11,
                t12,
                t13,
                t14,
                t15,
                t16,
                t17,
                t18,
                t19,
                t20,
                t21,
                t22
              )
            )
    }

  /**
   * The `Covariant` (and thus `Invariant`) instance for `Future`
   */
  implicit def FutureCovariant(implicit ec: ExecutionContext): Covariant[Future] =
    new Covariant[Future] {
      override def map[R, E, A, A1](f: A => A1): Future[A] => Future[A1] = { future =>
        future.map(f)
      }
    }

  /**
   * The `Covariant` (and thus `Invariant`) instance for `Id`.
   */
  implicit val IdCovariant: Covariant[Id] =
    new Covariant[Id] {
      override def map[R, E, A, A1](f: A => A1): Id[A] => Id[A1] = { id =>
        Id(f(Id.unwrap(id)))
      }
    }

  implicit val IdentityInvariant: Invariant[Identity] =
    new Invariant[Identity] {
      def invmap[A, B](f: A <=> B): Identity[A] <=> Identity[B] =
        Equivalence(
          (a: Identity[A]) => Identity.make[B](f.to(a.identity), (l, r) => f.to(a.combine(f.from(l), f.from(r)))),
          (b: Identity[B]) => Identity.make[A](f.from(b.identity), (l, r) => f.from(b.combine(f.to(l), f.to(r))))
        )
    }

  implicit val InverseInvariant: Invariant[Inverse] =
    new Invariant[Inverse] {
      def invmap[A, B](f: A <=> B): Inverse[A] <=> Inverse[B] =
        Equivalence(
          (a: Inverse[A]) =>
            Inverse.make[B](
              f.to(a.identity),
              (l, r) => f.to(a.combine(f.from(l), f.from(r))),
              (l, r) => f.to(a.inverse(f.from(l), f.from(r)))
            ),
          (b: Inverse[B]) =>
            Inverse.make[A](
              f.from(b.identity),
              (l, r) => f.from(b.combine(f.to(l), f.to(r))),
              (l, r) => f.from(b.inverse(f.to(l), f.to(r)))
            )
        )
    }

  /**
   * The `Traversable` (and thus `Covariant` and `Invariant`) instance for `List`.
   */
  implicit val ListTraversable: Traversable[List] =
    new Traversable[List] {
      override def foreach[G[+_]: IdentityBoth: Covariant, A, B](list: List[A])(f: A => G[B]): G[List[B]] =
        list.foldRight[G[List[B]]](Nil.succeed)((a, bs) => f(a).zipWith(bs)(_ :: _))
    }

  /**
   * The `Traversable` (and thus `Covariant` and `Invariant`) instance for `Map`.
   */
  implicit def MapTraversable[K]: Traversable[({ type lambda[+v] = Map[K, v] })#lambda] =
    new Traversable[({ type lambda[+v] = Map[K, v] })#lambda] {
      def foreach[G[+_]: IdentityBoth: Covariant, V, V2](map: Map[K, V])(f: V => G[V2]): G[Map[K, V2]] =
        map.foldLeft[G[Map[K, V2]]](Map.empty.succeed) { case (map, (k, v)) =>
          map.zipWith(f(v))((map, v2) => map + (k -> v2))
        }
    }

  /**
   * The `NonEmptyTraversable` (and thus `Traversable`, `Covariant` and `Invariant`) instance for `NonEmptyChunk`.
   */
  implicit val NonEmptyChunkNonEmptyTraversable: NonEmptyTraversable[NonEmptyChunk] =
    new NonEmptyTraversable[NonEmptyChunk] {
      def foreach1[F[+_]: AssociativeBoth: Covariant, A, B](
        nonEmptyChunk: NonEmptyChunk[A]
      )(f: A => F[B]): F[NonEmptyChunk[B]] =
        nonEmptyChunk
          .reduceMapLeft(f(_).map(ChunkBuilder.make() += _))((bs, a) => bs.zipWith(f(a))(_ += _))
          .map(bs => NonEmptyChunk.nonEmpty(bs.result()))
    }

  /**
   * The `Traversable` (and thus `Covariant` and `Invariant`) instance for `Option`.
   */
  implicit val OptionTraversable: Traversable[Option] =
    new Traversable[Option] {
      def foreach[G[+_]: IdentityBoth: Covariant, A, B](option: Option[A])(f: A => G[B]): G[Option[B]] =
        option.fold[G[Option[B]]](Option.empty.succeed)(a => f(a).map(Some(_)))
    }

  /**
   * The `Covariant` (and thus `Invariant`) instance for `Schedule`
   */
  implicit def ScheduleCovariant[R, A]: Covariant[({ type lambda[+b] = Schedule[R, A, b] })#lambda] =
    TriContravariantDivariant.ScheduleTriContravariantDivariant.deriveCovariant

  implicit val SetInvariant: Invariant[Set] =
    new Invariant[Set] {
      def invmap[A, B](f: A <=> B): Set[A] <=> Set[B] =
        Equivalence(setA => setA.map(f.to), setB => setB.map(f.from))
    }

  /**
   * The `Covariant` (and thus `Invariant`) instance for `Try`
   */
  implicit val TryCovariant: Covariant[Try] =
    new Covariant[Try] {
      override def map[R, E, A, A1](f: A => A1): Try[A] => Try[A1] = { tryA =>
        tryA.map(f)
      }
    }

  /**
   * The `Covariant` (and thus `Invariant`) for `Tuple2`
   */
  implicit def Tuple2Covariant[T1]: Covariant[({ type lambda[+x] = (T1, x) })#lambda] =
    Bicovariant.Tuple2Bicovariant.deriveCovariant

  /**
   * The `Covariant` (and thus `Invariant`) for `Tuple3`
   */
  implicit def Tuple3Covariant[T1, T2]: Covariant[({ type lambda[+x] = (T1, T2, x) })#lambda] =
    TriFullCovariant.tuple3TriCovariant.deriveCovariant

  /**
   * The `Covariant` (and thus `Invariant`) for `Tuple4`
   */
  implicit def Tuple4Covariant[T1, T2, T3]: Covariant[({ type lambda[+x] = (T1, T2, T3, x) })#lambda] =
    new Covariant[({ type lambda[+x] = (T1, T2, T3, x) })#lambda] {
      override def map[R, E, A, A1](f: A => A1): ((T1, T2, T3, A)) => (T1, T2, T3, A1) = tuple =>
        (tuple._1, tuple._2, tuple._3, f(tuple._4))
    }

  /**
   * The `Covariant` (and thus `Invariant`) for `Tuple5`
   */
  implicit def Tuple5Covariant[T1, T2, T3, T4]: Covariant[({ type lambda[+x] = (T1, T2, T3, T4, x) })#lambda] =
    new Covariant[({ type lambda[+x] = (T1, T2, T3, T4, x) })#lambda] {
      override def map[R, E, A, A1](f: A => A1): ((T1, T2, T3, T4, A)) => (T1, T2, T3, T4, A1) = tuple =>
        (tuple._1, tuple._2, tuple._3, tuple._4, f(tuple._5))
    }

  /**
   * The `Covariant` (and thus `Invariant`) for `Tuple6`
   */
  implicit def Tuple6Covariant[T1, T2, T3, T4, T5]: Covariant[({ type lambda[+x] = (T1, T2, T3, T4, T5, x) })#lambda] =
    new Covariant[({ type lambda[+x] = (T1, T2, T3, T4, T5, x) })#lambda] {
      override def map[R, E, A, A1](f: A => A1): ((T1, T2, T3, T4, T5, A)) => (T1, T2, T3, T4, T5, A1) = tuple =>
        (tuple._1, tuple._2, tuple._3, tuple._4, tuple._5, f(tuple._6))
    }

  /**
   * The `Covariant` (and thus `Invariant`) for `Tuple7`
   */
  implicit def Tuple7Covariant[T1, T2, T3, T4, T5, T6]
    : Covariant[({ type lambda[+x] = (T1, T2, T3, T4, T5, T6, x) })#lambda] =
    new Covariant[({ type lambda[+x] = (T1, T2, T3, T4, T5, T6, x) })#lambda] {
      override def map[R, E, A, A1](f: A => A1): ((T1, T2, T3, T4, T5, T6, A)) => (T1, T2, T3, T4, T5, T6, A1) =
        tuple => (tuple._1, tuple._2, tuple._3, tuple._4, tuple._5, tuple._6, f(tuple._7))
    }

  /**
   * The `Covariant` (and thus `Invariant`) for `Tuple8`
   */
  implicit def Tuple8Covariant[T1, T2, T3, T4, T5, T6, T7]
    : Covariant[({ type lambda[+x] = (T1, T2, T3, T4, T5, T6, T7, x) })#lambda] =
    new Covariant[({ type lambda[+x] = (T1, T2, T3, T4, T5, T6, T7, x) })#lambda] {
      override def map[R, E, A, A1](f: A => A1): ((T1, T2, T3, T4, T5, T6, T7, A)) => (T1, T2, T3, T4, T5, T6, T7, A1) =
        tuple => (tuple._1, tuple._2, tuple._3, tuple._4, tuple._5, tuple._6, tuple._7, f(tuple._8))
    }

  /**
   * The `Covariant` (and thus `Invariant`) for `Tuple9`
   */
  implicit def Tuple9Covariant[T1, T2, T3, T4, T5, T6, T7, T8]
    : Covariant[({ type lambda[+x] = (T1, T2, T3, T4, T5, T6, T7, T8, x) })#lambda] =
    new Covariant[({ type lambda[+x] = (T1, T2, T3, T4, T5, T6, T7, T8, x) })#lambda] {
      override def map[R, E, A, A1](
        f: A => A1
      ): ((T1, T2, T3, T4, T5, T6, T7, T8, A)) => (T1, T2, T3, T4, T5, T6, T7, T8, A1) =
        tuple => (tuple._1, tuple._2, tuple._3, tuple._4, tuple._5, tuple._6, tuple._7, tuple._8, f(tuple._9))
    }

  /**
   * The `Covariant` (and thus `Invariant`) for `Tuple10`
   */
  implicit def Tuple10Covariant[T1, T2, T3, T4, T5, T6, T7, T8, T9]
    : Covariant[({ type lambda[+x] = (T1, T2, T3, T4, T5, T6, T7, T8, T9, x) })#lambda] =
    new Covariant[({ type lambda[+x] = (T1, T2, T3, T4, T5, T6, T7, T8, T9, x) })#lambda] {
      override def map[R, E, A, A1](
        f: A => A1
      ): ((T1, T2, T3, T4, T5, T6, T7, T8, T9, A)) => (T1, T2, T3, T4, T5, T6, T7, T8, T9, A1) =
        tuple =>
          (tuple._1, tuple._2, tuple._3, tuple._4, tuple._5, tuple._6, tuple._7, tuple._8, tuple._9, f(tuple._10))
    }

  /**
   * The `Covariant` (and thus `Invariant`) for `Tuple11`
   */
  implicit def Tuple11Covariant[T1, T2, T3, T4, T5, T6, T7, T8, T9, T10]
    : Covariant[({ type lambda[+x] = (T1, T2, T3, T4, T5, T6, T7, T8, T9, T10, x) })#lambda] =
    new Covariant[({ type lambda[+x] = (T1, T2, T3, T4, T5, T6, T7, T8, T9, T10, x) })#lambda] {
      override def map[R, E, A, A1](
        f: A => A1
      ): ((T1, T2, T3, T4, T5, T6, T7, T8, T9, T10, A)) => (T1, T2, T3, T4, T5, T6, T7, T8, T9, T10, A1) = { tuple =>
        (
          tuple._1,
          tuple._2,
          tuple._3,
          tuple._4,
          tuple._5,
          tuple._6,
          tuple._7,
          tuple._8,
          tuple._9,
          tuple._10,
          f(tuple._11)
        )
      }
    }

  /**
   * The `Covariant` (and thus `Invariant`) for `Tuple12`
   */
  implicit def Tuple12Covariant[T1, T2, T3, T4, T5, T6, T7, T8, T9, T10, T11]
    : Covariant[({ type lambda[+x] = (T1, T2, T3, T4, T5, T6, T7, T8, T9, T10, T11, x) })#lambda] =
    new Covariant[({ type lambda[+x] = (T1, T2, T3, T4, T5, T6, T7, T8, T9, T10, T11, x) })#lambda] {
      override def map[R, E, A, A1](
        f: A => A1
      ): ((T1, T2, T3, T4, T5, T6, T7, T8, T9, T10, T11, A)) => (T1, T2, T3, T4, T5, T6, T7, T8, T9, T10, T11, A1) =
        tuple =>
          (
            tuple._1,
            tuple._2,
            tuple._3,
            tuple._4,
            tuple._5,
            tuple._6,
            tuple._7,
            tuple._8,
            tuple._9,
            tuple._10,
            tuple._11,
            f(tuple._12)
          )
    }

  /**
   * The `Covariant` (and thus `Invariant`) for `Tuple13`
   */
  implicit def Tuple13Covariant[T1, T2, T3, T4, T5, T6, T7, T8, T9, T10, T11, T12]
    : Covariant[({ type lambda[+x] = (T1, T2, T3, T4, T5, T6, T7, T8, T9, T10, T11, T12, x) })#lambda] =
    new Covariant[({ type lambda[+x] = (T1, T2, T3, T4, T5, T6, T7, T8, T9, T10, T11, T12, x) })#lambda] {
      override def map[R, E, A, A1](f: A => A1): (
        (T1, T2, T3, T4, T5, T6, T7, T8, T9, T10, T11, T12, A)
      ) => (T1, T2, T3, T4, T5, T6, T7, T8, T9, T10, T11, T12, A1) = tuple =>
        (
          tuple._1,
          tuple._2,
          tuple._3,
          tuple._4,
          tuple._5,
          tuple._6,
          tuple._7,
          tuple._8,
          tuple._9,
          tuple._10,
          tuple._11,
          tuple._12,
          f(tuple._13)
        )
    }

  /**
   * The `Covariant` (and thus `Invariant`) for `Tuple14`
   */
  implicit def Tuple14Covariant[T1, T2, T3, T4, T5, T6, T7, T8, T9, T10, T11, T12, T13]
    : Covariant[({ type lambda[+x] = (T1, T2, T3, T4, T5, T6, T7, T8, T9, T10, T11, T12, T13, x) })#lambda] =
    new Covariant[({ type lambda[+x] = (T1, T2, T3, T4, T5, T6, T7, T8, T9, T10, T11, T12, T13, x) })#lambda] {
      override def map[R, E, A, A1](f: A => A1): (
        (T1, T2, T3, T4, T5, T6, T7, T8, T9, T10, T11, T12, T13, A)
      ) => (T1, T2, T3, T4, T5, T6, T7, T8, T9, T10, T11, T12, T13, A1) = tuple =>
        (
          tuple._1,
          tuple._2,
          tuple._3,
          tuple._4,
          tuple._5,
          tuple._6,
          tuple._7,
          tuple._8,
          tuple._9,
          tuple._10,
          tuple._11,
          tuple._12,
          tuple._13,
          f(tuple._14)
        )
    }

  /**
   * The `Covariant` (and thus `Invariant`) for `Tuple15`
   */
  implicit def Tuple15Covariant[T1, T2, T3, T4, T5, T6, T7, T8, T9, T10, T11, T12, T13, T14]
    : Covariant[({ type lambda[+x] = (T1, T2, T3, T4, T5, T6, T7, T8, T9, T10, T11, T12, T13, T14, x) })#lambda] =
    new Covariant[({ type lambda[+x] = (T1, T2, T3, T4, T5, T6, T7, T8, T9, T10, T11, T12, T13, T14, x) })#lambda] {
      override def map[R, E, A, A1](f: A => A1): (
        (T1, T2, T3, T4, T5, T6, T7, T8, T9, T10, T11, T12, T13, T14, A)
      ) => (T1, T2, T3, T4, T5, T6, T7, T8, T9, T10, T11, T12, T13, T14, A1) = tuple =>
        (
          tuple._1,
          tuple._2,
          tuple._3,
          tuple._4,
          tuple._5,
          tuple._6,
          tuple._7,
          tuple._8,
          tuple._9,
          tuple._10,
          tuple._11,
          tuple._12,
          tuple._13,
          tuple._14,
          f(tuple._15)
        )
    }

  /**
   * The `Covariant` (and thus `Invariant`) for `Tuple16`
   */
  implicit def Tuple16Covariant[T1, T2, T3, T4, T5, T6, T7, T8, T9, T10, T11, T12, T13, T14, T15]
    : Covariant[({ type lambda[+x] = (T1, T2, T3, T4, T5, T6, T7, T8, T9, T10, T11, T12, T13, T14, T15, x) })#lambda] =
    new Covariant[
      ({ type lambda[+x] = (T1, T2, T3, T4, T5, T6, T7, T8, T9, T10, T11, T12, T13, T14, T15, x) })#lambda
    ] {
      override def map[R, E, A, A1](f: A => A1): (
        (T1, T2, T3, T4, T5, T6, T7, T8, T9, T10, T11, T12, T13, T14, T15, A)
      ) => (T1, T2, T3, T4, T5, T6, T7, T8, T9, T10, T11, T12, T13, T14, T15, A1) = tuple =>
        (
          tuple._1,
          tuple._2,
          tuple._3,
          tuple._4,
          tuple._5,
          tuple._6,
          tuple._7,
          tuple._8,
          tuple._9,
          tuple._10,
          tuple._11,
          tuple._12,
          tuple._13,
          tuple._14,
          tuple._15,
          f(tuple._16)
        )
    }

  /**
   * The `Covariant` (and thus `Invariant`) for `Tuple17`
   */
  implicit def Tuple17Covariant[T1, T2, T3, T4, T5, T6, T7, T8, T9, T10, T11, T12, T13, T14, T15, T16]: Covariant[
    ({ type lambda[+x] = (T1, T2, T3, T4, T5, T6, T7, T8, T9, T10, T11, T12, T13, T14, T15, T16, x) })#lambda
  ] =
    new Covariant[
      ({ type lambda[+x] = (T1, T2, T3, T4, T5, T6, T7, T8, T9, T10, T11, T12, T13, T14, T15, T16, x) })#lambda
    ] {
      override def map[R, E, A, A1](f: A => A1): (
        (T1, T2, T3, T4, T5, T6, T7, T8, T9, T10, T11, T12, T13, T14, T15, T16, A)
      ) => (T1, T2, T3, T4, T5, T6, T7, T8, T9, T10, T11, T12, T13, T14, T15, T16, A1) = tuple =>
        (
          tuple._1,
          tuple._2,
          tuple._3,
          tuple._4,
          tuple._5,
          tuple._6,
          tuple._7,
          tuple._8,
          tuple._9,
          tuple._10,
          tuple._11,
          tuple._12,
          tuple._13,
          tuple._14,
          tuple._15,
          tuple._16,
          f(tuple._17)
        )
    }

  /**
   * The `Covariant` (and thus `Invariant`) for `Tuple18`
   */
  implicit def Tuple18Covariant[T1, T2, T3, T4, T5, T6, T7, T8, T9, T10, T11, T12, T13, T14, T15, T16, T17]: Covariant[
    ({ type lambda[+x] = (T1, T2, T3, T4, T5, T6, T7, T8, T9, T10, T11, T12, T13, T14, T15, T16, T17, x) })#lambda
  ] =
    new Covariant[
      ({ type lambda[+x] = (T1, T2, T3, T4, T5, T6, T7, T8, T9, T10, T11, T12, T13, T14, T15, T16, T17, x) })#lambda
    ] {
      override def map[R, E, A, A1](f: A => A1): (
        (T1, T2, T3, T4, T5, T6, T7, T8, T9, T10, T11, T12, T13, T14, T15, T16, T17, A)
      ) => (T1, T2, T3, T4, T5, T6, T7, T8, T9, T10, T11, T12, T13, T14, T15, T16, T17, A1) = tuple =>
        (
          tuple._1,
          tuple._2,
          tuple._3,
          tuple._4,
          tuple._5,
          tuple._6,
          tuple._7,
          tuple._8,
          tuple._9,
          tuple._10,
          tuple._11,
          tuple._12,
          tuple._13,
          tuple._14,
          tuple._15,
          tuple._16,
          tuple._17,
          f(tuple._18)
        )
    }

  /**
   * The `Covariant` (and thus `Invariant`) for `Tuple19`
   */
  implicit def Tuple19Covariant[T1, T2, T3, T4, T5, T6, T7, T8, T9, T10, T11, T12, T13, T14, T15, T16, T17, T18]
    : Covariant[
      ({
        type lambda[+x] = (T1, T2, T3, T4, T5, T6, T7, T8, T9, T10, T11, T12, T13, T14, T15, T16, T17, T18, x)
      })#lambda
    ] =
    new Covariant[
      ({
        type lambda[+x] = (T1, T2, T3, T4, T5, T6, T7, T8, T9, T10, T11, T12, T13, T14, T15, T16, T17, T18, x)
      })#lambda
    ] {
      override def map[R, E, A, A1](f: A => A1): (
        (T1, T2, T3, T4, T5, T6, T7, T8, T9, T10, T11, T12, T13, T14, T15, T16, T17, T18, A)
      ) => (T1, T2, T3, T4, T5, T6, T7, T8, T9, T10, T11, T12, T13, T14, T15, T16, T17, T18, A1) = tuple =>
        (
          tuple._1,
          tuple._2,
          tuple._3,
          tuple._4,
          tuple._5,
          tuple._6,
          tuple._7,
          tuple._8,
          tuple._9,
          tuple._10,
          tuple._11,
          tuple._12,
          tuple._13,
          tuple._14,
          tuple._15,
          tuple._16,
          tuple._17,
          tuple._18,
          f(tuple._19)
        )
    }

  /**
   * The `Covariant` (and thus `Invariant`) for `Tuple20`
   */
  implicit def Tuple20Covariant[T1, T2, T3, T4, T5, T6, T7, T8, T9, T10, T11, T12, T13, T14, T15, T16, T17, T18, T19]
    : Covariant[
      ({
        type lambda[+x] = (T1, T2, T3, T4, T5, T6, T7, T8, T9, T10, T11, T12, T13, T14, T15, T16, T17, T18, T19, x)
      })#lambda
    ] =
    new Covariant[
      ({
        type lambda[+x] = (T1, T2, T3, T4, T5, T6, T7, T8, T9, T10, T11, T12, T13, T14, T15, T16, T17, T18, T19, x)
      })#lambda
    ] {
      override def map[R, E, A, A1](f: A => A1): (
        (T1, T2, T3, T4, T5, T6, T7, T8, T9, T10, T11, T12, T13, T14, T15, T16, T17, T18, T19, A)
      ) => (T1, T2, T3, T4, T5, T6, T7, T8, T9, T10, T11, T12, T13, T14, T15, T16, T17, T18, T19, A1) = tuple =>
        (
          tuple._1,
          tuple._2,
          tuple._3,
          tuple._4,
          tuple._5,
          tuple._6,
          tuple._7,
          tuple._8,
          tuple._9,
          tuple._10,
          tuple._11,
          tuple._12,
          tuple._13,
          tuple._14,
          tuple._15,
          tuple._16,
          tuple._17,
          tuple._18,
          tuple._19,
          f(tuple._20)
        )
    }

  /**
   * The `Covariant` (and thus `Invariant`) for `Tuple21`
   */
  implicit def Tuple21Covariant[
    T1,
    T2,
    T3,
    T4,
    T5,
    T6,
    T7,
    T8,
    T9,
    T10,
    T11,
    T12,
    T13,
    T14,
    T15,
    T16,
    T17,
    T18,
    T19,
    T20
  ]: Covariant[
    ({
      type lambda[+x] = (T1, T2, T3, T4, T5, T6, T7, T8, T9, T10, T11, T12, T13, T14, T15, T16, T17, T18, T19, T20, x)
    })#lambda
  ] =
    new Covariant[
      ({
        type lambda[+x] = (T1, T2, T3, T4, T5, T6, T7, T8, T9, T10, T11, T12, T13, T14, T15, T16, T17, T18, T19, T20, x)
      })#lambda
    ] {
      override def map[R, E, A, A1](f: A => A1): (
        (T1, T2, T3, T4, T5, T6, T7, T8, T9, T10, T11, T12, T13, T14, T15, T16, T17, T18, T19, T20, A)
      ) => (T1, T2, T3, T4, T5, T6, T7, T8, T9, T10, T11, T12, T13, T14, T15, T16, T17, T18, T19, T20, A1) = tuple =>
        (
          tuple._1,
          tuple._2,
          tuple._3,
          tuple._4,
          tuple._5,
          tuple._6,
          tuple._7,
          tuple._8,
          tuple._9,
          tuple._10,
          tuple._11,
          tuple._12,
          tuple._13,
          tuple._14,
          tuple._15,
          tuple._16,
          tuple._17,
          tuple._18,
          tuple._19,
          tuple._20,
          f(tuple._21)
        )
    }

  /**
   * The `Covariant` (and thus `Invariant`) for `Tuple22`
   */
  implicit def Tuple22Covariant[
    T1,
    T2,
    T3,
    T4,
    T5,
    T6,
    T7,
    T8,
    T9,
    T10,
    T11,
    T12,
    T13,
    T14,
    T15,
    T16,
    T17,
    T18,
    T19,
    T20,
    T21
  ]: Covariant[
    ({
      type lambda[+x] =
        (T1, T2, T3, T4, T5, T6, T7, T8, T9, T10, T11, T12, T13, T14, T15, T16, T17, T18, T19, T20, T21, x)
    })#lambda
  ] =
    new Covariant[
      ({
        type lambda[+x] =
          (T1, T2, T3, T4, T5, T6, T7, T8, T9, T10, T11, T12, T13, T14, T15, T16, T17, T18, T19, T20, T21, x)
      })#lambda
    ] {
      override def map[R, E, A, A1](f: A => A1): (
        (T1, T2, T3, T4, T5, T6, T7, T8, T9, T10, T11, T12, T13, T14, T15, T16, T17, T18, T19, T20, T21, A)
      ) => (T1, T2, T3, T4, T5, T6, T7, T8, T9, T10, T11, T12, T13, T14, T15, T16, T17, T18, T19, T20, T21, A1) =
        tuple =>
          (
            tuple._1,
            tuple._2,
            tuple._3,
            tuple._4,
            tuple._5,
            tuple._6,
            tuple._7,
            tuple._8,
            tuple._9,
            tuple._10,
            tuple._11,
            tuple._12,
            tuple._13,
            tuple._14,
            tuple._15,
            tuple._16,
            tuple._17,
            tuple._18,
            tuple._19,
            tuple._20,
            tuple._21,
            f(tuple._22)
          )
    }

  /**
   * The `Traversable` (and thus `Covariant` and `Invariant`) instance for `Vector`.
   */
  implicit val VectorTraversable: Traversable[Vector] =
    new Traversable[Vector] {
      def foreach[G[+_]: IdentityBoth: Covariant, A, B](vector: Vector[A])(f: A => G[B]): G[Vector[B]] =
        vector.foldLeft[G[Vector[B]]](Vector.empty.succeed)((bs, a) => bs.zipWith(f(a))(_ :+ _))
    }

  /**
   * The `Covariant` (and thus `Invariant`) for `ZIO`
   */
  implicit def ZIOCovariant[R, E]: Covariant[({ type lambda[+a] = ZIO[R, E, a] })#lambda] =
    Zivariant.ZioZivariant.deriveCovariant

  /**
   * The `Covariant` (and thus `Invariant`) for a failed `ZIO`
   */
  implicit def ZIOFailureCovariant[R, A]: Covariant[({ type lambda[+e] = Failure[ZIO[R, e, A]] })#lambda] =
    Zivariant.ZioZivariant.deriveFailureCovariant

  /**
   * The `Covariant` (and thus `Invariant`) for `ZLayer`
   */
  implicit def ZLayerCovariant[R, E]: Covariant[({ type lambda[+rout] = ZLayer[R, E, rout] })#lambda] =
    Zivariant.ZLayerZivariant.deriveCovariant

  /**
   * The `Covariant` (and thus `Invariant`) for a failed `ZLayer`
   */
  implicit def ZLayerFailureCovariant[R, Out]: Covariant[({ type lambda[+e] = Failure[ZLayer[R, e, Out]] })#lambda] =
    Zivariant.ZLayerZivariant.deriveFailureCovariant

  /**
   * The `Covariant` (and thus `Invariant`) for `ZManaged`
   */
  implicit def ZManagedCovariant[R, E]: Covariant[({ type lambda[+a] = ZManaged[R, E, a] })#lambda] =
    Zivariant.ZManagedZivariant.deriveCovariant

  /**
   * The `Covariant` (and thus `Invariant`) for a failed `ZManaged`
   */
  implicit def ZManagedFailureCovariant[R, A]: Covariant[({ type lambda[+e] = Failure[ZManaged[R, e, A]] })#lambda] =
    Zivariant.ZManagedZivariant.deriveFailureCovariant

  /**
   * The `Covariant` (and thus `Invariant`) for `ZQueue`
   */
  implicit def ZQueueCovariant[RA, RB, EA, EB, A0]
    : Covariant[({ type lambda[+b] = ZQueue[RA, RB, EA, EB, A0, b] })#lambda] =
    new Covariant[({ type lambda[+b] = ZQueue[RA, RB, EA, EB, A0, b] })#lambda] {
      override def map[R, E, A, A1](f: A => A1): ZQueue[RA, RB, EA, EB, A0, A] => ZQueue[RA, RB, EA, EB, A0, A1] =
        zqueue => zqueue.map(f)
    }

  /**
   * The `Covariant` (and thus `Invariant`) for `ZRef`
   */
  implicit def ZRefCovariant[EA, EB, A0]: Covariant[({ type lambda[+b] = ZRef[EA, EB, A0, b] })#lambda] =
    new Covariant[({ type lambda[+b] = ZRef[EA, EB, A0, b] })#lambda] {
      override def map[R, E, A, A1](f: A => A1): ZRef[EA, EB, A0, A] => ZRef[EA, EB, A0, A1] = zref => zref.map(f)
    }

  /**
   * The `Covariant` (and thus `Invariant`) for a failed `ZRef` on its input
   */
  implicit def ZRefFailureInCovariant[EB, A0, B]
    : Covariant[({ type lambda[+ea] = FailureIn[ZRef[ea, EB, A0, B]] })#lambda] =
    new Covariant[({ type lambda[+ea] = FailureIn[ZRef[ea, EB, A0, B]] })#lambda] {
      override def map[R, E, A, A1](f: A => A1): FailureIn[ZRef[A, EB, A0, B]] => FailureIn[ZRef[A1, EB, A0, B]] =
        zref => FailureIn.wrap(FailureIn.unwrap(zref).dimapError(f, identity))
    }

  /**
   * The `Covariant` (and thus `Invariant`) for a failed `ZRef` on its output
   */
  implicit def ZRefFailureOutCovariant[EA, A0, B]
    : Covariant[({ type lambda[+eb] = FailureOut[ZRef[EA, eb, A0, B]] })#lambda] =
    new Covariant[({ type lambda[+eb] = FailureOut[ZRef[EA, eb, A0, B]] })#lambda] {
      override def map[R, E, A, A1](f: A => A1): FailureOut[ZRef[EA, A, A0, B]] => FailureOut[ZRef[EA, A1, A0, B]] =
        zref => FailureOut.wrap(FailureOut.unwrap(zref).dimapError(identity, f))
    }

  /**
   * The `Covariant` (and thus `Invariant`) for `ZRefM`
   */
  implicit def ZRefMCovariant[RA, RB, EA, EB, A0]
    : Covariant[({ type lambda[+b] = ZRefM[RA, RB, EA, EB, A0, b] })#lambda] =
    new Covariant[({ type lambda[+b] = ZRefM[RA, RB, EA, EB, A0, b] })#lambda] {
      override def map[R, E, A, A1](f: A => A1): ZRefM[RA, RB, EA, EB, A0, A] => ZRefM[RA, RB, EA, EB, A0, A1] = zref =>
        zref.map(f)
    }

  /**
   * The `Covariant` (and thus `Invariant`) for a failed `ZRefM` on its input
   */
  implicit def ZRefMFailureInACovariant[RA, RB, EB, A0, B]
    : Covariant[({ type lambda[+ea] = FailureIn[ZRefM[RA, RB, ea, EB, A0, B]] })#lambda] =
    new Covariant[({ type lambda[+ea] = FailureIn[ZRefM[RA, RB, ea, EB, A0, B]] })#lambda] {
      override def map[R, E, A, A1](
        f: A => A1
      ): FailureIn[ZRefM[RA, RB, A, EB, A0, B]] => FailureIn[ZRefM[RA, RB, A1, EB, A0, B]] = zref =>
        FailureIn.wrap(FailureIn.unwrap(zref).dimapError(f, identity))
    }

  /**
   * The `Covariant` (and thus `Invariant`) for a failed `ZRefM` on its output
   */
  implicit def ZRefMFailureOutCovariant[RA, RB, EA, A0, B]
    : Covariant[({ type lambda[+eb] = FailureOut[ZRefM[RA, RB, EA, eb, A0, B]] })#lambda] =
    new Covariant[({ type lambda[+eb] = FailureOut[ZRefM[RA, RB, EA, eb, A0, B]] })#lambda] {
      override def map[R, E, A, A1](
        f: A => A1
      ): FailureOut[ZRefM[RA, RB, EA, A, A0, B]] => FailureOut[ZRefM[RA, RB, EA, A1, A0, B]] = { zref =>
        FailureOut.wrap(FailureOut.unwrap(zref).dimapError(identity, f))
      }
    }

  /**
   * The `Covariant` (and thus `Invariant`) for `ZStream`
   */
  implicit def ZStreamCovariant[R, E]: Covariant[({ type lambda[+o] = ZStream[R, E, o] })#lambda] =
    Zivariant.ZStreamZivariant.deriveCovariant

  /**
   * The `Covariant` (and thus `Invariant`) for a failed `ZStream`
   */
  implicit def ZStreamFailureCovariant[R, O]: Covariant[({ type lambda[+e] = Failure[ZStream[R, e, O]] })#lambda] =
    Zivariant.ZStreamZivariant.deriveFailureCovariant

  /**
   * The `Covariant` (and thus `Invariant`) for `ZSTM`
   */
  implicit def ZSTMZivariantCovariant[R, E]: Covariant[({ type lambda[+o] = ZSTM[R, E, o] })#lambda] =
    Zivariant.ZSTMZivariant.deriveCovariant

  /**
   * The `Covariant` (and thus `Invariant`) for a failed `ZSTM`
   */
  implicit def ZSTMZivariantFailureCovariant[R, O]: Covariant[({ type lambda[+e] = Failure[ZSTM[R, e, O]] })#lambda] =
    Zivariant.ZSTMZivariant.deriveFailureCovariant
}

trait LowPriorityInvariantImplicits {

  /**
   * The `Contravariant` (and thus `Invariant`) instance for `Function1[-A, +B] : [*, *] => *`.
   */
  implicit def Function1Contravariant[B]: Contravariant[({ type lambda[-x] = x => B })#lambda] =
    Divariant.Function1Divariant.deriveContravariant

  /**
   * The `Contravariant` (and thus `Invariant`) instance for `Function2`.
   */
  implicit def Function2Contravariant[B, C]: Contravariant[({ type lambda[-x] = (x, B) => C })#lambda] =
    TriContravariantDivariant.Function2Trivariant.deriveContravariant

  /**
   * The `Contravariant` (and thus `Invariant`) instance for `Function3`.
   */
  implicit def Function3Contravariant[B, C, D]: Contravariant[({ type lambda[-x] = (x, B, C) => D })#lambda] =
    new Contravariant[({ type lambda[-x] = (x, B, C) => D })#lambda] {
      override def contramap[R, E2, A, R1](function: R1 => R): ((R, B, C) => D) => (R1, B, C) => D =
        apply => (e, b, c) => apply(function(e), b, c)
    }

  /**
   * The `Contravariant` (and thus `Invariant`) instance for `Function4`.
   */
  implicit def Function4Contravariant[B, C, D, E]: Contravariant[({ type lambda[-x] = (x, B, C, D) => E })#lambda] =
    new Contravariant[({ type lambda[-x] = (x, B, C, D) => E })#lambda] {
      override def contramap[R, E2, A, R1](function: R1 => R): ((R, B, C, D) => E) => (R1, B, C, D) => E =
        apply => (f, b, c, d) => apply(function(f), b, c, d)
    }

  /**
   * The `Contravariant` (and thus `Invariant`) instance for `Function5`.
   */
  implicit def Function5Contravariant[B, C, D, E, F]
    : Contravariant[({ type lambda[-x] = (x, B, C, D, E) => F })#lambda] =
    new Contravariant[({ type lambda[-x] = (x, B, C, D, E) => F })#lambda] {
      override def contramap[R, E2, A, R1](function: R1 => R): ((R, B, C, D, E) => F) => (R1, B, C, D, E) => F =
        apply => (g, b, c, d, e) => apply(function(g), b, c, d, e)
    }

  /**
   * The `Contravariant` (and thus `Invariant`) instance for `Function6`.
   */
  implicit def Function6Contravariant[B, C, D, E, F, G]
    : Contravariant[({ type lambda[-x] = (x, B, C, D, E, F) => G })#lambda] =
    new Contravariant[({ type lambda[-x] = (x, B, C, D, E, F) => G })#lambda] {
      override def contramap[R, E2, A, R1](function: R1 => R): ((R, B, C, D, E, F) => G) => (R1, B, C, D, E, F) => G =
        apply => (h, b, c, d, e, f) => apply(function(h), b, c, d, e, f)
    }

  /**
   * The `Contravariant` (and thus `Invariant`) instance for `Function7`.
   */
  implicit def Function7Contravariant[B, C, D, E, F, G, H]
    : Contravariant[({ type lambda[-x] = (x, B, C, D, E, F, G) => H })#lambda] =
    new Contravariant[({ type lambda[-x] = (x, B, C, D, E, F, G) => H })#lambda] {
      override def contramap[R, E2, A, R1](
        function: R1 => R
      ): ((R, B, C, D, E, F, G) => H) => (R1, B, C, D, E, F, G) => H =
        apply => (i, b, c, d, e, f, g) => apply(function(i), b, c, d, e, f, g)
    }

  /**
   * The `Contravariant` (and thus `Invariant`) instance for `Function8`.
   */
  implicit def Function8Contravariant[B, C, D, E, F, G, H, I]
    : Contravariant[({ type lambda[-x] = (x, B, C, D, E, F, G, H) => I })#lambda] =
    new Contravariant[({ type lambda[-x] = (x, B, C, D, E, F, G, H) => I })#lambda] {
      override def contramap[R, E2, A, R1](
        function: R1 => R
      ): ((R, B, C, D, E, F, G, H) => I) => (R1, B, C, D, E, F, G, H) => I =
        apply => (j, b, c, d, e, f, g, h) => apply(function(j), b, c, d, e, f, g, h)
    }

  /**
   * The `Contravariant` (and thus `Invariant`) instance for `Function9`.
   */
  implicit def Function9Contravariant[B, C, D, E, F, G, H, I, J]
    : Contravariant[({ type lambda[-x] = (x, B, C, D, E, F, G, H, I) => J })#lambda] =
    new Contravariant[({ type lambda[-x] = (x, B, C, D, E, F, G, H, I) => J })#lambda] {
      override def contramap[R, E2, A, R1](
        function: R1 => R
      ): ((R, B, C, D, E, F, G, H, I) => J) => (R1, B, C, D, E, F, G, H, I) => J =
        apply => (k, b, c, d, e, f, g, h, i) => apply(function(k), b, c, d, e, f, g, h, i)
    }

  /**
   * The `Contravariant` (and thus `Invariant`) instance for `Function10`.
   */
  implicit def Function10Contravariant[B, C, D, E, F, G, H, I, J, K]
    : Contravariant[({ type lambda[-x] = (x, B, C, D, E, F, G, H, I, J) => K })#lambda] =
    new Contravariant[({ type lambda[-x] = (x, B, C, D, E, F, G, H, I, J) => K })#lambda] {
      override def contramap[R, E2, A, R1](
        function: R1 => R
      ): ((R, B, C, D, E, F, G, H, I, J) => K) => (R1, B, C, D, E, F, G, H, I, J) => K =
        apply => (l, b, c, d, e, f, g, h, i, j) => apply(function(l), b, c, d, e, f, g, h, i, j)
    }

  /**
   * The `Contravariant` (and thus `Invariant`) instance for `Function11`.
   */
  implicit def Function11Contravariant[B, C, D, E, F, G, H, I, J, K, L]
    : Contravariant[({ type lambda[-x] = (x, B, C, D, E, F, G, H, I, J, K) => L })#lambda] =
    new Contravariant[({ type lambda[-x] = (x, B, C, D, E, F, G, H, I, J, K) => L })#lambda] {
      override def contramap[R, E2, A, R1](
        function: R1 => R
      ): ((R, B, C, D, E, F, G, H, I, J, K) => L) => (R1, B, C, D, E, F, G, H, I, J, K) => L =
        apply => (m, b, c, d, e, f, g, h, i, j, k) => apply(function(m), b, c, d, e, f, g, h, i, j, k)
    }

  /**
   * The `Contravariant` (and thus `Invariant`) instance for `Function12`.
   */
  implicit def Function12Contravariant[B, C, D, E, F, G, H, I, J, K, L, M]
    : Contravariant[({ type lambda[-x] = (x, B, C, D, E, F, G, H, I, J, K, L) => M })#lambda] =
    new Contravariant[({ type lambda[-x] = (x, B, C, D, E, F, G, H, I, J, K, L) => M })#lambda] {
      override def contramap[R, E2, A, R1](
        function: R1 => R
      ): ((R, B, C, D, E, F, G, H, I, J, K, L) => M) => (R1, B, C, D, E, F, G, H, I, J, K, L) => M =
        apply => (n, b, c, d, e, f, g, h, i, j, k, l) => apply(function(n), b, c, d, e, f, g, h, i, j, k, l)
    }

  /**
   * The `Contravariant` (and thus `Invariant`) instance for `Function13`.
   */
  implicit def Function13Contravariant[B, C, D, E, F, G, H, I, J, K, L, M, N]
    : Contravariant[({ type lambda[-x] = (x, B, C, D, E, F, G, H, I, J, K, L, M) => N })#lambda] =
    new Contravariant[({ type lambda[-x] = (x, B, C, D, E, F, G, H, I, J, K, L, M) => N })#lambda] {
      override def contramap[R, E2, A, R1](
        function: R1 => R
      ): ((R, B, C, D, E, F, G, H, I, J, K, L, M) => N) => (R1, B, C, D, E, F, G, H, I, J, K, L, M) => N =
        apply => (o, b, c, d, e, f, g, h, i, j, k, l, m) => apply(function(o), b, c, d, e, f, g, h, i, j, k, l, m)
    }

  /**
   * The `Contravariant` (and thus `Invariant`) instance for `Function14`.
   */
  implicit def Function14Contravariant[B, C, D, E, F, G, H, I, J, K, L, M, N, O]
    : Contravariant[({ type lambda[-x] = (x, B, C, D, E, F, G, H, I, J, K, L, M, N) => O })#lambda] =
    new Contravariant[({ type lambda[-x] = (x, B, C, D, E, F, G, H, I, J, K, L, M, N) => O })#lambda] {
      override def contramap[R, E2, A, R1](
        function: R1 => R
      ): ((R, B, C, D, E, F, G, H, I, J, K, L, M, N) => O) => (R1, B, C, D, E, F, G, H, I, J, K, L, M, N) => O =
        apply => (p, b, c, d, e, f, g, h, i, j, k, l, m, n) => apply(function(p), b, c, d, e, f, g, h, i, j, k, l, m, n)
    }

  /**
   * The `Contravariant` (and thus `Invariant`) instance for `Function15`.
   */
  implicit def Function15Contravariant[B, C, D, E, F, G, H, I, J, K, L, M, N, O, P]
    : Contravariant[({ type lambda[-x] = (x, B, C, D, E, F, G, H, I, J, K, L, M, N, O) => P })#lambda] =
    new Contravariant[({ type lambda[-x] = (x, B, C, D, E, F, G, H, I, J, K, L, M, N, O) => P })#lambda] {
      override def contramap[R, E2, A, R1](
        function: R1 => R
      ): ((R, B, C, D, E, F, G, H, I, J, K, L, M, N, O) => P) => (R1, B, C, D, E, F, G, H, I, J, K, L, M, N, O) => P =
        apply =>
          (q, b, c, d, e, f, g, h, i, j, k, l, m, n, o) => apply(function(q), b, c, d, e, f, g, h, i, j, k, l, m, n, o)
    }

  /**
   * The `Contravariant` (and thus `Invariant`) instance for `Function16`.
   */
  implicit def Function16Contravariant[B, C, D, E, F, G, H, I, J, K, L, M, N, O, P, Q]
    : Contravariant[({ type lambda[-x] = (x, B, C, D, E, F, G, H, I, J, K, L, M, N, O, P) => Q })#lambda] =
    new Contravariant[({ type lambda[-x] = (x, B, C, D, E, F, G, H, I, J, K, L, M, N, O, P) => Q })#lambda] {
      override def contramap[R, E2, A, R1](function: R1 => R): (
        (R, B, C, D, E, F, G, H, I, J, K, L, M, N, O, P) => Q
      ) => (R1, B, C, D, E, F, G, H, I, J, K, L, M, N, O, P) => Q =
        apply =>
          (r, b, c, d, e, f, g, h, i, j, k, l, m, n, o, p) =>
            apply(function(r), b, c, d, e, f, g, h, i, j, k, l, m, n, o, p)
    }

  /**
   * The `Contravariant` (and thus `Invariant`) instance for `Function17`.
   */
  implicit def Function17Contravariant[B, C, D, E, F, G, H, I, J, K, L, M, N, O, P, Q, R]
    : Contravariant[({ type lambda[-x] = (x, B, C, D, E, F, G, H, I, J, K, L, M, N, O, P, Q) => R })#lambda] =
    new Contravariant[({ type lambda[-x] = (x, B, C, D, E, F, G, H, I, J, K, L, M, N, O, P, Q) => R })#lambda] {
      override def contramap[R0, E2, A, R1](function: R1 => R0): (
        (R0, B, C, D, E, F, G, H, I, J, K, L, M, N, O, P, Q) => R
      ) => (R1, B, C, D, E, F, G, H, I, J, K, L, M, N, O, P, Q) => R =
        apply =>
          (s, b, c, d, e, f, g, h, i, j, k, l, m, n, o, p, q) =>
            apply(function(s), b, c, d, e, f, g, h, i, j, k, l, m, n, o, p, q)
    }

  /**
   * The `Contravariant` (and thus `Invariant`) instance for `Function18`.
   */
  implicit def Function18Contravariant[B, C, D, E, F, G, H, I, J, K, L, M, N, O, P, Q, R, S]
    : Contravariant[({ type lambda[-x] = (x, B, C, D, E, F, G, H, I, J, K, L, M, N, O, P, Q, R) => S })#lambda] =
    new Contravariant[({ type lambda[-x] = (x, B, C, D, E, F, G, H, I, J, K, L, M, N, O, P, Q, R) => S })#lambda] {
      override def contramap[R0, E2, A, R1](function: R1 => R0): (
        (R0, B, C, D, E, F, G, H, I, J, K, L, M, N, O, P, Q, R) => S
      ) => (R1, B, C, D, E, F, G, H, I, J, K, L, M, N, O, P, Q, R) => S =
        apply =>
          (t, b, c, d, e, f, g, h, i, j, k, l, m, n, o, p, q, r) =>
            apply(function(t), b, c, d, e, f, g, h, i, j, k, l, m, n, o, p, q, r)
    }

  /**
   * The `Contravariant` (and thus `Invariant`) instance for `Function10`.
   */
  implicit def Function19Contravariant[B, C, D, E, F, G, H, I, J, K, L, M, N, O, P, Q, R, S, T]
    : Contravariant[({ type lambda[-x] = (x, B, C, D, E, F, G, H, I, J, K, L, M, N, O, P, Q, R, S) => T })#lambda] =
    new Contravariant[({ type lambda[-x] = (x, B, C, D, E, F, G, H, I, J, K, L, M, N, O, P, Q, R, S) => T })#lambda] {
      override def contramap[R0, E2, A, R1](function: R1 => R0): (
        (R0, B, C, D, E, F, G, H, I, J, K, L, M, N, O, P, Q, R, S) => T
      ) => (R1, B, C, D, E, F, G, H, I, J, K, L, M, N, O, P, Q, R, S) => T =
        apply =>
          (u, b, c, d, e, f, g, h, i, j, k, l, m, n, o, p, q, r, s) =>
            apply(function(u), b, c, d, e, f, g, h, i, j, k, l, m, n, o, p, q, r, s)
    }

  /**
   * The `Contravariant` (and thus `Invariant`) instance for `Function20`.
   */
  implicit def Function20Contravariant[B, C, D, E, F, G, H, I, J, K, L, M, N, O, P, Q, R, S, T, U]
    : Contravariant[({ type lambda[-x] = (x, B, C, D, E, F, G, H, I, J, K, L, M, N, O, P, Q, R, S, T) => U })#lambda] =
    new Contravariant[
      ({ type lambda[-x] = (x, B, C, D, E, F, G, H, I, J, K, L, M, N, O, P, Q, R, S, T) => U })#lambda
    ] {
      override def contramap[R0, E2, A, R1](function: R1 => R0): (
        (R0, B, C, D, E, F, G, H, I, J, K, L, M, N, O, P, Q, R, S, T) => U
      ) => (R1, B, C, D, E, F, G, H, I, J, K, L, M, N, O, P, Q, R, S, T) => U =
        apply =>
          (v, b, c, d, e, f, g, h, i, j, k, l, m, n, o, p, q, r, s, t) =>
            apply(function(v), b, c, d, e, f, g, h, i, j, k, l, m, n, o, p, q, r, s, t)
    }

  /**
   * The `Contravariant` (and thus `Invariant`) instance for `Function21`.
   */
  implicit def Function21Contravariant[B, C, D, E, F, G, H, I, J, K, L, M, N, O, P, Q, R, S, T, U, V]: Contravariant[
    ({ type lambda[-x] = (x, B, C, D, E, F, G, H, I, J, K, L, M, N, O, P, Q, R, S, T, U) => V })#lambda
  ] =
    new Contravariant[
      ({ type lambda[-x] = (x, B, C, D, E, F, G, H, I, J, K, L, M, N, O, P, Q, R, S, T, U) => V })#lambda
    ] {
      override def contramap[R0, E2, A, R1](function: R1 => R0): (
        (R0, B, C, D, E, F, G, H, I, J, K, L, M, N, O, P, Q, R, S, T, U) => V
      ) => (R1, B, C, D, E, F, G, H, I, J, K, L, M, N, O, P, Q, R, S, T, U) => V =
        apply =>
          (w, b, c, d, e, f, g, h, i, j, k, l, m, n, o, p, q, r, s, t, u) =>
            apply(function(w), b, c, d, e, f, g, h, i, j, k, l, m, n, o, p, q, r, s, t, u)
    }

  /**
   * The `Contravariant` (and thus `Invariant`) instance for `Function22`.
   */
  implicit def Function22Contravariant[B, C, D, E, F, G, H, I, J, K, L, M, N, O, P, Q, R, S, T, U, V, W]: Contravariant[
    ({ type lambda[-x] = (x, B, C, D, E, F, G, H, I, J, K, L, M, N, O, P, Q, R, S, T, U, V) => W })#lambda
  ] =
    new Contravariant[
      ({ type lambda[-x] = (x, B, C, D, E, F, G, H, I, J, K, L, M, N, O, P, Q, R, S, T, U, V) => W })#lambda
    ] {
      override def contramap[R0, E2, A, R1](function: R1 => R0): (
        (R0, B, C, D, E, F, G, H, I, J, K, L, M, N, O, P, Q, R, S, T, U, V) => W
      ) => (R1, B, C, D, E, F, G, H, I, J, K, L, M, N, O, P, Q, R, S, T, U, V) => W =
        apply =>
          (x, b, c, d, e, f, g, h, i, j, k, l, m, n, o, p, q, r, s, t, u, v) =>
            apply(function(x), b, c, d, e, f, g, h, i, j, k, l, m, n, o, p, q, r, s, t, u, v)
    }

  /**
   * The `Contravariant` (and thus `Invariant`) instance for `Schedule`.
   */
  implicit def ScheduleContravariant[In, Out]: Contravariant[({ type lambda[-Env] = Schedule[Env, In, Out] })#lambda] =
    TriContravariantDivariant.ScheduleTriContravariantDivariant.deriveContravariant

  /**
   * The `Contravariant` (and thus `Invariant`) instance for `ZIO`.
   */
<<<<<<< HEAD
  implicit def ZIOContravariant[E, A]: Contravariant[({ type lambda[-R] = ZIO[R, E, A] })#lambda] =
=======
  implicit def ZIOContravariant[E, A]: Contravariant[({ type lambda[-x] = ZIO[x, E, A] })#lambda] =
>>>>>>> 72fc20c9
    Zivariant.ZioZivariant.deriveContravariant

  /**
   * The `Contravariant` (and thus `Invariant`) instance for `ZLayer`.
   */
  implicit def ZLayerContravariant[E, ROut]: Contravariant[({ type lambda[-x] = ZLayer[x, E, ROut] })#lambda] =
    Zivariant.ZLayerZivariant.deriveContravariant

  /**
   * The `Contravariant` (and thus `Invariant`) instance for `ZManaged`.
   */
  implicit def ZManagedContravariant[E, A]: Contravariant[({ type lambda[-x] = ZManaged[x, E, A] })#lambda] =
    Zivariant.ZManagedZivariant.deriveContravariant

  /**
   * The `Contravariant` (and thus `Invariant`) instance for `ZQueue`.
   */
  implicit def ZQueueContravariant[RA, EA, RB, EB, B]
    : Contravariant[({ type lambda[-x] = ZQueue[RA, EA, RB, EB, x, B] })#lambda] =
    new Contravariant[({ type lambda[-x] = ZQueue[RA, EA, RB, EB, x, B] })#lambda] {
      override def contramap[R, E2, A, R1](f: R1 => R): ZQueue[RA, EA, RB, EB, R, B] => ZQueue[RA, EA, RB, EB, R1, B] =
        queue => queue.contramap(f)
    }

  /**
   * The `Contravariant` (and thus `Invariant`) instance for `ZRef`.
   */
  implicit def ZRefContravariant[EA, EB, B]: Contravariant[({ type lambda[-x] = ZRef[EA, EB, x, B] })#lambda] =
    new Contravariant[({ type lambda[-x] = ZRef[EA, EB, x, B] })#lambda] {
      override def contramap[R, E2, A, R1](f: R1 => R): ZRef[EA, EB, R, B] => ZRef[EA, EB, R1, B] =
        ref => ref.contramap(f)
    }

  /**
   * The `Contravariant` (and thus `Invariant`) instance for `ZRefM`.
   */
  implicit def ZRefMContravariant[RA, RB, EA, EB, B]
    : Contravariant[({ type lambda[-x] = ZRefM[RA, RB, EA, EB, x, B] })#lambda] =
    new Contravariant[({ type lambda[-x] = ZRefM[RA, RB, EA, EB, x, B] })#lambda] {

      override def contramap[R, E2, A, R1](f: R1 => R): ZRefM[RA, RB, EA, EB, R, B] => ZRefM[RA, RB, EA, EB, R1, B] =
        ref => ref.contramap(f)
    }

  /**
   * The `Contravariant` (and thus `Invariant`) instance for `ZSink`.
   */
  implicit def ZSinkContravariant[R0, E, L, Z]: Contravariant[({ type lambda[-x] = ZSink[R0, E, x, L, Z] })#lambda] =
    new Contravariant[({ type lambda[-x] = ZSink[R0, E, x, L, Z] })#lambda] {

      override def contramap[R, E2, A, R1](f: R1 => R): ZSink[R0, E, R, L, Z] => ZSink[R0, E, R1, L, Z] =
        sink => sink.contramap(f)
    }

  /**
   * The `Contravariant` (and thus `Invariant`) instance for `ZStream`.
   */
  implicit def ZStreamContravariant[E, A]: Contravariant[({ type lambda[-x] = ZStream[x, E, A] })#lambda] =
    Zivariant.ZStreamZivariant.deriveContravariant

  /**
   * The `Contravariant` (and thus `Invariant`) instance for `ZSTM`.
   */
  implicit def ZSTMZivariantContravariant[E, A]: Contravariant[({ type lambda[-x] = ZSTM[x, E, A] })#lambda] =
    Zivariant.ZSTMZivariant.deriveContravariant
}<|MERGE_RESOLUTION|>--- conflicted
+++ resolved
@@ -63,9 +63,6 @@
    */
   implicit val ChunkTraversable: Traversable[Chunk] =
     new Traversable[Chunk] {
-
-      override def map[R, E, A, A1](f: A => A1): Chunk[A] => Chunk[A1] = _.map(f)
-
       def foreach[G[+_]: IdentityBoth: Covariant, A, B](chunk: Chunk[A])(f: A => G[B]): G[Chunk[B]] =
         chunk.foldLeft(ChunkBuilder.make[B]().succeed)((builder, a) => builder.zipWith(f(a))(_ += _)).map(_.result())
     }
@@ -1585,11 +1582,7 @@
   /**
    * The `Contravariant` (and thus `Invariant`) instance for `ZIO`.
    */
-<<<<<<< HEAD
   implicit def ZIOContravariant[E, A]: Contravariant[({ type lambda[-R] = ZIO[R, E, A] })#lambda] =
-=======
-  implicit def ZIOContravariant[E, A]: Contravariant[({ type lambda[-x] = ZIO[x, E, A] })#lambda] =
->>>>>>> 72fc20c9
     Zivariant.ZioZivariant.deriveContravariant
 
   /**
