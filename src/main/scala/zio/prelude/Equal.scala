package zio.prelude

sealed trait Equal[-A] { self =>

  def equal(l: A, r: A): Boolean

  final def both[B](that: Equal[B]): Equal[(A, B)] =
    bothWith(that)(identity)

  final def bothWith[B, C](that: Equal[B])(f: C => (A, B)): Equal[C] =
    Equal { (c1, c2) =>
      (f(c1), f(c2)) match {
        case ((a1, b1), (a2, b2)) => self.equal(a1, a2) && that.equal(b1, b2)
      }
    }

  final def contramap[B](f: B => A): Equal[B] =
    Equal((b1, b2) => equal(f(b1), f(b2)))

  final def either[B](that: Equal[B]): Equal[Either[A, B]] =
    eitherWith(that)(identity)

  final def eitherWith[B, C](that: Equal[B])(f: C => Either[A, B]): Equal[C] =
    Equal { (c1, c2) =>
      (f(c1), f(c2)) match {
        case (Left(a1), Left(a2))   => self.equal(a1, a2)
        case (Right(b1), Right(b2)) => that.equal(b1, b2)
        case _                      => false
      }
    }

  final def notEqual(l: A, r: A): Boolean = !equal(l, r)

  final def reflexiveLaw(a: A): Boolean = equal(a, a)

  final def symmetryLaw(a1: A, a2: A): Boolean = equal(a2, a1) ==> equal(a1, a2)

  final def transitivityLaw(a1: A, a2: A, a3: A): Boolean =
    equal(a1, a2) && equal(a2, a3) ==> equal(a1, a3)
}

object Equal {

  def apply[A](implicit equal: Equal[A]): Equal[A] = equal

  def apply[A](eq0: (A, A) => Boolean): Equal[A] =
    new Equal[A] {
      def equal(l: A, r: A): Boolean = refEq(l, r) || eq0(l, r)
    }

  def default[A]: Equal[A] = Equal((l: A, r: A) => l == r)

<<<<<<< HEAD
  implicit val ByteEqual: Equal[Byte]       = default[Byte]
  implicit val CharEqual: Equal[Char]       = default[Char]
  implicit val DoubleEqual: Equal[Double]   = Equal(_ == _) // FIXME
  implicit val FloatEqual: Equal[Float]     = default[Float]
  implicit val IntEqual: Equal[Int]         = default[Int]
  implicit val LongEqual: Equal[Long]       = default[Long]
  implicit val NothingEqual: Equal[Nothing] = Equal[Nothing]((l: Nothing, _: Nothing) => l)
  implicit val StringEqual: Equal[String]   = default[String]
  implicit val UnitEqual: Equal[Unit]       = Equal((_, _) => true)

  implicit def EitherEqual[A: Equal, B: Equal]: Equal[Either[A, B]] =
    Equal[A] either Equal[B]

  implicit def ListEqual[A: Equal]: Equal[List[A]] =
    Equal(_.corresponds(_)(Equal[A].equal))

  implicit def MapEqual[A: Equal, B: Equal]: Equal[Map[A, B]] =
    Equal { (map1, map2) =>
      map1.size == map2.size &&
      map1.forall {
        case (a1, b1) =>
          map2.exists {
            case (a2, b2) =>
              Equal[A].equal(a1, a2) && Equal[B].equal(b1, b2)
          }
      }
    }

  implicit def OptionEqual[A: Equal]: Equal[Option[A]] =
    Equal { (o1, o2) =>
      (o1, o2) match {
        case (None, None)         => true
        case (Some(a1), Some(a2)) => Equal[A].equal(a1, a2)
        case _                    => false
      }
    }

  implicit def SetEqual[A: Equal]: Equal[Set[A]] =
    Equal { (a1, a2) =>
      a1.size == a2.size && a1.forall(a => a2.exists(Equal[A].equal(a, _)))
    }

  implicit def TupleEqual[A, B](implicit tupleToHList: TupleToHList[A, B], equal: Equal[B]): Equal[A] =
    equal.contramap(tupleToHList)

  implicit def VectorEqual[A: Equal]: Equal[Vector[A]] =
    Equal(_.corresponds(_)(Equal[A].equal))

  implicit val HListEmptyEqual: Equal[HList.Empty] = Equal((_, _) => true)

  implicit def HListConsEqual[A: Equal, B <: HList](implicit equal: Equal[B]): Equal[HList.Cons[A, B]] =
    Equal[A].bothWith(equal) { case HList.Cons(head, tail) => (head, tail) }
=======
  implicit val UnitEqual: Equal[Unit]       = Equal((_, _) => true)
  implicit val NothingEqual: Equal[Nothing] = Equal[Nothing]((l: Nothing, _: Nothing) => l)
  implicit val IntEqual: Equal[Int]         = default[Int]
  implicit val DoubleEqual: Equal[Double]   = Equal(_ == _) // FIXME

  implicit def OrdDerivesEqual[A](implicit ord: Ord[A]): Equal[A] =
    Equal((l, r) => ord.compare(l, r) eq Ordering.Equals)
>>>>>>> 4344681f

  private def refEq[A](l: A, r: A): Boolean =
    l.asInstanceOf[AnyRef] eq r.asInstanceOf[AnyRef]
}

trait EqualSyntax {

  implicit class EqualSyntax[A](l: A) {
    def ===(r: A)(implicit equal: Equal[A]): Boolean = equal.equal(l, r)

    def !==(r: A)(implicit equal: Equal[A]): Boolean = equal.notEqual(l, r)
  }
}<|MERGE_RESOLUTION|>--- conflicted
+++ resolved
@@ -1,12 +1,33 @@
 package zio.prelude
 
+import scala.annotation.implicitNotFound
+
+/**
+ * `Equal[A]` provides implicit evidence that two values of type `A` can be
+ * compared for equality.
+ */
+@implicitNotFound("No implicit Equal defined for ${A}.")
 sealed trait Equal[-A] { self =>
 
+  /**
+   * Returns whether two values of type `A` are equal.
+   */
   def equal(l: A, r: A): Boolean
 
+  /**
+   * Constructs an `Equal[(A, B)]` given an `Equal[A]` and `Equal[B]` by first
+   * comparing the `A` values for equality and then comparing the `B` values
+   * for equality, if necesasry.
+   */
   final def both[B](that: Equal[B]): Equal[(A, B)] =
     bothWith(that)(identity)
 
+  /**
+   * Constructs an `Equal[C]` given an `Equal[A]`, an `Equal[B]` and a
+   * function `f` to transform a `C` value into an `(A, B)`. The instance
+   * will convert each `C` value into an `(A, B)`, compare the `A` values for
+   * equality, and then compare the `B` values for equality if necessary.
+   */
   final def bothWith[B, C](that: Equal[B])(f: C => (A, B)): Equal[C] =
     Equal { (c1, c2) =>
       (f(c1), f(c2)) match {
@@ -14,12 +35,28 @@
       }
     }
 
+  /**
+   * Constructs an `Equal[B]` given an `Equal[A]` and a function `f` to
+   * transform a `B` value into an `A` value. The instance will convert each
+   * `B` value into an `A` and the compare the `A` values for equality.
+   */
   final def contramap[B](f: B => A): Equal[B] =
     Equal((b1, b2) => equal(f(b1), f(b2)))
 
+  /**
+   * Constructs an `Equal[Either[A, B]]` given an `Equal[A]` and an
+   * `Equal[B]`. The instance will compare the `Either[A, B]` values and if
+   * both are `Right` or `Left` compare them for equality.
+   */
   final def either[B](that: Equal[B]): Equal[Either[A, B]] =
     eitherWith(that)(identity)
 
+  /**
+   * Constructs an `Equal[C]` given an `Equal[A]`, an `Equal[B]`, and a
+   * function `f` to transform a `C` value into an `Either[A, B]`. The
+   * instance will convert each `C` value into an `Either[A, B]` and then
+   * if both are `Right` or `Left` compare them for equality.
+   */
   final def eitherWith[B, C](that: Equal[B])(f: C => Either[A, B]): Equal[C] =
     Equal { (c1, c2) =>
       (f(c1), f(c2)) match {
@@ -29,44 +66,97 @@
       }
     }
 
+  /**
+   * Returns whether two values of type `A` are not equal.
+   */
   final def notEqual(l: A, r: A): Boolean = !equal(l, r)
-
-  final def reflexiveLaw(a: A): Boolean = equal(a, a)
-
-  final def symmetryLaw(a1: A, a2: A): Boolean = equal(a2, a1) ==> equal(a1, a2)
-
-  final def transitivityLaw(a1: A, a2: A, a3: A): Boolean =
-    equal(a1, a2) && equal(a2, a3) ==> equal(a1, a3)
 }
 
 object Equal {
 
+  /**
+   * Summons an implicit `Equal[A]`.
+   */
   def apply[A](implicit equal: Equal[A]): Equal[A] = equal
 
+  /**
+   * Constructs an `Equal[A]` from a function. The instance will be optimized
+   * to first compare the values for reference equality and then compare the
+   * values for value equality.
+   */
   def apply[A](eq0: (A, A) => Boolean): Equal[A] =
     new Equal[A] {
       def equal(l: A, r: A): Boolean = refEq(l, r) || eq0(l, r)
     }
 
+  /**
+   * Constructs an `Equal[A]` that uses the default notion of equality
+   * embodied in the implementation of `equals` for values of type `A`.
+   */
   def default[A]: Equal[A] = Equal((l: A, r: A) => l == r)
 
-<<<<<<< HEAD
-  implicit val ByteEqual: Equal[Byte]       = default[Byte]
-  implicit val CharEqual: Equal[Char]       = default[Char]
-  implicit val DoubleEqual: Equal[Double]   = Equal(_ == _) // FIXME
-  implicit val FloatEqual: Equal[Float]     = default[Float]
-  implicit val IntEqual: Equal[Int]         = default[Int]
-  implicit val LongEqual: Equal[Long]       = default[Long]
-  implicit val NothingEqual: Equal[Nothing] = Equal[Nothing]((l: Nothing, _: Nothing) => l)
-  implicit val StringEqual: Equal[String]   = default[String]
-  implicit val UnitEqual: Equal[Unit]       = Equal((_, _) => true)
-
+  /**
+   * Equality for `Boolean` values.
+   */
+  implicit val BooleanEqual: Equal[Boolean] = default[Boolean]
+
+  /**
+   * Equality for `Byte` values.
+   */
+  implicit val ByteEqual: Equal[Byte] = default[Byte]
+
+  /**
+   * Equality for `Char` values.
+   */
+  implicit val CharEqual: Equal[Char] = default[Char]
+
+  /**
+   * Equality for `Double` values. Note that to honor the contract that a
+   * value is always equal to itself, comparing `Double.NaN` with itself will
+   * return `true`, which is different from the behavior of `Double#equals`.
+   */
+  implicit val DoubleEqual: Equal[Double] =
+    Equal { (n1, n2) =>
+      if (n1.isNaN && n2.isNaN) true
+      else n1 == n2
+    }
+
+  /**
+   * Derives an `Equal[Either[A, B]]` given an `Equal[A]` and an `Equal[B]`.
+   */
   implicit def EitherEqual[A: Equal, B: Equal]: Equal[Either[A, B]] =
     Equal[A] either Equal[B]
 
+  /**
+   * Equality for `Double` values. Note that to honor the contract that a
+   * value is always equal to itself, comparing `Double.NaN` with itself will
+   * return `true`, which is different from the behavior of `Float#equals`.
+   */
+  implicit val FloatEqual: Equal[Float] =
+    Equal { (n1, n2) =>
+      if (n1.isNaN && n2.isNaN) true
+      else n1 == n2
+    }
+
+  /**
+   * Equality for `Int` values.
+   */
+  implicit val IntEqual: Equal[Int] = default[Int]
+
+  /**
+   * Derives an `Equal[List[A]]` given an `Equal[A]`.
+   */
   implicit def ListEqual[A: Equal]: Equal[List[A]] =
     Equal(_.corresponds(_)(Equal[A].equal))
 
+  /**
+   * Equality for `Long` values.
+   */
+  implicit val LongEqual: Equal[Long] = default[Long]
+
+  /**
+   * Derives an `Equal[Map[A, B]]` given an `Equal[A]` and an `Equal[B]`.
+   */
   implicit def MapEqual[A: Equal, B: Equal]: Equal[Map[A, B]] =
     Equal { (map1, map2) =>
       map1.size == map2.size &&
@@ -79,6 +169,16 @@
       }
     }
 
+  /**
+   * Equality for `Nothing` values. Note that since there are not values of
+   * type `Nothing` the `equals` method of this instance can never be called
+   * but it can be useful in deriving instances for more complex types.
+   */
+  implicit val NothingEqual: Equal[Nothing] = Equal[Nothing]((l: Nothing, _: Nothing) => l)
+
+  /**
+   * Derives an `Equal[Option[A]]` given an `Equal[A]`.
+   */
   implicit def OptionEqual[A: Equal]: Equal[Option[A]] =
     Equal { (o1, o2) =>
       (o1, o2) match {
@@ -88,40 +188,562 @@
       }
     }
 
+  /**
+   * Derives an `Equal[Set[A]]` given an `Equal[A]`.
+   */
   implicit def SetEqual[A: Equal]: Equal[Set[A]] =
     Equal { (a1, a2) =>
       a1.size == a2.size && a1.forall(a => a2.exists(Equal[A].equal(a, _)))
     }
 
-  implicit def TupleEqual[A, B](implicit tupleToHList: TupleToHList[A, B], equal: Equal[B]): Equal[A] =
-    equal.contramap(tupleToHList)
-
+  /**
+   * Equality for `String` values.
+   */
+  implicit val StringEqual: Equal[String] = default[String]
+
+  /**
+   * Derives an `Equal` for a product type given an `Equal` for each element of
+   * the product type.
+   */
+  implicit def Tuple2Equal[A: Equal, B: Equal]: Equal[(A, B)] =
+    Equal { (a, b) =>
+      (a, b) match {
+        case ((a1, b1), (a2, b2)) => a1 === a2 && b1 === b2
+      }
+    }
+
+  /**
+   * Derives an `Equal` for a product type given an `Equal` for each element of
+   * the product type.
+   */
+  implicit def Tuple3Equal[A: Equal, B: Equal, C: Equal]: Equal[(A, B, C)] =
+    Equal { (a, b) =>
+      (a, b) match {
+        case ((a1, b1, c1), (a2, b2, c2)) => a1 === a2 && b1 === b2 && c1 === c2
+      }
+    }
+
+  /**
+   * Derives an `Equal` for a product type given an `Equal` for each element of
+   * the product type.
+   */
+  implicit def Tuple4Equal[A: Equal, B: Equal, C: Equal, D: Equal]: Equal[(A, B, C, D)] =
+    Equal { (a, b) =>
+      (a, b) match {
+        case ((a1, b1, c1, d1), (a2, b2, c2, d2)) => a1 === a2 && b1 === b2 && c1 === c2 && d1 === d2
+      }
+    }
+
+  /**
+   * Derives an `Equal` for a product type given an `Equal` for each element of
+   * the product type.
+   */
+  implicit def Tuple5Equal[A: Equal, B: Equal, C: Equal, D: Equal, E: Equal]: Equal[(A, B, C, D, E)] =
+    Equal { (a, b) =>
+      (a, b) match {
+        case ((a1, b1, c1, d1, e1), (a2, b2, c2, d2, e2)) =>
+          a1 === a2 && b1 === b2 && c1 === c2 && d1 === d2 && e1 === e2
+      }
+    }
+
+  /**
+   * Derives an `Equal` for a product type given an `Equal` for each element of
+   * the product type.
+   */
+  implicit def Tuple6Equal[A: Equal, B: Equal, C: Equal, D: Equal, E: Equal, F: Equal]: Equal[(A, B, C, D, E, F)] =
+    Equal { (a, b) =>
+      (a, b) match {
+        case ((a1, b1, c1, d1, e1, f1), (a2, b2, c2, d2, e2, f2)) =>
+          a1 === a2 && b1 === b2 && c1 === c2 && d1 === d2 && e1 === e2 && f1 === f2
+      }
+    }
+
+  /**
+   * Derives an `Equal` for a product type given an `Equal` for each element of
+   * the product type.
+   */
+  implicit def Tuple7Equal[A: Equal, B: Equal, C: Equal, D: Equal, E: Equal, F: Equal, G: Equal]
+    : Equal[(A, B, C, D, E, F, G)] =
+    Equal { (a, b) =>
+      (a, b) match {
+        case ((a1, b1, c1, d1, e1, f1, g1), (a2, b2, c2, d2, e2, f2, g2)) =>
+          a1 === a2 && b1 === b2 && c1 === c2 && d1 === d2 && e1 === e2 && f1 === f2 && g1 === g2
+      }
+    }
+
+  /**
+   * Derives an `Equal` for a product type given an `Equal` for each element of
+   * the product type.
+   */
+  implicit def Tuple8Equal[A: Equal, B: Equal, C: Equal, D: Equal, E: Equal, F: Equal, G: Equal, H: Equal]
+    : Equal[(A, B, C, D, E, F, G, H)] =
+    Equal { (a, b) =>
+      (a, b) match {
+        case ((a1, b1, c1, d1, e1, f1, g1, h1), (a2, b2, c2, d2, e2, f2, g2, h2)) =>
+          a1 === a2 && b1 === b2 && c1 === c2 && d1 === d2 && e1 === e2 && f1 === f2 && g1 === g2 && h1 === h2
+      }
+    }
+
+  /**
+   * Derives an `Equal` for a product type given an `Equal` for each element of
+   * the product type.
+   */
+  implicit def Tuple9Equal[A: Equal, B: Equal, C: Equal, D: Equal, E: Equal, F: Equal, G: Equal, H: Equal, I: Equal]
+    : Equal[(A, B, C, D, E, F, G, H, I)] =
+    Equal { (a, b) =>
+      (a, b) match {
+        case ((a1, b1, c1, d1, e1, f1, g1, h1, i1), (a2, b2, c2, d2, e2, f2, g2, h2, i2)) =>
+          a1 === a2 && b1 === b2 && c1 === c2 && d1 === d2 && e1 === e2 && f1 === f2 && g1 === g2 && h1 === h2 && i1 === i2
+      }
+    }
+
+  /**
+   * Derives an `Equal` for a product type given an `Equal` for each element of
+   * the product type.
+   */
+  implicit def Tuple10Equal[
+    A: Equal,
+    B: Equal,
+    C: Equal,
+    D: Equal,
+    E: Equal,
+    F: Equal,
+    G: Equal,
+    H: Equal,
+    I: Equal,
+    J: Equal
+  ]: Equal[(A, B, C, D, E, F, G, H, I, J)] =
+    Equal { (a, b) =>
+      (a, b) match {
+        case ((a1, b1, c1, d1, e1, f1, g1, h1, i1, j1), (a2, b2, c2, d2, e2, f2, g2, h2, i2, j2)) =>
+          a1 === a2 && b1 === b2 && c1 === c2 && d1 === d2 && e1 === e2 && f1 === f2 && g1 === g2 && h1 === h2 && i1 === i2 && j1 === j2
+      }
+    }
+
+  /**
+   * Derives an `Equal` for a product type given an `Equal` for each element of
+   * the product type.
+   */
+  implicit def Tuple11Equal[
+    A: Equal,
+    B: Equal,
+    C: Equal,
+    D: Equal,
+    E: Equal,
+    F: Equal,
+    G: Equal,
+    H: Equal,
+    I: Equal,
+    J: Equal,
+    K: Equal
+  ]: Equal[(A, B, C, D, E, F, G, H, I, J, K)] =
+    Equal { (a, b) =>
+      (a, b) match {
+        case ((a1, b1, c1, d1, e1, f1, g1, h1, i1, j1, k1), (a2, b2, c2, d2, e2, f2, g2, h2, i2, j2, k2)) =>
+          a1 === a2 && b1 === b2 && c1 === c2 && d1 === d2 && e1 === e2 && f1 === f2 && g1 === g2 && h1 === h2 && i1 === i2 && j1 === j2 && k1 === k2
+      }
+    }
+
+  /**
+   * Derives an `Equal` for a product type given an `Equal` for each element of
+   * the product type.
+   */
+  implicit def Tuple12Equal[
+    A: Equal,
+    B: Equal,
+    C: Equal,
+    D: Equal,
+    E: Equal,
+    F: Equal,
+    G: Equal,
+    H: Equal,
+    I: Equal,
+    J: Equal,
+    K: Equal,
+    L: Equal
+  ]: Equal[(A, B, C, D, E, F, G, H, I, J, K, L)] =
+    Equal { (a, b) =>
+      (a, b) match {
+        case ((a1, b1, c1, d1, e1, f1, g1, h1, i1, j1, k1, l1), (a2, b2, c2, d2, e2, f2, g2, h2, i2, j2, k2, l2)) =>
+          a1 === a2 && b1 === b2 && c1 === c2 && d1 === d2 && e1 === e2 && f1 === f2 && g1 === g2 && h1 === h2 && i1 === i2 && j1 === j2 && k1 === k2 && l1 === l2
+      }
+    }
+
+  /**
+   * Derives an `Equal` for a product type given an `Equal` for each element of
+   * the product type.
+   */
+  implicit def Tuple13Equal[
+    A: Equal,
+    B: Equal,
+    C: Equal,
+    D: Equal,
+    E: Equal,
+    F: Equal,
+    G: Equal,
+    H: Equal,
+    I: Equal,
+    J: Equal,
+    K: Equal,
+    L: Equal,
+    M: Equal
+  ]: Equal[(A, B, C, D, E, F, G, H, I, J, K, L, M)] =
+    Equal { (a, b) =>
+      (a, b) match {
+        case (
+            (a1, b1, c1, d1, e1, f1, g1, h1, i1, j1, k1, l1, m1),
+            (a2, b2, c2, d2, e2, f2, g2, h2, i2, j2, k2, l2, m2)
+            ) =>
+          a1 === a2 && b1 === b2 && c1 === c2 && d1 === d2 && e1 === e2 && f1 === f2 && g1 === g2 && h1 === h2 && i1 === i2 && j1 === j2 && k1 === k2 && l1 === l2 && m1 === m2
+      }
+    }
+
+  /**
+   * Derives an `Equal` for a product type given an `Equal` for each element of
+   * the product type.
+   */
+  implicit def Tuple14Equal[
+    A: Equal,
+    B: Equal,
+    C: Equal,
+    D: Equal,
+    E: Equal,
+    F: Equal,
+    G: Equal,
+    H: Equal,
+    I: Equal,
+    J: Equal,
+    K: Equal,
+    L: Equal,
+    M: Equal,
+    N: Equal
+  ]: Equal[(A, B, C, D, E, F, G, H, I, J, K, L, M, N)] =
+    Equal { (a, b) =>
+      (a, b) match {
+        case (
+            (a1, b1, c1, d1, e1, f1, g1, h1, i1, j1, k1, l1, m1, n1),
+            (a2, b2, c2, d2, e2, f2, g2, h2, i2, j2, k2, l2, m2, n2)
+            ) =>
+          a1 === a2 && b1 === b2 && c1 === c2 && d1 === d2 && e1 === e2 && f1 === f2 && g1 === g2 && h1 === h2 && i1 === i2 && j1 === j2 && k1 === k2 && l1 === l2 && m1 === m2 && n1 === n2
+      }
+    }
+
+  /**
+   * Derives an `Equal` for a product type given an `Equal` for each element of
+   * the product type.
+   */
+  implicit def Tuple15Equal[
+    A: Equal,
+    B: Equal,
+    C: Equal,
+    D: Equal,
+    E: Equal,
+    F: Equal,
+    G: Equal,
+    H: Equal,
+    I: Equal,
+    J: Equal,
+    K: Equal,
+    L: Equal,
+    M: Equal,
+    N: Equal,
+    O: Equal
+  ]: Equal[(A, B, C, D, E, F, G, H, I, J, K, L, M, N, O)] =
+    Equal { (a, b) =>
+      (a, b) match {
+        case (
+            (a1, b1, c1, d1, e1, f1, g1, h1, i1, j1, k1, l1, m1, n1, o1),
+            (a2, b2, c2, d2, e2, f2, g2, h2, i2, j2, k2, l2, m2, n2, o2)
+            ) =>
+          a1 === a2 && b1 === b2 && c1 === c2 && d1 === d2 && e1 === e2 && f1 === f2 && g1 === g2 && h1 === h2 && i1 === i2 && j1 === j2 && k1 === k2 && l1 === l2 && m1 === m2 && n1 === n2 && o1 === o2
+      }
+    }
+
+  /**
+   * Derives an `Equal` for a product type given an `Equal` for each element of
+   * the product type.
+   */
+  implicit def Tuple16Equal[
+    A: Equal,
+    B: Equal,
+    C: Equal,
+    D: Equal,
+    E: Equal,
+    F: Equal,
+    G: Equal,
+    H: Equal,
+    I: Equal,
+    J: Equal,
+    K: Equal,
+    L: Equal,
+    M: Equal,
+    N: Equal,
+    O: Equal,
+    P: Equal
+  ]: Equal[(A, B, C, D, E, F, G, H, I, J, K, L, M, N, O, P)] =
+    Equal { (a, b) =>
+      (a, b) match {
+        case (
+            (a1, b1, c1, d1, e1, f1, g1, h1, i1, j1, k1, l1, m1, n1, o1, p1),
+            (a2, b2, c2, d2, e2, f2, g2, h2, i2, j2, k2, l2, m2, n2, o2, p2)
+            ) =>
+          a1 === a2 && b1 === b2 && c1 === c2 && d1 === d2 && e1 === e2 && f1 === f2 && g1 === g2 && h1 === h2 && i1 === i2 && j1 === j2 && k1 === k2 && l1 === l2 && m1 === m2 && n1 === n2 && o1 === o2 && p1 === p2
+      }
+    }
+
+  /**
+   * Derives an `Equal` for a product type given an `Equal` for each element of
+   * the product type.
+   */
+  implicit def Tuple17Equal[
+    A: Equal,
+    B: Equal,
+    C: Equal,
+    D: Equal,
+    E: Equal,
+    F: Equal,
+    G: Equal,
+    H: Equal,
+    I: Equal,
+    J: Equal,
+    K: Equal,
+    L: Equal,
+    M: Equal,
+    N: Equal,
+    O: Equal,
+    P: Equal,
+    Q: Equal
+  ]: Equal[(A, B, C, D, E, F, G, H, I, J, K, L, M, N, O, P, Q)] =
+    Equal { (a, b) =>
+      (a, b) match {
+        case (
+            (a1, b1, c1, d1, e1, f1, g1, h1, i1, j1, k1, l1, m1, n1, o1, p1, q1),
+            (a2, b2, c2, d2, e2, f2, g2, h2, i2, j2, k2, l2, m2, n2, o2, p2, q2)
+            ) =>
+          a1 === a2 && b1 === b2 && c1 === c2 && d1 === d2 && e1 === e2 && f1 === f2 && g1 === g2 && h1 === h2 && i1 === i2 && j1 === j2 && k1 === k2 && l1 === l2 && m1 === m2 && n1 === n2 && o1 === o2 && p1 === p2 && q1 === q2
+      }
+    }
+
+  /**
+   * Derives an `Equal` for a product type given an `Equal` for each element of
+   * the product type.
+   */
+  implicit def Tuple18Equal[
+    A: Equal,
+    B: Equal,
+    C: Equal,
+    D: Equal,
+    E: Equal,
+    F: Equal,
+    G: Equal,
+    H: Equal,
+    I: Equal,
+    J: Equal,
+    K: Equal,
+    L: Equal,
+    M: Equal,
+    N: Equal,
+    O: Equal,
+    P: Equal,
+    Q: Equal,
+    R: Equal
+  ]: Equal[(A, B, C, D, E, F, G, H, I, J, K, L, M, N, O, P, Q, R)] =
+    Equal { (a, b) =>
+      (a, b) match {
+        case (
+            (a1, b1, c1, d1, e1, f1, g1, h1, i1, j1, k1, l1, m1, n1, o1, p1, q1, r1),
+            (a2, b2, c2, d2, e2, f2, g2, h2, i2, j2, k2, l2, m2, n2, o2, p2, q2, r2)
+            ) =>
+          a1 === a2 && b1 === b2 && c1 === c2 && d1 === d2 && e1 === e2 && f1 === f2 && g1 === g2 && h1 === h2 && i1 === i2 && j1 === j2 && k1 === k2 && l1 === l2 && m1 === m2 && n1 === n2 && o1 === o2 && p1 === p2 && q1 === q2 && r1 === r2
+      }
+    }
+
+  /**
+   * Derives an `Equal` for a product type given an `Equal` for each element of
+   * the product type.
+   */
+  implicit def Tuple19Equal[
+    A: Equal,
+    B: Equal,
+    C: Equal,
+    D: Equal,
+    E: Equal,
+    F: Equal,
+    G: Equal,
+    H: Equal,
+    I: Equal,
+    J: Equal,
+    K: Equal,
+    L: Equal,
+    M: Equal,
+    N: Equal,
+    O: Equal,
+    P: Equal,
+    Q: Equal,
+    R: Equal,
+    S: Equal
+  ]: Equal[(A, B, C, D, E, F, G, H, I, J, K, L, M, N, O, P, Q, R, S)] =
+    Equal { (a, b) =>
+      (a, b) match {
+        case (
+            (a1, b1, c1, d1, e1, f1, g1, h1, i1, j1, k1, l1, m1, n1, o1, p1, q1, r1, s1),
+            (a2, b2, c2, d2, e2, f2, g2, h2, i2, j2, k2, l2, m2, n2, o2, p2, q2, r2, s2)
+            ) =>
+          a1 === a2 && b1 === b2 && c1 === c2 && d1 === d2 && e1 === e2 && f1 === f2 && g1 === g2 && h1 === h2 && i1 === i2 && j1 === j2 && k1 === k2 && l1 === l2 && m1 === m2 && n1 === n2 && o1 === o2 && p1 === p2 && q1 === q2 && r1 === r2 && s1 === s2
+      }
+    }
+
+  /**
+   * Derives an `Equal` for a product type given an `Equal` for each element of
+   * the product type.
+   */
+  implicit def Tuple20Equal[
+    A: Equal,
+    B: Equal,
+    C: Equal,
+    D: Equal,
+    E: Equal,
+    F: Equal,
+    G: Equal,
+    H: Equal,
+    I: Equal,
+    J: Equal,
+    K: Equal,
+    L: Equal,
+    M: Equal,
+    N: Equal,
+    O: Equal,
+    P: Equal,
+    Q: Equal,
+    R: Equal,
+    S: Equal,
+    T: Equal
+  ]: Equal[(A, B, C, D, E, F, G, H, I, J, K, L, M, N, O, P, Q, R, S, T)] =
+    Equal { (a, b) =>
+      (a, b) match {
+        case (
+            (a1, b1, c1, d1, e1, f1, g1, h1, i1, j1, k1, l1, m1, n1, o1, p1, q1, r1, s1, t1),
+            (a2, b2, c2, d2, e2, f2, g2, h2, i2, j2, k2, l2, m2, n2, o2, p2, q2, r2, s2, t2)
+            ) =>
+          a1 === a2 && b1 === b2 && c1 === c2 && d1 === d2 && e1 === e2 && f1 === f2 && g1 === g2 && h1 === h2 && i1 === i2 && j1 === j2 && k1 === k2 && l1 === l2 && m1 === m2 && n1 === n2 && o1 === o2 && p1 === p2 && q1 === q2 && r1 === r2 && s1 === s2 && t1 === t2
+      }
+    }
+
+  /**
+   * Derives an `Equal` for a product type given an `Equal` for each element of
+   * the product type.
+   */
+  implicit def Tuple21Equal[
+    A: Equal,
+    B: Equal,
+    C: Equal,
+    D: Equal,
+    E: Equal,
+    F: Equal,
+    G: Equal,
+    H: Equal,
+    I: Equal,
+    J: Equal,
+    K: Equal,
+    L: Equal,
+    M: Equal,
+    N: Equal,
+    O: Equal,
+    P: Equal,
+    Q: Equal,
+    R: Equal,
+    S: Equal,
+    T: Equal,
+    U: Equal
+  ]: Equal[(A, B, C, D, E, F, G, H, I, J, K, L, M, N, O, P, Q, R, S, T, U)] =
+    Equal { (a, b) =>
+      (a, b) match {
+        case (
+            (a1, b1, c1, d1, e1, f1, g1, h1, i1, j1, k1, l1, m1, n1, o1, p1, q1, r1, s1, t1, u1),
+            (a2, b2, c2, d2, e2, f2, g2, h2, i2, j2, k2, l2, m2, n2, o2, p2, q2, r2, s2, t2, u2)
+            ) =>
+          a1 === a2 && b1 === b2 && c1 === c2 && d1 === d2 && e1 === e2 && f1 === f2 && g1 === g2 && h1 === h2 && i1 === i2 && j1 === j2 && k1 === k2 && l1 === l2 && m1 === m2 && n1 === n2 && o1 === o2 && p1 === p2 && q1 === q2 && r1 === r2 && s1 === s2 && t1 === t2 && u1 === u2
+      }
+    }
+
+  /**
+   * Derives an `Equal` for a product type given an `Equal` for each element of
+   * the product type.
+   */
+  implicit def Tuple22Equal[
+    A: Equal,
+    B: Equal,
+    C: Equal,
+    D: Equal,
+    E: Equal,
+    F: Equal,
+    G: Equal,
+    H: Equal,
+    I: Equal,
+    J: Equal,
+    K: Equal,
+    L: Equal,
+    M: Equal,
+    N: Equal,
+    O: Equal,
+    P: Equal,
+    Q: Equal,
+    R: Equal,
+    S: Equal,
+    T: Equal,
+    U: Equal,
+    V: Equal
+  ]: Equal[(A, B, C, D, E, F, G, H, I, J, K, L, M, N, O, P, Q, R, S, T, U, V)] =
+    Equal { (a, b) =>
+      (a, b) match {
+        case (
+            (a1, b1, c1, d1, e1, f1, g1, h1, i1, j1, k1, l1, m1, n1, o1, p1, q1, r1, s1, t1, u1, v1),
+            (a2, b2, c2, d2, e2, f2, g2, h2, i2, j2, k2, l2, m2, n2, o2, p2, q2, r2, s2, t2, u2, v2)
+            ) =>
+          a1 === a2 && b1 === b2 && c1 === c2 && d1 === d2 && e1 === e2 && f1 === f2 && g1 === g2 && h1 === h2 && i1 === i2 && j1 === j2 && k1 === k2 && l1 === l2 && m1 === m2 && n1 === n2 && o1 === o2 && p1 === p2 && q1 === q2 && r1 === r2 && s1 === s2 && t1 === t2 && u1 === u2 && v1 === v2
+      }
+    }
+
+  /**
+   * Equality for `Unit` values. Since there is only one `Unit` value all
+   * equality comparisons will always be true.
+   */
+  implicit val UnitEqual: Equal[Unit] = Equal((_, _) => true)
+
+  /**
+   * Derives an `Equal[Set[A]]` given an `Equal[A]`.
+   */
   implicit def VectorEqual[A: Equal]: Equal[Vector[A]] =
     Equal(_.corresponds(_)(Equal[A].equal))
 
-  implicit val HListEmptyEqual: Equal[HList.Empty] = Equal((_, _) => true)
-
-  implicit def HListConsEqual[A: Equal, B <: HList](implicit equal: Equal[B]): Equal[HList.Cons[A, B]] =
-    Equal[A].bothWith(equal) { case HList.Cons(head, tail) => (head, tail) }
-=======
-  implicit val UnitEqual: Equal[Unit]       = Equal((_, _) => true)
-  implicit val NothingEqual: Equal[Nothing] = Equal[Nothing]((l: Nothing, _: Nothing) => l)
-  implicit val IntEqual: Equal[Int]         = default[Int]
-  implicit val DoubleEqual: Equal[Double]   = Equal(_ == _) // FIXME
-
+  /**
+   * Derives an `Equal[A]` given an `Ord[A]`.
+   */
   implicit def OrdDerivesEqual[A](implicit ord: Ord[A]): Equal[A] =
     Equal((l, r) => ord.compare(l, r) eq Ordering.Equals)
->>>>>>> 4344681f
-
+
+  /**
+   * Returns whether two values refer to the same location in memory.
+   */
   private def refEq[A](l: A, r: A): Boolean =
     l.asInstanceOf[AnyRef] eq r.asInstanceOf[AnyRef]
 }
 
 trait EqualSyntax {
 
+  /**
+   * Provides infix syntax for comparing two values for equality.
+   */
   implicit class EqualSyntax[A](l: A) {
+
+    /**
+     * Returns whether this value and the specified value are equal.
+     */
     def ===(r: A)(implicit equal: Equal[A]): Boolean = equal.equal(l, r)
 
+    /**
+     * Returns whether this value and the specified value are not equal.
+     */
     def !==(r: A)(implicit equal: Equal[A]): Boolean = equal.notEqual(l, r)
   }
 }