--- conflicted
+++ resolved
@@ -168,15 +168,10 @@
   /**
    * The `IdentityBoth` instance for `Equal`.
    */
-<<<<<<< HEAD
   implicit val EqualIdentityBoth: IdentityBoth[Equal] =
     new IdentityBoth[Equal] {
-=======
-  implicit val EqualIdentityBothF: IdentityBothF[Equal] =
-    new IdentityBothF[Equal] {
       val any: Equal[Any] =
         AnyEqual
->>>>>>> 37987eba
       def both[A, B](fa: => Equal[A], fb: => Equal[B]): Equal[(A, B)] =
         fa.both(fb)
     }
