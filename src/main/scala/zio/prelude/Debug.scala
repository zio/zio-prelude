--- conflicted
+++ resolved
@@ -80,13 +80,12 @@
   implicit def VectorDebug[A: Debug]: Debug[Vector[A]] =
     vector => Repr.VConstructor(List("scala"), "Vector", vector.map(_.debug).toList)
 
-<<<<<<< HEAD
   implicit def MapDebug[K: Debug, V: Debug]: Debug[Map[K, V]] =
     map => Repr.VConstructor(List("scala"), "Map", List(map.toList.debug))
 
   implicit def Tuple2Debug[A: Debug, B: Debug]: Debug[(A, B)] =
     tup2 => Repr.VConstructor(List("scala"), "", List(tup2._1.debug, tup2._2.debug))
-=======
+
   implicit def Tuple3Debug[A: Debug, B: Debug, C: Debug]: Debug[(A, B, C)] =
     tuple => Repr.VConstructor(List("scala"), "Tuple3", List(tuple._1.debug, tuple._2.debug, tuple._3.debug))
 
@@ -709,7 +708,6 @@
           tuple._22.debug
         )
       )
->>>>>>> 3e54f446
 }
 
 trait DebugSyntax {
