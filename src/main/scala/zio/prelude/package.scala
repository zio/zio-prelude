--- conflicted
+++ resolved
@@ -4,14 +4,9 @@
 
 package object prelude
     extends Assertions
-<<<<<<< HEAD
-    with AssociativeBothFSyntax
-    with AssociativeEitherFSyntax
-    with AssociativeFlattenSyntax
-=======
     with AssociativeBothSyntax
     with AssociativeEitherSyntax
->>>>>>> 5f2d38c7
+    with AssociativeFlattenSyntax
     with ClosureSyntax
     with CommutativeBothSyntax
     with CommutativeEitherSyntax
