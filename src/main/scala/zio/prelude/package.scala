package zio

import zio.test.{ TestResult, assert }

import com.github.ghik.silencer.silent

package object prelude
    extends Assertions
    with AssociativeSyntax
    with AssociativeBothSyntax
    with AssociativeComposeSyntax
    with AssociativeEitherSyntax
    with AssociativeFlattenSyntax
    with CommutativeBothSyntax
    with CommutativeEitherSyntax
    with CovariantSyntax
    with ContravariantSyntax
    with DebugSyntax
    with DivariantSyntax
    with EqualSyntax
    with HashSyntax
    with IdExports
    with IdentitySyntax
    with IdentityBothSyntax
    with IdentityEitherSyntax
    with InverseSyntax
    with NewtypeExports
    with NewtypeFExports
    with NonEmptySetSyntax
    with NonEmptyTraversableSyntax
    with OrdSyntax
    with PartialOrdSyntax
    with TraversableSyntax {

  type <=>[A, B] = Equivalence[A, B]

  type AnyF[_] = Any

  type EState[S, +E, +A] = zio.prelude.fx.ZPure[S, S, Any, E, A]
  val EState: zio.prelude.fx.ZPure.type = zio.prelude.fx.ZPure

  type State[S, +A] = zio.prelude.fx.ZPure[S, S, Any, Nothing, A]
  val State: zio.prelude.fx.ZPure.type = zio.prelude.fx.ZPure

  type Reader[-R, +A] = zio.prelude.fx.ZPure[Unit, Unit, R, Nothing, A]
  val Reader: zio.prelude.fx.ZPure.type = zio.prelude.fx.ZPure

  type EReader[-R, +E, +A] = zio.prelude.fx.ZPure[Unit, Unit, R, E, A]
  val EReader: zio.prelude.fx.ZPure.type = zio.prelude.fx.ZPure

  type MultiSet[+A] = ZSet[A, Int]
  val MultiSet: ZSet.type = ZSet
  type NonEmptyMultiSet[+A] = ZNonEmptySet[A, Int]
  val NonEmptyMultiSet: ZNonEmptySet.type = ZNonEmptySet

  type DeriveAssociative[F[_]] = Derive[F, Associative]
  type DeriveCommutative[F[_]] = Derive[F, Commutative]
  type DeriveDebug[F[_]]       = Derive[F, Debug]
  type DeriveEqual[F[_]]       = Derive[F, Equal]
  type DeriveHash[F[_]]        = Derive[F, Hash]
  type DeriveIdentity[F[_]]    = Derive[F, Identity]
  type DeriveInverse[F[_]]     = Derive[F, Inverse]
  type DeriveOrd[F[_]]         = Derive[F, Ord]

  object classic {
    type Semigroup[A]            = Associative[A]
    type CommutativeSemigroup[A] = Commutative[A]
    type Monoid[A]               = Identity[A]
    type CommutativeMonoid[A]    = Commutative[A] with Identity[A]
    type Group[A]                = Inverse[A]
    type AbelianGroup[A]         = Commutative[A] with Inverse[A]

    type Functor[F[+_]]       = Covariant[F]
    type Contravariant[F[-_]] = zio.prelude.Contravariant[F]
    type Invariant[F[_]]      = zio.prelude.Invariant[F]
    type Alternative[F[+_]]   =
      Covariant[F] with IdentityBoth[F] with IdentityEither[F]
    type InvariantAlt[F[_]]   =
      Invariant[F] with IdentityBoth[F] with IdentityEither[F]

    type InvariantSemigroupal[F[_]]      = Invariant[F] with AssociativeBoth[F]
    type Semigroupal[F[+_]]              = Covariant[F] with AssociativeBoth[F]
    type ContravariantSemigroupal[F[-_]] = Contravariant[F] with AssociativeBoth[F]

    type SemigroupK[F[_]] = AssociativeEither[F]
    type MonoidK[F[_]]    = IdentityEither[F]

    type ContravariantMonoidal[F[-_]] = Contravariant[F] with IdentityBoth[F]
    type InvariantMonoidal[F[_]]      = Invariant[F] with IdentityBoth[F]

    type FlatMap[F[+_]] = Covariant[F] with AssociativeFlatten[F]
    type Monad[F[+_]]   = Covariant[F] with IdentityFlatten[F]

    type Divide[F[-_]]    = Contravariant[F] with AssociativeBoth[F]
    type Divisible[F[-_]] = Contravariant[F] with IdentityBoth[F]
    type Decidable[F[-_]] =
      Contravariant[F] with IdentityBoth[F] with IdentityEither[F]

    type Apply[F[+_]]               = Covariant[F] with AssociativeBoth[F]
    type Applicative[F[+_]]         = Covariant[F] with IdentityBoth[F]
    type InvariantApplicative[F[_]] = Invariant[F] with IdentityBoth[F]

    type Category[:=>[-_, +_]]   = IdentityCompose[:=>]
    type Profunctor[:=>[-_, +_]] = Divariant[:=>]
  }

  /**
   * Provides implicit syntax for assertions.
   */
  implicit class AssertionSyntax[A](private val self: A) extends AnyVal {
    def <->[A1 >: A](that: A1)(implicit eq: Equal[A1]): TestResult       =
<<<<<<< HEAD
      equal(that)
    def equal[A1 >: A](that: A1)(implicit eq: Equal[A1]): TestResult     =
      assert(self)(equalTo(that))
    def greater(that: A)(implicit ord: PartialOrd[A]): TestResult        =
      assert(self)(isGreaterThan(that))
    def greaterOrEqual(that: A)(implicit ord: PartialOrd[A]): TestResult =
      assert(self)(isGreaterThanEqualTo(that))
    def less(that: A)(implicit ord: PartialOrd[A]): TestResult           =
      assert(self)(isLessThan(that))
    def lessOrEqual(that: A)(implicit ord: PartialOrd[A]): TestResult    =
=======
      isEqualTo(that)
    // name intentionally different from other methods (`equal`, `equalTo`, etc to avoid confusing compiler errors)
    def isEqualTo[A1 >: A](that: A1)(implicit eq: Equal[A1]): TestResult =
      assert(self)(equalTo(that))
    def greater(that: A)(implicit ord: Ord[A]): TestResult               =
      assert(self)(isGreaterThan(that))
    def greaterOrEqual(that: A)(implicit ord: Ord[A]): TestResult        =
      assert(self)(isGreaterThanEqualTo(that))
    def less(that: A)(implicit ord: Ord[A]): TestResult                  =
      assert(self)(isLessThan(that))
    def lessOrEqual(that: A)(implicit ord: Ord[A]): TestResult           =
>>>>>>> b0da994d
      assert(self)(isLessThanEqualTo(that))
  }

  implicit class AnySyntax[A](private val a: A) extends AnyVal {

    @silent("side-effecting nullary methods are discouraged")
    /* Ignores the value, if you explicitly want to do so and avoids "Unused value" compiler warnings. */
    def ignore: Unit = ()

    /** Applies function `f` to a value `a`, like `f(a)`, but in flipped order and doesn't need parentheses. Can be chained, like `x |> f |> g`. */
    def |>[B](f: A => B): B = f(a)

    /** Applies the function `f` to the value `a`, ignores the result, and returns the original value `a`. Practical for debugging, like `x.someMethod.tee(println(_)).someOtherMethod...` . Similar to the `tee` UNIX command. */
    def tap(f: A => Any): A = {
      val _ = f(a)
      a
    }

  }

}<|MERGE_RESOLUTION|>--- conflicted
+++ resolved
@@ -109,9 +109,9 @@
    */
   implicit class AssertionSyntax[A](private val self: A) extends AnyVal {
     def <->[A1 >: A](that: A1)(implicit eq: Equal[A1]): TestResult       =
-<<<<<<< HEAD
-      equal(that)
-    def equal[A1 >: A](that: A1)(implicit eq: Equal[A1]): TestResult     =
+      isEqualTo(that)
+    // name intentionally different from other methods (`equal`, `equalTo`, etc to avoid confusing compiler errors)
+    def isEqualTo[A1 >: A](that: A1)(implicit eq: Equal[A1]): TestResult =
       assert(self)(equalTo(that))
     def greater(that: A)(implicit ord: PartialOrd[A]): TestResult        =
       assert(self)(isGreaterThan(that))
@@ -120,19 +120,6 @@
     def less(that: A)(implicit ord: PartialOrd[A]): TestResult           =
       assert(self)(isLessThan(that))
     def lessOrEqual(that: A)(implicit ord: PartialOrd[A]): TestResult    =
-=======
-      isEqualTo(that)
-    // name intentionally different from other methods (`equal`, `equalTo`, etc to avoid confusing compiler errors)
-    def isEqualTo[A1 >: A](that: A1)(implicit eq: Equal[A1]): TestResult =
-      assert(self)(equalTo(that))
-    def greater(that: A)(implicit ord: Ord[A]): TestResult               =
-      assert(self)(isGreaterThan(that))
-    def greaterOrEqual(that: A)(implicit ord: Ord[A]): TestResult        =
-      assert(self)(isGreaterThanEqualTo(that))
-    def less(that: A)(implicit ord: Ord[A]): TestResult                  =
-      assert(self)(isLessThan(that))
-    def lessOrEqual(that: A)(implicit ord: Ord[A]): TestResult           =
->>>>>>> b0da994d
       assert(self)(isLessThanEqualTo(that))
   }
 
