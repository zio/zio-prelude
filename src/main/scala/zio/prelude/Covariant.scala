package zio.prelude

import zio.prelude.coherent.CovariantDeriveEqual
import zio.test.TestResult
import zio.test.laws._

trait CovariantSubset[F[+_], Subset[_]] {
  def mapSubset[A, B: Subset](f: A => B): F[A] => F[B]
}

/**
 * `Covariant[F]` provides implicit evidence that `F[+_]` is a covariant
 * endofunctor in the category of Scala objects.
 *
 * Covariant instances of type `F[A]` "produce" values of type `A` in some
 * sense. In some cases, such as with a `List[A]`, this means that they
 * contain values of type `A`, in which case we can simply access the elements
 * of the collection. In other cases it means that output values of type `A`
 * which may not already exists, such as with a `Function0[A]` that produces
 * `A` values when invoked.
 *
 * Common examples of covariant instances in ZIO includes effects with respect
 * to their error and value types, sinks with respect to their error and output
 * types, and queues and references with respect to their error and
 * output types.
 *
 * `Covariant` instances support a `map` operation which allows transforming
 * the output type given a function from the old output type to the new output
 * type. For example, if we have a `List[String]` and a function
 * `String => Int` that returns the length of a string, then we can construct
 * a `List[Int]` with the length of each string.
 */
trait Covariant[F[+_]] extends CovariantSubset[F, AnyType] with Invariant[F] {
  final def mapSubset[A, B: AnyType](f: A => B): F[A] => F[B] = map(f)

  /**
   * Lift a function from `A` to `B` to a function from `F[A]` to `F[B]`.
   */
  def map[A, B](f: A => B): F[A] => F[B]

  final def invmap[A, B](f: A <=> B): F[A] <=> F[B] =
    Equivalence((fa: F[A]) => map(f.to)(fa), (fb: F[B]) => map(f.from)(fb))
}

object Covariant extends LawfulF.Covariant[CovariantDeriveEqual, Equal] {

  /**
   * Mapping with the identity function must be an identity function.
   */
  val identityLaw: LawsF.Covariant[CovariantDeriveEqual, Equal] =
    new LawsF.Covariant.Law1[CovariantDeriveEqual, Equal]("identityLaw") {
      def apply[F[+_]: CovariantDeriveEqual, A: Equal](fa: F[A]): TestResult =
        fa.map(identity) <-> fa
    }

  /**
   * Mapping by `f` followed by `g` must be the same as mapping with the
   * composition of `f` and `g`.
   */
  val compositionLaw: LawsF.Covariant[CovariantDeriveEqual, Equal] =
    new LawsF.Covariant.ComposeLaw[CovariantDeriveEqual, Equal]("compositionLaw") {
      def apply[F[+_]: CovariantDeriveEqual, A: Equal, B: Equal, C: Equal](fa: F[A], f: A => B, g: B => C): TestResult =
        fa.map(f).map(g) <-> fa.map(f andThen g)
    }

  /**
   * The set of all laws that instances of `Covariant` must satisfy.
   */
  val laws: LawsF.Covariant[CovariantDeriveEqual, Equal] =
    identityLaw + compositionLaw

  /**
   * Summons an implicit `Covariant[F]`.
   */
  def apply[F[+_]](implicit covariant: Covariant[F]): Covariant[F] =
    covariant

<<<<<<< HEAD
  /**
   * The `Covariant` instance for `Chunk`
   */
  implicit val ChunkCovariant: Covariant[Chunk] =
    new Covariant[Chunk] {
      def map[A, B](f: A => B): Chunk[A] => Chunk[B] = { chunk =>
        chunk.map(f)
      }
    }

  /**
   * The `Covariant` instance for `Option`.
   */
  implicit val OptionCovariant: Covariant[Option] =
    new Covariant[Option] {
      def map[A, B](f: A => B): Option[A] => Option[B] = { option =>
        option.map(f)
      }
    }

  /**
   * The `Covariant` instance for `Id`.
   */
  implicit val IdCovariant: Covariant[Id] =
    new Covariant[Id] {
      def map[A, B](f: A => B): Id[A] => Id[B] = { id =>
        Id(f(Id.unwrap(id)))
      }
    }

  /**
   * The `Covariant` instance for `List`
   */
  implicit val ListCovariant: Covariant[List] =
    new Covariant[List] {
      def map[A, B](f: A => B): List[A] => List[B] = { list =>
        list.map(f)
      }
    }

  /**
   * The `Covariant` instance for `Vector`
   */
  implicit val VectorCovariant: Covariant[Vector] =
    new Covariant[Vector] {
      def map[A, B](f: A => B): Vector[A] => Vector[B] = { vector =>
        vector.map(f)
      }
    }

  /**
   * The `Covariant` instance for `Map`
   */
  implicit def MapCovariant[K]: Covariant[({ type lambda[+v] = Map[K, v] })#lambda] =
    new Covariant[({ type lambda[+v] = Map[K, v] })#lambda] {
      override def map[A, B](f: A => B): Map[K, A] => Map[K, B] = { map =>
        map.map(entry => (entry._1, f(entry._2)))
      }
    }

  /**
   * The `Covariant` instance for `Either`
   */
  implicit def EitherCovariant[L]: Covariant[({ type lambda[+r] = Either[L, r] })#lambda] =
    new Covariant[({ type lambda[+r] = Either[L, r] })#lambda] {
      override def map[A, B](f: A => B): Either[L, A] => Either[L, B] = { either =>
        either.map(f)
      }
    }

  /**
   * The `Covariant` instance for a failed `Either`
   */
  implicit def EitherFailureCovariant[R]: Covariant[({ type lambda[+l] = Failure[Either[l, R]] })#lambda] =
    new Covariant[({ type lambda[+l] = Failure[Either[l, R]] })#lambda] {
      override def map[L, L1](f: L => L1): Failure[Either[L, R]] => Failure[Either[L1, R]] = { either =>
        Failure.wrap {
          Failure.unwrap(either) match {
            case Left(l)  => Left[L1, R](f(l))
            case Right(r) => Right[L1, R](r)
          }
        }
      }
    }

  /**
   * The `Covariant` instance for `Try`
   */
  implicit val TryCovariant: Covariant[Try] =
    new Covariant[Try] {
      def map[A, B](f: A => B): Try[A] => Try[B] = { tryA =>
        tryA.map(f)
      }
    }

  /**
   * The `Covariant` instance for `Future`
   */
  implicit def FutureCovariant(implicit ec: ExecutionContext): Covariant[Future] =
    new Covariant[Future] {
      def map[A, B](f: A => B): Future[A] => Future[B] = { future =>
        future.map(f)
      }
    }

  /**
   * The `Covariant` instance for `Function1`
   */
  implicit def Function1Covariant[T]: Covariant[({ type lambda[+x] = T => x })#lambda] =
    new Covariant[({ type lambda[+x] = T => x })#lambda] {
      override def map[A, B](f: A => B): (T => A) => T => B =
        function => t => f(function(t))
    }

  /**
   * The `Covariant` instance for `Function2`
   */
  implicit def Function2Covariant[T1, T2]: Covariant[({ type lambda[+x] = (T1, T2) => x })#lambda] =
    new Covariant[({ type lambda[+x] = (T1, T2) => x })#lambda] {
      override def map[A, B](f: A => B): ((T1, T2) => A) => ((T1, T2) => B) =
        function => (t1, t2) => f(function(t1, t2))
    }

  /**
   * The `Covariant` instance for `Function3`
   */
  implicit def Function3Covariant[T1, T2, T3]: Covariant[({ type lambda[+x] = (T1, T2, T3) => x })#lambda] =
    new Covariant[({ type lambda[+x] = (T1, T2, T3) => x })#lambda] {
      override def map[A, B](f: A => B): ((T1, T2, T3) => A) => ((T1, T2, T3) => B) =
        function => (t1, t2, t3) => f(function(t1, t2, t3))
    }

  /**
   * The `Covariant` instance for `Function4`
   */
  implicit def Function4Covariant[T1, T2, T3, T4]: Covariant[({ type lambda[+x] = (T1, T2, T3, T4) => x })#lambda] =
    new Covariant[({ type lambda[+x] = (T1, T2, T3, T4) => x })#lambda] {
      override def map[A, B](f: A => B): ((T1, T2, T3, T4) => A) => ((T1, T2, T3, T4) => B) =
        function => (t1, t2, t3, t4) => f(function(t1, t2, t3, t4))
    }

  /**
   * The `Covariant` instance for `Function5`
   */
  implicit def Function5Covariant[T1, T2, T3, T4, T5]
    : Covariant[({ type lambda[+x] = (T1, T2, T3, T4, T5) => x })#lambda] =
    new Covariant[({ type lambda[+x] = (T1, T2, T3, T4, T5) => x })#lambda] {
      override def map[A, B](f: A => B): ((T1, T2, T3, T4, T5) => A) => ((T1, T2, T3, T4, T5) => B) =
        function => (t1, t2, t3, t4, t5) => f(function(t1, t2, t3, t4, t5))
    }

  /**
   * The `Covariant` instance for `Function6`
   */
  implicit def Function6Covariant[T1, T2, T3, T4, T5, T6]
    : Covariant[({ type lambda[+x] = (T1, T2, T3, T4, T5, T6) => x })#lambda] =
    new Covariant[({ type lambda[+x] = (T1, T2, T3, T4, T5, T6) => x })#lambda] {
      override def map[A, B](f: A => B): ((T1, T2, T3, T4, T5, T6) => A) => ((T1, T2, T3, T4, T5, T6) => B) =
        function => (t1, t2, t3, t4, t5, t6) => f(function(t1, t2, t3, t4, t5, t6))
    }

  /**
   * The `Covariant` instance for `Function7`
   */
  implicit def Function7Covariant[T1, T2, T3, T4, T5, T6, T7]
    : Covariant[({ type lambda[+x] = (T1, T2, T3, T4, T5, T6, T7) => x })#lambda] =
    new Covariant[({ type lambda[+x] = (T1, T2, T3, T4, T5, T6, T7) => x })#lambda] {
      override def map[A, B](f: A => B): ((T1, T2, T3, T4, T5, T6, T7) => A) => ((T1, T2, T3, T4, T5, T6, T7) => B) =
        function => (t1, t2, t3, t4, t5, t6, t7) => f(function(t1, t2, t3, t4, t5, t6, t7))
    }

  /**
   * The `Covariant` instance for `Function8`
   */
  implicit def Function8Covariant[T1, T2, T3, T4, T5, T6, T7, T8]
    : Covariant[({ type lambda[+x] = (T1, T2, T3, T4, T5, T6, T7, T8) => x })#lambda] =
    new Covariant[({ type lambda[+x] = (T1, T2, T3, T4, T5, T6, T7, T8) => x })#lambda] {
      override def map[A, B](
        f: A => B
      ): ((T1, T2, T3, T4, T5, T6, T7, T8) => A) => ((T1, T2, T3, T4, T5, T6, T7, T8) => B) =
        function => (t1, t2, t3, t4, t5, t6, t7, t8) => f(function(t1, t2, t3, t4, t5, t6, t7, t8))
    }

  /**
   * The `Covariant` instance for `Function9`
   */
  implicit def Function9Covariant[T1, T2, T3, T4, T5, T6, T7, T8, T9]
    : Covariant[({ type lambda[+x] = (T1, T2, T3, T4, T5, T6, T7, T8, T9) => x })#lambda] =
    new Covariant[({ type lambda[+x] = (T1, T2, T3, T4, T5, T6, T7, T8, T9) => x })#lambda] {
      override def map[A, B](
        f: A => B
      ): ((T1, T2, T3, T4, T5, T6, T7, T8, T9) => A) => ((T1, T2, T3, T4, T5, T6, T7, T8, T9) => B) =
        function => (t1, t2, t3, t4, t5, t6, t7, t8, t9) => f(function(t1, t2, t3, t4, t5, t6, t7, t8, t9))
    }

  /**
   * The `Covariant` instance for `Function10`
   */
  implicit def Function10Covariant[T1, T2, T3, T4, T5, T6, T7, T8, T9, T10]
    : Covariant[({ type lambda[+x] = (T1, T2, T3, T4, T5, T6, T7, T8, T9, T10) => x })#lambda] =
    new Covariant[({ type lambda[+x] = (T1, T2, T3, T4, T5, T6, T7, T8, T9, T10) => x })#lambda] {
      override def map[A, B](
        f: A => B
      ): ((T1, T2, T3, T4, T5, T6, T7, T8, T9, T10) => A) => ((T1, T2, T3, T4, T5, T6, T7, T8, T9, T10) => B) =
        function => (t1, t2, t3, t4, t5, t6, t7, t8, t9, t10) => f(function(t1, t2, t3, t4, t5, t6, t7, t8, t9, t10))
    }

  /**
   * The `Covariant` instance for `Function11`
   */
  implicit def Function11Covariant[T1, T2, T3, T4, T5, T6, T7, T8, T9, T10, T11]
    : Covariant[({ type lambda[+x] = (T1, T2, T3, T4, T5, T6, T7, T8, T9, T10, T11) => x })#lambda] =
    new Covariant[({ type lambda[+x] = (T1, T2, T3, T4, T5, T6, T7, T8, T9, T10, T11) => x })#lambda] {
      override def map[A, B](
        f: A => B
      ): (
        (T1, T2, T3, T4, T5, T6, T7, T8, T9, T10, T11) => A
      ) => ((T1, T2, T3, T4, T5, T6, T7, T8, T9, T10, T11) => B) =
        function =>
          (t1, t2, t3, t4, t5, t6, t7, t8, t9, t10, t11) => f(function(t1, t2, t3, t4, t5, t6, t7, t8, t9, t10, t11))
    }

  /**
   * The `Covariant` instance for `Function12`
   */
  implicit def Function12Covariant[T1, T2, T3, T4, T5, T6, T7, T8, T9, T10, T11, T12]
    : Covariant[({ type lambda[+x] = (T1, T2, T3, T4, T5, T6, T7, T8, T9, T10, T11, T12) => x })#lambda] =
    new Covariant[({ type lambda[+x] = (T1, T2, T3, T4, T5, T6, T7, T8, T9, T10, T11, T12) => x })#lambda] {
      override def map[A, B](
        f: A => B
      ): (
        (T1, T2, T3, T4, T5, T6, T7, T8, T9, T10, T11, T12) => A
      ) => ((T1, T2, T3, T4, T5, T6, T7, T8, T9, T10, T11, T12) => B) =
        function =>
          (t1, t2, t3, t4, t5, t6, t7, t8, t9, t10, t11, t12) =>
            f(function(t1, t2, t3, t4, t5, t6, t7, t8, t9, t10, t11, t12))
    }

  /**
   * The `Covariant` instance for `Function13`
   */
  implicit def Function13Covariant[T1, T2, T3, T4, T5, T6, T7, T8, T9, T10, T11, T12, T13]
    : Covariant[({ type lambda[+x] = (T1, T2, T3, T4, T5, T6, T7, T8, T9, T10, T11, T12, T13) => x })#lambda] =
    new Covariant[({ type lambda[+x] = (T1, T2, T3, T4, T5, T6, T7, T8, T9, T10, T11, T12, T13) => x })#lambda] {
      override def map[A, B](
        f: A => B
      ): (
        (T1, T2, T3, T4, T5, T6, T7, T8, T9, T10, T11, T12, T13) => A
      ) => ((T1, T2, T3, T4, T5, T6, T7, T8, T9, T10, T11, T12, T13) => B) =
        function =>
          (t1, t2, t3, t4, t5, t6, t7, t8, t9, t10, t11, t12, t13) =>
            f(function(t1, t2, t3, t4, t5, t6, t7, t8, t9, t10, t11, t12, t13))
    }

  /**
   * The `Covariant` instance for `Function14`
   */
  implicit def Function14Covariant[T1, T2, T3, T4, T5, T6, T7, T8, T9, T10, T11, T12, T13, T14]
    : Covariant[({ type lambda[+x] = (T1, T2, T3, T4, T5, T6, T7, T8, T9, T10, T11, T12, T13, T14) => x })#lambda] =
    new Covariant[({ type lambda[+x] = (T1, T2, T3, T4, T5, T6, T7, T8, T9, T10, T11, T12, T13, T14) => x })#lambda] {
      override def map[A, B](
        f: A => B
      ): (
        (T1, T2, T3, T4, T5, T6, T7, T8, T9, T10, T11, T12, T13, T14) => A
      ) => ((T1, T2, T3, T4, T5, T6, T7, T8, T9, T10, T11, T12, T13, T14) => B) =
        function =>
          (t1, t2, t3, t4, t5, t6, t7, t8, t9, t10, t11, t12, t13, t14) =>
            f(function(t1, t2, t3, t4, t5, t6, t7, t8, t9, t10, t11, t12, t13, t14))
    }

  /**
   * The `Covariant` instance for `Function15`
   */
  implicit def Function15Covariant[T1, T2, T3, T4, T5, T6, T7, T8, T9, T10, T11, T12, T13, T14, T15]: Covariant[
    ({ type lambda[+x] = (T1, T2, T3, T4, T5, T6, T7, T8, T9, T10, T11, T12, T13, T14, T15) => x })#lambda
  ] =
    new Covariant[
      ({ type lambda[+x] = (T1, T2, T3, T4, T5, T6, T7, T8, T9, T10, T11, T12, T13, T14, T15) => x })#lambda
    ] {
      override def map[A, B](
        f: A => B
      ): (
        (T1, T2, T3, T4, T5, T6, T7, T8, T9, T10, T11, T12, T13, T14, T15) => A
      ) => ((T1, T2, T3, T4, T5, T6, T7, T8, T9, T10, T11, T12, T13, T14, T15) => B) =
        function =>
          (t1, t2, t3, t4, t5, t6, t7, t8, t9, t10, t11, t12, t13, t14, t15) =>
            f(function(t1, t2, t3, t4, t5, t6, t7, t8, t9, t10, t11, t12, t13, t14, t15))
    }

  /**
   * The `Covariant` instance for `Function16`
   */
  implicit def Function16Covariant[T1, T2, T3, T4, T5, T6, T7, T8, T9, T10, T11, T12, T13, T14, T15, T16]: Covariant[
    ({ type lambda[+x] = (T1, T2, T3, T4, T5, T6, T7, T8, T9, T10, T11, T12, T13, T14, T15, T16) => x })#lambda
  ] =
    new Covariant[
      ({ type lambda[+x] = (T1, T2, T3, T4, T5, T6, T7, T8, T9, T10, T11, T12, T13, T14, T15, T16) => x })#lambda
    ] {
      override def map[A, B](
        f: A => B
      ): (
        (T1, T2, T3, T4, T5, T6, T7, T8, T9, T10, T11, T12, T13, T14, T15, T16) => A
      ) => ((T1, T2, T3, T4, T5, T6, T7, T8, T9, T10, T11, T12, T13, T14, T15, T16) => B) =
        function =>
          (t1, t2, t3, t4, t5, t6, t7, t8, t9, t10, t11, t12, t13, t14, t15, t16) =>
            f(function(t1, t2, t3, t4, t5, t6, t7, t8, t9, t10, t11, t12, t13, t14, t15, t16))
    }

  /**
   * The `Covariant` instance for `Function17`
   */
  implicit def Function17Covariant[T1, T2, T3, T4, T5, T6, T7, T8, T9, T10, T11, T12, T13, T14, T15, T16, T17]
    : Covariant[
      ({ type lambda[+x] = (T1, T2, T3, T4, T5, T6, T7, T8, T9, T10, T11, T12, T13, T14, T15, T16, T17) => x })#lambda
    ] =
    new Covariant[
      ({ type lambda[+x] = (T1, T2, T3, T4, T5, T6, T7, T8, T9, T10, T11, T12, T13, T14, T15, T16, T17) => x })#lambda
    ] {
      override def map[A, B](
        f: A => B
      ): (
        (T1, T2, T3, T4, T5, T6, T7, T8, T9, T10, T11, T12, T13, T14, T15, T16, T17) => A
      ) => ((T1, T2, T3, T4, T5, T6, T7, T8, T9, T10, T11, T12, T13, T14, T15, T16, T17) => B) =
        function =>
          (t1, t2, t3, t4, t5, t6, t7, t8, t9, t10, t11, t12, t13, t14, t15, t16, t17) =>
            f(function(t1, t2, t3, t4, t5, t6, t7, t8, t9, t10, t11, t12, t13, t14, t15, t16, t17))
    }

  /**
   * The `Covariant` instance for `Function18`
   */
  implicit def Function18Covariant[T1, T2, T3, T4, T5, T6, T7, T8, T9, T10, T11, T12, T13, T14, T15, T16, T17, T18]
    : Covariant[
      ({
        type lambda[+x] = (T1, T2, T3, T4, T5, T6, T7, T8, T9, T10, T11, T12, T13, T14, T15, T16, T17, T18) => x
      })#lambda
    ] =
    new Covariant[
      ({
        type lambda[+x] = (T1, T2, T3, T4, T5, T6, T7, T8, T9, T10, T11, T12, T13, T14, T15, T16, T17, T18) => x
      })#lambda
    ] {
      override def map[A, B](
        f: A => B
      ): (
        (T1, T2, T3, T4, T5, T6, T7, T8, T9, T10, T11, T12, T13, T14, T15, T16, T17, T18) => A
      ) => ((T1, T2, T3, T4, T5, T6, T7, T8, T9, T10, T11, T12, T13, T14, T15, T16, T17, T18) => B) =
        function =>
          (t1, t2, t3, t4, t5, t6, t7, t8, t9, t10, t11, t12, t13, t14, t15, t16, t17, t18) =>
            f(function(t1, t2, t3, t4, t5, t6, t7, t8, t9, t10, t11, t12, t13, t14, t15, t16, t17, t18))
    }

  /**
   * The `Covariant` instance for `Function19`
   */
  implicit def Function19Covariant[T1, T2, T3, T4, T5, T6, T7, T8, T9, T10, T11, T12, T13, T14, T15, T16, T17, T18, T19]
    : Covariant[
      ({
        type lambda[+x] = (T1, T2, T3, T4, T5, T6, T7, T8, T9, T10, T11, T12, T13, T14, T15, T16, T17, T18, T19) => x
      })#lambda
    ] =
    new Covariant[
      ({
        type lambda[+x] = (T1, T2, T3, T4, T5, T6, T7, T8, T9, T10, T11, T12, T13, T14, T15, T16, T17, T18, T19) => x
      })#lambda
    ] {
      override def map[A, B](
        f: A => B
      ): (
        (T1, T2, T3, T4, T5, T6, T7, T8, T9, T10, T11, T12, T13, T14, T15, T16, T17, T18, T19) => A
      ) => ((T1, T2, T3, T4, T5, T6, T7, T8, T9, T10, T11, T12, T13, T14, T15, T16, T17, T18, T19) => B) =
        function =>
          (t1, t2, t3, t4, t5, t6, t7, t8, t9, t10, t11, t12, t13, t14, t15, t16, t17, t18, t19) =>
            f(function(t1, t2, t3, t4, t5, t6, t7, t8, t9, t10, t11, t12, t13, t14, t15, t16, t17, t18, t19))
    }

  /**
   * The `Covariant` instance for `Function20`
   */
  implicit def Function20Covariant[
    T1,
    T2,
    T3,
    T4,
    T5,
    T6,
    T7,
    T8,
    T9,
    T10,
    T11,
    T12,
    T13,
    T14,
    T15,
    T16,
    T17,
    T18,
    T19,
    T20
  ]: Covariant[
    ({
      type lambda[+x] = (T1, T2, T3, T4, T5, T6, T7, T8, T9, T10, T11, T12, T13, T14, T15, T16, T17, T18, T19, T20) => x
    })#lambda
  ] =
    new Covariant[
      ({
        type lambda[+x] =
          (T1, T2, T3, T4, T5, T6, T7, T8, T9, T10, T11, T12, T13, T14, T15, T16, T17, T18, T19, T20) => x
      })#lambda
    ] {
      override def map[A, B](
        f: A => B
      ): (
        (T1, T2, T3, T4, T5, T6, T7, T8, T9, T10, T11, T12, T13, T14, T15, T16, T17, T18, T19, T20) => A
      ) => ((T1, T2, T3, T4, T5, T6, T7, T8, T9, T10, T11, T12, T13, T14, T15, T16, T17, T18, T19, T20) => B) =
        function =>
          (t1, t2, t3, t4, t5, t6, t7, t8, t9, t10, t11, t12, t13, t14, t15, t16, t17, t18, t19, t20) =>
            f(function(t1, t2, t3, t4, t5, t6, t7, t8, t9, t10, t11, t12, t13, t14, t15, t16, t17, t18, t19, t20))
    }

  /**
   * The `Covariant` instance for `Function21`
   */
  implicit def Function21Covariant[
    T1,
    T2,
    T3,
    T4,
    T5,
    T6,
    T7,
    T8,
    T9,
    T10,
    T11,
    T12,
    T13,
    T14,
    T15,
    T16,
    T17,
    T18,
    T19,
    T20,
    T21
  ]: Covariant[
    ({
      type lambda[+x] =
        (T1, T2, T3, T4, T5, T6, T7, T8, T9, T10, T11, T12, T13, T14, T15, T16, T17, T18, T19, T20, T21) => x
    })#lambda
  ] =
    new Covariant[
      ({
        type lambda[+x] =
          (T1, T2, T3, T4, T5, T6, T7, T8, T9, T10, T11, T12, T13, T14, T15, T16, T17, T18, T19, T20, T21) => x
      })#lambda
    ] {
      override def map[A, B](
        f: A => B
      ): (
        (T1, T2, T3, T4, T5, T6, T7, T8, T9, T10, T11, T12, T13, T14, T15, T16, T17, T18, T19, T20, T21) => A
      ) => ((T1, T2, T3, T4, T5, T6, T7, T8, T9, T10, T11, T12, T13, T14, T15, T16, T17, T18, T19, T20, T21) => B) =
        function =>
          (t1, t2, t3, t4, t5, t6, t7, t8, t9, t10, t11, t12, t13, t14, t15, t16, t17, t18, t19, t20, t21) =>
            f(function(t1, t2, t3, t4, t5, t6, t7, t8, t9, t10, t11, t12, t13, t14, t15, t16, t17, t18, t19, t20, t21))
    }

  /**
   * The `Covariant` instance for `Function22`
   */
  implicit def Function22Covariant[
    T1,
    T2,
    T3,
    T4,
    T5,
    T6,
    T7,
    T8,
    T9,
    T10,
    T11,
    T12,
    T13,
    T14,
    T15,
    T16,
    T17,
    T18,
    T19,
    T20,
    T21,
    T22
  ]: Covariant[
    ({
      type lambda[+x] =
        (T1, T2, T3, T4, T5, T6, T7, T8, T9, T10, T11, T12, T13, T14, T15, T16, T17, T18, T19, T20, T21, T22) => x
    })#lambda
  ] =
    new Covariant[
      ({
        type lambda[+x] =
          (T1, T2, T3, T4, T5, T6, T7, T8, T9, T10, T11, T12, T13, T14, T15, T16, T17, T18, T19, T20, T21, T22) => x
      })#lambda
    ] {
      override def map[A, B](
        f: A => B
      ): (
        (T1, T2, T3, T4, T5, T6, T7, T8, T9, T10, T11, T12, T13, T14, T15, T16, T17, T18, T19, T20, T21, T22) => A
      ) => (
        (
          T1,
          T2,
          T3,
          T4,
          T5,
          T6,
          T7,
          T8,
          T9,
          T10,
          T11,
          T12,
          T13,
          T14,
          T15,
          T16,
          T17,
          T18,
          T19,
          T20,
          T21,
          T22
        ) => B
      ) =
        function =>
          (t1, t2, t3, t4, t5, t6, t7, t8, t9, t10, t11, t12, t13, t14, t15, t16, t17, t18, t19, t20, t21, t22) =>
            f(
              function(
                t1,
                t2,
                t3,
                t4,
                t5,
                t6,
                t7,
                t8,
                t9,
                t10,
                t11,
                t12,
                t13,
                t14,
                t15,
                t16,
                t17,
                t18,
                t19,
                t20,
                t21,
                t22
              )
            )
    }

  /**
   * Covariant instance for `NonEmptyChunk`.
   */
  implicit val NonEmptyChunkCovariant: Covariant[NonEmptyChunk] = new Covariant[NonEmptyChunk] {
    override def map[A, B](f: A => B): NonEmptyChunk[A] => NonEmptyChunk[B] = { chunk =>
      chunk.map(f)
    }
  }

  /**
   * The `Covariant` instance for `Tuple2`
   */
  implicit def Tuple2Covariant[T1]: Covariant[({ type lambda[+x] = (T1, x) })#lambda] =
    new Covariant[({ type lambda[+x] = (T1, x) })#lambda] {
      override def map[A, B](f: A => B): ((T1, A)) => (T1, B) = { tuple =>
        (tuple._1, f(tuple._2))
      }
    }

  /**
   * The `Covariant` instance for `Tuple3`
   */
  implicit def Tuple3Covariant[T1, T2]: Covariant[({ type lambda[+x] = (T1, T2, x) })#lambda] =
    new Covariant[({ type lambda[+x] = (T1, T2, x) })#lambda] {
      override def map[A, B](f: A => B): ((T1, T2, A)) => (T1, T2, B) = { tuple =>
        (tuple._1, tuple._2, f(tuple._3))
      }
    }

  /**
   * The `Covariant` instance for `Tuple4`
   */
  implicit def Tuple4Covariant[T1, T2, T3]: Covariant[({ type lambda[+x] = (T1, T2, T3, x) })#lambda] =
    new Covariant[({ type lambda[+x] = (T1, T2, T3, x) })#lambda] {
      override def map[A, B](f: A => B): ((T1, T2, T3, A)) => (T1, T2, T3, B) = { tuple =>
        (tuple._1, tuple._2, tuple._3, f(tuple._4))
      }
    }

  /**
   * The `Covariant` instance for `Tuple5`
   */
  implicit def Tuple5Covariant[T1, T2, T3, T4]: Covariant[({ type lambda[+x] = (T1, T2, T3, T4, x) })#lambda] =
    new Covariant[({ type lambda[+x] = (T1, T2, T3, T4, x) })#lambda] {
      override def map[A, B](f: A => B): ((T1, T2, T3, T4, A)) => (T1, T2, T3, T4, B) = { tuple =>
        (tuple._1, tuple._2, tuple._3, tuple._4, f(tuple._5))
      }
    }

  /**
   * The `Covariant` instance for `Tuple6`
   */
  implicit def Tuple6Covariant[T1, T2, T3, T4, T5]: Covariant[({ type lambda[+x] = (T1, T2, T3, T4, T5, x) })#lambda] =
    new Covariant[({ type lambda[+x] = (T1, T2, T3, T4, T5, x) })#lambda] {
      override def map[A, B](f: A => B): ((T1, T2, T3, T4, T5, A)) => (T1, T2, T3, T4, T5, B) = { tuple =>
        (tuple._1, tuple._2, tuple._3, tuple._4, tuple._5, f(tuple._6))
      }
    }

  /**
   * The `Covariant` instance for `Tuple7`
   */
  implicit def Tuple7Covariant[T1, T2, T3, T4, T5, T6]
    : Covariant[({ type lambda[+x] = (T1, T2, T3, T4, T5, T6, x) })#lambda] =
    new Covariant[({ type lambda[+x] = (T1, T2, T3, T4, T5, T6, x) })#lambda] {
      override def map[A, B](f: A => B): ((T1, T2, T3, T4, T5, T6, A)) => (T1, T2, T3, T4, T5, T6, B) = { tuple =>
        (tuple._1, tuple._2, tuple._3, tuple._4, tuple._5, tuple._6, f(tuple._7))
      }
    }

  /**
   * The `Covariant` instance for `Tuple8`
   */
  implicit def Tuple8Covariant[T1, T2, T3, T4, T5, T6, T7]
    : Covariant[({ type lambda[+x] = (T1, T2, T3, T4, T5, T6, T7, x) })#lambda] =
    new Covariant[({ type lambda[+x] = (T1, T2, T3, T4, T5, T6, T7, x) })#lambda] {
      override def map[A, B](f: A => B): ((T1, T2, T3, T4, T5, T6, T7, A)) => (T1, T2, T3, T4, T5, T6, T7, B) = {
        tuple =>
          (tuple._1, tuple._2, tuple._3, tuple._4, tuple._5, tuple._6, tuple._7, f(tuple._8))
      }
    }

  /**
   * The `Covariant` instance for `Tuple9`
   */
  implicit def Tuple9Covariant[T1, T2, T3, T4, T5, T6, T7, T8]
    : Covariant[({ type lambda[+x] = (T1, T2, T3, T4, T5, T6, T7, T8, x) })#lambda] =
    new Covariant[({ type lambda[+x] = (T1, T2, T3, T4, T5, T6, T7, T8, x) })#lambda] {
      override def map[A, B](
        f: A => B
      ): ((T1, T2, T3, T4, T5, T6, T7, T8, A)) => (T1, T2, T3, T4, T5, T6, T7, T8, B) = { tuple =>
        (tuple._1, tuple._2, tuple._3, tuple._4, tuple._5, tuple._6, tuple._7, tuple._8, f(tuple._9))
      }
    }

  /**
   * The `Covariant` instance for `Tuple10`
   */
  implicit def Tuple10Covariant[T1, T2, T3, T4, T5, T6, T7, T8, T9]
    : Covariant[({ type lambda[+x] = (T1, T2, T3, T4, T5, T6, T7, T8, T9, x) })#lambda] =
    new Covariant[({ type lambda[+x] = (T1, T2, T3, T4, T5, T6, T7, T8, T9, x) })#lambda] {
      override def map[A, B](
        f: A => B
      ): ((T1, T2, T3, T4, T5, T6, T7, T8, T9, A)) => (T1, T2, T3, T4, T5, T6, T7, T8, T9, B) = { tuple =>
        (tuple._1, tuple._2, tuple._3, tuple._4, tuple._5, tuple._6, tuple._7, tuple._8, tuple._9, f(tuple._10))
      }
    }

  /**
   * The `Covariant` instance for `Tuple11`
   */
  implicit def Tuple11Covariant[T1, T2, T3, T4, T5, T6, T7, T8, T9, T10]
    : Covariant[({ type lambda[+x] = (T1, T2, T3, T4, T5, T6, T7, T8, T9, T10, x) })#lambda] =
    new Covariant[({ type lambda[+x] = (T1, T2, T3, T4, T5, T6, T7, T8, T9, T10, x) })#lambda] {
      override def map[A, B](
        f: A => B
      ): ((T1, T2, T3, T4, T5, T6, T7, T8, T9, T10, A)) => (T1, T2, T3, T4, T5, T6, T7, T8, T9, T10, B) = { tuple =>
        (
          tuple._1,
          tuple._2,
          tuple._3,
          tuple._4,
          tuple._5,
          tuple._6,
          tuple._7,
          tuple._8,
          tuple._9,
          tuple._10,
          f(tuple._11)
        )
      }
    }

  /**
   * The `Covariant` instance for `Tuple12`
   */
  implicit def Tuple12Covariant[T1, T2, T3, T4, T5, T6, T7, T8, T9, T10, T11]
    : Covariant[({ type lambda[+x] = (T1, T2, T3, T4, T5, T6, T7, T8, T9, T10, T11, x) })#lambda] =
    new Covariant[({ type lambda[+x] = (T1, T2, T3, T4, T5, T6, T7, T8, T9, T10, T11, x) })#lambda] {
      override def map[A, B](
        f: A => B
      ): ((T1, T2, T3, T4, T5, T6, T7, T8, T9, T10, T11, A)) => (T1, T2, T3, T4, T5, T6, T7, T8, T9, T10, T11, B) = {
        tuple =>
          (
            tuple._1,
            tuple._2,
            tuple._3,
            tuple._4,
            tuple._5,
            tuple._6,
            tuple._7,
            tuple._8,
            tuple._9,
            tuple._10,
            tuple._11,
            f(tuple._12)
          )
      }
    }

  /**
   * The `Covariant` instance for `Tuple13`
   */
  implicit def Tuple13Covariant[T1, T2, T3, T4, T5, T6, T7, T8, T9, T10, T11, T12]
    : Covariant[({ type lambda[+x] = (T1, T2, T3, T4, T5, T6, T7, T8, T9, T10, T11, T12, x) })#lambda] =
    new Covariant[({ type lambda[+x] = (T1, T2, T3, T4, T5, T6, T7, T8, T9, T10, T11, T12, x) })#lambda] {
      override def map[A, B](
        f: A => B
      ): (
        (T1, T2, T3, T4, T5, T6, T7, T8, T9, T10, T11, T12, A)
      ) => (T1, T2, T3, T4, T5, T6, T7, T8, T9, T10, T11, T12, B) = { tuple =>
        (
          tuple._1,
          tuple._2,
          tuple._3,
          tuple._4,
          tuple._5,
          tuple._6,
          tuple._7,
          tuple._8,
          tuple._9,
          tuple._10,
          tuple._11,
          tuple._12,
          f(tuple._13)
        )
      }
    }

  /**
   * The `Covariant` instance for `Tuple14`
   */
  implicit def Tuple14Covariant[T1, T2, T3, T4, T5, T6, T7, T8, T9, T10, T11, T12, T13]
    : Covariant[({ type lambda[+x] = (T1, T2, T3, T4, T5, T6, T7, T8, T9, T10, T11, T12, T13, x) })#lambda] =
    new Covariant[({ type lambda[+x] = (T1, T2, T3, T4, T5, T6, T7, T8, T9, T10, T11, T12, T13, x) })#lambda] {
      override def map[A, B](
        f: A => B
      ): (
        (T1, T2, T3, T4, T5, T6, T7, T8, T9, T10, T11, T12, T13, A)
      ) => (T1, T2, T3, T4, T5, T6, T7, T8, T9, T10, T11, T12, T13, B) = { tuple =>
        (
          tuple._1,
          tuple._2,
          tuple._3,
          tuple._4,
          tuple._5,
          tuple._6,
          tuple._7,
          tuple._8,
          tuple._9,
          tuple._10,
          tuple._11,
          tuple._12,
          tuple._13,
          f(tuple._14)
        )
      }
    }

  /**
   * The `Covariant` instance for `Tuple15`
   */
  implicit def Tuple15Covariant[T1, T2, T3, T4, T5, T6, T7, T8, T9, T10, T11, T12, T13, T14]
    : Covariant[({ type lambda[+x] = (T1, T2, T3, T4, T5, T6, T7, T8, T9, T10, T11, T12, T13, T14, x) })#lambda] =
    new Covariant[({ type lambda[+x] = (T1, T2, T3, T4, T5, T6, T7, T8, T9, T10, T11, T12, T13, T14, x) })#lambda] {
      override def map[A, B](
        f: A => B
      ): (
        (T1, T2, T3, T4, T5, T6, T7, T8, T9, T10, T11, T12, T13, T14, A)
      ) => (T1, T2, T3, T4, T5, T6, T7, T8, T9, T10, T11, T12, T13, T14, B) = { tuple =>
        (
          tuple._1,
          tuple._2,
          tuple._3,
          tuple._4,
          tuple._5,
          tuple._6,
          tuple._7,
          tuple._8,
          tuple._9,
          tuple._10,
          tuple._11,
          tuple._12,
          tuple._13,
          tuple._14,
          f(tuple._15)
        )
      }
    }

  /**
   * The `Covariant` instance for `Tuple16`
   */
  implicit def Tuple16Covariant[T1, T2, T3, T4, T5, T6, T7, T8, T9, T10, T11, T12, T13, T14, T15]
    : Covariant[({ type lambda[+x] = (T1, T2, T3, T4, T5, T6, T7, T8, T9, T10, T11, T12, T13, T14, T15, x) })#lambda] =
    new Covariant[
      ({ type lambda[+x] = (T1, T2, T3, T4, T5, T6, T7, T8, T9, T10, T11, T12, T13, T14, T15, x) })#lambda
    ] {
      override def map[A, B](
        f: A => B
      ): (
        (T1, T2, T3, T4, T5, T6, T7, T8, T9, T10, T11, T12, T13, T14, T15, A)
      ) => (T1, T2, T3, T4, T5, T6, T7, T8, T9, T10, T11, T12, T13, T14, T15, B) = { tuple =>
        (
          tuple._1,
          tuple._2,
          tuple._3,
          tuple._4,
          tuple._5,
          tuple._6,
          tuple._7,
          tuple._8,
          tuple._9,
          tuple._10,
          tuple._11,
          tuple._12,
          tuple._13,
          tuple._14,
          tuple._15,
          f(tuple._16)
        )
      }
    }

  /**
   * The `Covariant` instance for `Tuple17`
   */
  implicit def Tuple17Covariant[T1, T2, T3, T4, T5, T6, T7, T8, T9, T10, T11, T12, T13, T14, T15, T16]: Covariant[
    ({ type lambda[+x] = (T1, T2, T3, T4, T5, T6, T7, T8, T9, T10, T11, T12, T13, T14, T15, T16, x) })#lambda
  ] =
    new Covariant[
      ({ type lambda[+x] = (T1, T2, T3, T4, T5, T6, T7, T8, T9, T10, T11, T12, T13, T14, T15, T16, x) })#lambda
    ] {
      override def map[A, B](
        f: A => B
      ): (
        (T1, T2, T3, T4, T5, T6, T7, T8, T9, T10, T11, T12, T13, T14, T15, T16, A)
      ) => (T1, T2, T3, T4, T5, T6, T7, T8, T9, T10, T11, T12, T13, T14, T15, T16, B) = { tuple =>
        (
          tuple._1,
          tuple._2,
          tuple._3,
          tuple._4,
          tuple._5,
          tuple._6,
          tuple._7,
          tuple._8,
          tuple._9,
          tuple._10,
          tuple._11,
          tuple._12,
          tuple._13,
          tuple._14,
          tuple._15,
          tuple._16,
          f(tuple._17)
        )
      }
    }

  /**
   * The `Covariant` instance for `Tuple18`
   */
  implicit def Tuple18Covariant[T1, T2, T3, T4, T5, T6, T7, T8, T9, T10, T11, T12, T13, T14, T15, T16, T17]: Covariant[
    ({ type lambda[+x] = (T1, T2, T3, T4, T5, T6, T7, T8, T9, T10, T11, T12, T13, T14, T15, T16, T17, x) })#lambda
  ] =
    new Covariant[
      ({ type lambda[+x] = (T1, T2, T3, T4, T5, T6, T7, T8, T9, T10, T11, T12, T13, T14, T15, T16, T17, x) })#lambda
    ] {
      override def map[A, B](
        f: A => B
      ): (
        (T1, T2, T3, T4, T5, T6, T7, T8, T9, T10, T11, T12, T13, T14, T15, T16, T17, A)
      ) => (T1, T2, T3, T4, T5, T6, T7, T8, T9, T10, T11, T12, T13, T14, T15, T16, T17, B) = { tuple =>
        (
          tuple._1,
          tuple._2,
          tuple._3,
          tuple._4,
          tuple._5,
          tuple._6,
          tuple._7,
          tuple._8,
          tuple._9,
          tuple._10,
          tuple._11,
          tuple._12,
          tuple._13,
          tuple._14,
          tuple._15,
          tuple._16,
          tuple._17,
          f(tuple._18)
        )
      }
    }

  /**
   * The `Covariant` instance for `Tuple19`
   */
  implicit def Tuple19Covariant[T1, T2, T3, T4, T5, T6, T7, T8, T9, T10, T11, T12, T13, T14, T15, T16, T17, T18]
    : Covariant[
      ({
        type lambda[+x] = (T1, T2, T3, T4, T5, T6, T7, T8, T9, T10, T11, T12, T13, T14, T15, T16, T17, T18, x)
      })#lambda
    ] =
    new Covariant[
      ({
        type lambda[+x] = (T1, T2, T3, T4, T5, T6, T7, T8, T9, T10, T11, T12, T13, T14, T15, T16, T17, T18, x)
      })#lambda
    ] {
      override def map[A, B](
        f: A => B
      ): (
        (T1, T2, T3, T4, T5, T6, T7, T8, T9, T10, T11, T12, T13, T14, T15, T16, T17, T18, A)
      ) => (T1, T2, T3, T4, T5, T6, T7, T8, T9, T10, T11, T12, T13, T14, T15, T16, T17, T18, B) = { tuple =>
        (
          tuple._1,
          tuple._2,
          tuple._3,
          tuple._4,
          tuple._5,
          tuple._6,
          tuple._7,
          tuple._8,
          tuple._9,
          tuple._10,
          tuple._11,
          tuple._12,
          tuple._13,
          tuple._14,
          tuple._15,
          tuple._16,
          tuple._17,
          tuple._18,
          f(tuple._19)
        )
      }
    }

  /**
   * The `Covariant` instance for `Tuple20`
   */
  implicit def Tuple20Covariant[T1, T2, T3, T4, T5, T6, T7, T8, T9, T10, T11, T12, T13, T14, T15, T16, T17, T18, T19]
    : Covariant[
      ({
        type lambda[+x] = (T1, T2, T3, T4, T5, T6, T7, T8, T9, T10, T11, T12, T13, T14, T15, T16, T17, T18, T19, x)
      })#lambda
    ] =
    new Covariant[
      ({
        type lambda[+x] = (T1, T2, T3, T4, T5, T6, T7, T8, T9, T10, T11, T12, T13, T14, T15, T16, T17, T18, T19, x)
      })#lambda
    ] {
      override def map[A, B](
        f: A => B
      ): (
        (T1, T2, T3, T4, T5, T6, T7, T8, T9, T10, T11, T12, T13, T14, T15, T16, T17, T18, T19, A)
      ) => (T1, T2, T3, T4, T5, T6, T7, T8, T9, T10, T11, T12, T13, T14, T15, T16, T17, T18, T19, B) = { tuple =>
        (
          tuple._1,
          tuple._2,
          tuple._3,
          tuple._4,
          tuple._5,
          tuple._6,
          tuple._7,
          tuple._8,
          tuple._9,
          tuple._10,
          tuple._11,
          tuple._12,
          tuple._13,
          tuple._14,
          tuple._15,
          tuple._16,
          tuple._17,
          tuple._18,
          tuple._19,
          f(tuple._20)
        )
      }
    }

  /**
   * The `Covariant` instance for `Tuple21`
   */
  implicit def Tuple21Covariant[
    T1,
    T2,
    T3,
    T4,
    T5,
    T6,
    T7,
    T8,
    T9,
    T10,
    T11,
    T12,
    T13,
    T14,
    T15,
    T16,
    T17,
    T18,
    T19,
    T20
  ]: Covariant[
    ({
      type lambda[+x] = (T1, T2, T3, T4, T5, T6, T7, T8, T9, T10, T11, T12, T13, T14, T15, T16, T17, T18, T19, T20, x)
    })#lambda
  ] =
    new Covariant[
      ({
        type lambda[+x] = (T1, T2, T3, T4, T5, T6, T7, T8, T9, T10, T11, T12, T13, T14, T15, T16, T17, T18, T19, T20, x)
      })#lambda
    ] {
      override def map[A, B](
        f: A => B
      ): (
        (T1, T2, T3, T4, T5, T6, T7, T8, T9, T10, T11, T12, T13, T14, T15, T16, T17, T18, T19, T20, A)
      ) => (T1, T2, T3, T4, T5, T6, T7, T8, T9, T10, T11, T12, T13, T14, T15, T16, T17, T18, T19, T20, B) = { tuple =>
        (
          tuple._1,
          tuple._2,
          tuple._3,
          tuple._4,
          tuple._5,
          tuple._6,
          tuple._7,
          tuple._8,
          tuple._9,
          tuple._10,
          tuple._11,
          tuple._12,
          tuple._13,
          tuple._14,
          tuple._15,
          tuple._16,
          tuple._17,
          tuple._18,
          tuple._19,
          tuple._20,
          f(tuple._21)
        )
      }
    }

  /**
   * The `Covariant` instance for `Tuple22`
   */
  implicit def Tuple22Covariant[
    T1,
    T2,
    T3,
    T4,
    T5,
    T6,
    T7,
    T8,
    T9,
    T10,
    T11,
    T12,
    T13,
    T14,
    T15,
    T16,
    T17,
    T18,
    T19,
    T20,
    T21
  ]: Covariant[
    ({
      type lambda[+x] =
        (T1, T2, T3, T4, T5, T6, T7, T8, T9, T10, T11, T12, T13, T14, T15, T16, T17, T18, T19, T20, T21, x)
    })#lambda
  ] =
    new Covariant[
      ({
        type lambda[+x] =
          (T1, T2, T3, T4, T5, T6, T7, T8, T9, T10, T11, T12, T13, T14, T15, T16, T17, T18, T19, T20, T21, x)
      })#lambda
    ] {
      override def map[A, B](
        f: A => B
      ): (
        (T1, T2, T3, T4, T5, T6, T7, T8, T9, T10, T11, T12, T13, T14, T15, T16, T17, T18, T19, T20, T21, A)
      ) => (T1, T2, T3, T4, T5, T6, T7, T8, T9, T10, T11, T12, T13, T14, T15, T16, T17, T18, T19, T20, T21, B) = {
        tuple =>
          (
            tuple._1,
            tuple._2,
            tuple._3,
            tuple._4,
            tuple._5,
            tuple._6,
            tuple._7,
            tuple._8,
            tuple._9,
            tuple._10,
            tuple._11,
            tuple._12,
            tuple._13,
            tuple._14,
            tuple._15,
            tuple._16,
            tuple._17,
            tuple._18,
            tuple._19,
            tuple._20,
            tuple._21,
            f(tuple._22)
          )
      }
    }

  /**
   * The `Covariant` instance for `ZIO`
   */
  implicit def ZIOCovariant[R, E]: Covariant[({ type lambda[+a] = ZIO[R, E, a] })#lambda] =
    Zivariant.ZioZivariant.deriveCovariant[R, E]

  /**
   * The `Covariant` instance for a failed `ZIO`
   */
  implicit def ZIOFailureCovariant[R, A]: Covariant[({ type lambda[+e] = Failure[ZIO[R, e, A]] })#lambda] =
    new Covariant[({ type lambda[+e] = Failure[ZIO[R, e, A]] })#lambda] {
      def map[E, E1](f: E => E1): Failure[ZIO[R, E, A]] => Failure[ZIO[R, E1, A]] = { zio =>
        Failure.wrap(Failure.unwrap(zio).mapError(f))
      }
    }

  /**
   * The `Covariant` instance for `ZManaged`
   */
  implicit def ZManagedCovariant[R, E]: Covariant[({ type lambda[+a] = ZManaged[R, E, a] })#lambda] =
    Zivariant.ZManagedZivariant.deriveCovariant[R, E]

  /**
   * The `Covariant` instance for a failed `ZManaged`
   */
  implicit def ZManagedFailureCovariant[R, A]: Covariant[({ type lambda[+e] = Failure[ZManaged[R, e, A]] })#lambda] =
    new Covariant[({ type lambda[+e] = Failure[ZManaged[R, e, A]] })#lambda] {
      def map[E, E1](f: E => E1): Failure[ZManaged[R, E, A]] => Failure[ZManaged[R, E1, A]] = { zmanaged =>
        Failure.wrap(Failure.unwrap(zmanaged).mapError(f))
      }
    }

  /**
   * The `Covariant` instance for `ZStream`
   */
  implicit def ZStreamCovariant[R, E]: Covariant[({ type lambda[+o] = ZStream[R, E, o] })#lambda] =
    Zivariant.ZStreamZivariant.deriveCovariant[R, E]

  /**
   * The `Covariant` instance for a failed `ZStream`
   */
  implicit def ZStreamFailureCovariant[R, O]: Covariant[({ type lambda[+e] = Failure[ZStream[R, e, O]] })#lambda] =
    new Covariant[({ type lambda[+e] = Failure[ZStream[R, e, O]] })#lambda] {
      def map[E, E1](f: E => E1): Failure[ZStream[R, E, O]] => Failure[ZStream[R, E1, O]] = { ztream =>
        Failure.wrap(Failure.unwrap(ztream).mapError(f))
      }
    }

  /**
   * The `Covariant` instance for `Schedule`
   */
  implicit def ScheduleCovariant[R, A]: Covariant[({ type lambda[+b] = Schedule[R, A, b] })#lambda] =
    new Covariant[({ type lambda[+b] = Schedule[R, A, b] })#lambda] {
      def map[B, B1](f: B => B1): Schedule[R, A, B] => Schedule[R, A, B1] = { schedule =>
        schedule.map(f)
      }
    }

  /**
   * The `Covariant` instance for `Fiber`
   */
  implicit def FiberCovariant[E]: Covariant[({ type lambda[+a] = Fiber[E, a] })#lambda] =
    new Covariant[({ type lambda[+a] = Fiber[E, a] })#lambda] {
      def map[A, B](f: A => B): Fiber[E, A] => Fiber[E, B] = { fiber =>
        fiber.map(f)
      }
    }

  /**
   * The `Covariant` instance for `ZLayer`
   */
  implicit def ZLayerCovariant[R, E]: Covariant[({ type lambda[+rout] = ZLayer[R, E, rout] })#lambda] =
    Zivariant.ZLayerZivariant.deriveCovariant[R, E]

  /**
   * The `Covariant` instance for a failed `ZLayer`
   */
  implicit def ZLayerFailureCovariant[R, Out]: Covariant[({ type lambda[+e] = Failure[ZLayer[R, e, Out]] })#lambda] =
    new Covariant[({ type lambda[+e] = Failure[ZLayer[R, e, Out]] })#lambda] {
      def map[E, E1](f: E => E1): Failure[ZLayer[R, E, Out]] => Failure[ZLayer[R, E1, Out]] = { zlayer =>
        Failure.wrap(Failure.unwrap(zlayer).mapError(f))
      }
    }

  /**
   * The `Covariant` instance for `ZQueue`
   */
  implicit def ZQueueCovariant[RA, RB, EA, EB, A]
    : Covariant[({ type lambda[+b] = ZQueue[RA, RB, EA, EB, A, b] })#lambda] =
    new Covariant[({ type lambda[+b] = ZQueue[RA, RB, EA, EB, A, b] })#lambda] {
      override def map[B, B1](f: B => B1): ZQueue[RA, RB, EA, EB, A, B] => ZQueue[RA, RB, EA, EB, A, B1] = { zqueue =>
        zqueue.map(f)
      }
    }

  /**
   * The `Covariant` instance for `Cause`
   */
  implicit def CauseCovariant: Covariant[Cause] =
    new Covariant[Cause] {
      override def map[A, B](f: A => B): Cause[A] => Cause[B] = { cause =>
        cause.map(f)
      }
    }

  /**
   * The `Covariant` instance for `Exit`
   */
  implicit def ExitCovariant[E]: Covariant[({ type lambda[+a] = Exit[E, a] })#lambda] =
    new Covariant[({ type lambda[+a] = Exit[E, a] })#lambda] {
      override def map[A, B](f: A => B): Exit[E, A] => Exit[E, B] = { exit =>
        exit.map(f)
      }
    }

  /**
   * The `Covariant` instance for a failed `Exit`
   */
  implicit def ExitFailureCovariant[A]: Covariant[({ type lambda[+e] = Failure[Exit[e, A]] })#lambda] =
    new Covariant[({ type lambda[+e] = Failure[Exit[e, A]] })#lambda] {
      override def map[E, E1](f: E => E1): Failure[Exit[E, A]] => Failure[Exit[E1, A]] = { exit =>
        Failure.wrap(Failure.unwrap(exit).mapError(f))
      }
    }

  /**
   * The `Covariant` instance for `ZRef`
   */
  implicit def ZRefCovariant[EA, EB, A]: Covariant[({ type lambda[+b] = ZRef[EA, EB, A, b] })#lambda] =
    new Covariant[({ type lambda[+b] = ZRef[EA, EB, A, b] })#lambda] {
      override def map[B, C](f: B => C): ZRef[EA, EB, A, B] => ZRef[EA, EB, A, C] = { zref =>
        zref.map(f)
      }
    }

  /**
   * The `Covariant` instance for a failed `ZRef` on its input
   */
  implicit def ZRefFailureInCovariant[EB, A, B]
    : Covariant[({ type lambda[+ea] = FailureIn[ZRef[ea, EB, A, B]] })#lambda] =
    new Covariant[({ type lambda[+ea] = FailureIn[ZRef[ea, EB, A, B]] })#lambda] {
      override def map[E, E1](f: E => E1): FailureIn[ZRef[E, EB, A, B]] => FailureIn[ZRef[E1, EB, A, B]] = { zref =>
        FailureIn.wrap(FailureIn.unwrap(zref).dimapError(f, identity))
      }
    }

  /**
   * The `Covariant` instance for a failed `ZRef` on its output
   */
  implicit def ZRefFailureOutCovariant[EA, A, B]
    : Covariant[({ type lambda[+eb] = FailureOut[ZRef[EA, eb, A, B]] })#lambda] =
    new Covariant[({ type lambda[+eb] = FailureOut[ZRef[EA, eb, A, B]] })#lambda] {
      override def map[E, E1](f: E => E1): FailureOut[ZRef[EA, E, A, B]] => FailureOut[ZRef[EA, E1, A, B]] = { zref =>
        FailureOut.wrap(FailureOut.unwrap(zref).dimapError(identity, f))
      }
    }

  /**
   * The `Covariant` instance for `ZRefM`
   */
  implicit def ZRefMCovariant[RA, RB, EA, EB, A]
    : Covariant[({ type lambda[+b] = ZRefM[RA, RB, EA, EB, A, b] })#lambda] =
    new Covariant[({ type lambda[+b] = ZRefM[RA, RB, EA, EB, A, b] })#lambda] {
      override def map[B, C](f: B => C): ZRefM[RA, RB, EA, EB, A, B] => ZRefM[RA, RB, EA, EB, A, C] = { zref =>
        zref.map(f)
      }
    }

  /**
   * The `Covariant` instance for a failed `ZRefM` on its input
   */
  implicit def ZRefMFailureInACovariant[RA, RB, EB, A, B]
    : Covariant[({ type lambda[+ea] = FailureIn[ZRefM[RA, RB, ea, EB, A, B]] })#lambda] =
    new Covariant[({ type lambda[+ea] = FailureIn[ZRefM[RA, RB, ea, EB, A, B]] })#lambda] {
      override def map[E, E1](
        f: E => E1
      ): FailureIn[ZRefM[RA, RB, E, EB, A, B]] => FailureIn[ZRefM[RA, RB, E1, EB, A, B]] = { zref =>
        FailureIn.wrap(FailureIn.unwrap(zref).dimapError(f, identity))
      }
    }

  /**
   * The `Covariant` instance for a failed `ZRefM` on its output
   */
  implicit def ZRefMFailureOutCovariant[RA, RB, EA, A, B]
    : Covariant[({ type lambda[+eb] = FailureOut[ZRefM[RA, RB, EA, eb, A, B]] })#lambda] =
    new Covariant[({ type lambda[+eb] = FailureOut[ZRefM[RA, RB, EA, eb, A, B]] })#lambda] {
      override def map[E, E1](
        f: E => E1
      ): FailureOut[ZRefM[RA, RB, EA, E, A, B]] => FailureOut[ZRefM[RA, RB, EA, E1, A, B]] = { zref =>
        FailureOut.wrap(FailureOut.unwrap(zref).dimapError(identity, f))
      }
    }
=======
>>>>>>> 20f12682
}

trait CovariantSyntax {

  /**
   * Provides infix syntax for mapping over covariant values.
   */
  implicit class CovariantOps[F[+_], A](private val self: F[A]) {
    def as[B](b: => B)(implicit F: Covariant[F]): F[B] = map(_ => b)

    def map[B](f: A => B)(implicit F: Covariant[F]): F[B] =
      F.map(f)(self)

    def unit(implicit F: Covariant[F]): F[Unit] = as(())
  }
}<|MERGE_RESOLUTION|>--- conflicted
+++ resolved
@@ -75,1347 +75,6 @@
   def apply[F[+_]](implicit covariant: Covariant[F]): Covariant[F] =
     covariant
 
-<<<<<<< HEAD
-  /**
-   * The `Covariant` instance for `Chunk`
-   */
-  implicit val ChunkCovariant: Covariant[Chunk] =
-    new Covariant[Chunk] {
-      def map[A, B](f: A => B): Chunk[A] => Chunk[B] = { chunk =>
-        chunk.map(f)
-      }
-    }
-
-  /**
-   * The `Covariant` instance for `Option`.
-   */
-  implicit val OptionCovariant: Covariant[Option] =
-    new Covariant[Option] {
-      def map[A, B](f: A => B): Option[A] => Option[B] = { option =>
-        option.map(f)
-      }
-    }
-
-  /**
-   * The `Covariant` instance for `Id`.
-   */
-  implicit val IdCovariant: Covariant[Id] =
-    new Covariant[Id] {
-      def map[A, B](f: A => B): Id[A] => Id[B] = { id =>
-        Id(f(Id.unwrap(id)))
-      }
-    }
-
-  /**
-   * The `Covariant` instance for `List`
-   */
-  implicit val ListCovariant: Covariant[List] =
-    new Covariant[List] {
-      def map[A, B](f: A => B): List[A] => List[B] = { list =>
-        list.map(f)
-      }
-    }
-
-  /**
-   * The `Covariant` instance for `Vector`
-   */
-  implicit val VectorCovariant: Covariant[Vector] =
-    new Covariant[Vector] {
-      def map[A, B](f: A => B): Vector[A] => Vector[B] = { vector =>
-        vector.map(f)
-      }
-    }
-
-  /**
-   * The `Covariant` instance for `Map`
-   */
-  implicit def MapCovariant[K]: Covariant[({ type lambda[+v] = Map[K, v] })#lambda] =
-    new Covariant[({ type lambda[+v] = Map[K, v] })#lambda] {
-      override def map[A, B](f: A => B): Map[K, A] => Map[K, B] = { map =>
-        map.map(entry => (entry._1, f(entry._2)))
-      }
-    }
-
-  /**
-   * The `Covariant` instance for `Either`
-   */
-  implicit def EitherCovariant[L]: Covariant[({ type lambda[+r] = Either[L, r] })#lambda] =
-    new Covariant[({ type lambda[+r] = Either[L, r] })#lambda] {
-      override def map[A, B](f: A => B): Either[L, A] => Either[L, B] = { either =>
-        either.map(f)
-      }
-    }
-
-  /**
-   * The `Covariant` instance for a failed `Either`
-   */
-  implicit def EitherFailureCovariant[R]: Covariant[({ type lambda[+l] = Failure[Either[l, R]] })#lambda] =
-    new Covariant[({ type lambda[+l] = Failure[Either[l, R]] })#lambda] {
-      override def map[L, L1](f: L => L1): Failure[Either[L, R]] => Failure[Either[L1, R]] = { either =>
-        Failure.wrap {
-          Failure.unwrap(either) match {
-            case Left(l)  => Left[L1, R](f(l))
-            case Right(r) => Right[L1, R](r)
-          }
-        }
-      }
-    }
-
-  /**
-   * The `Covariant` instance for `Try`
-   */
-  implicit val TryCovariant: Covariant[Try] =
-    new Covariant[Try] {
-      def map[A, B](f: A => B): Try[A] => Try[B] = { tryA =>
-        tryA.map(f)
-      }
-    }
-
-  /**
-   * The `Covariant` instance for `Future`
-   */
-  implicit def FutureCovariant(implicit ec: ExecutionContext): Covariant[Future] =
-    new Covariant[Future] {
-      def map[A, B](f: A => B): Future[A] => Future[B] = { future =>
-        future.map(f)
-      }
-    }
-
-  /**
-   * The `Covariant` instance for `Function1`
-   */
-  implicit def Function1Covariant[T]: Covariant[({ type lambda[+x] = T => x })#lambda] =
-    new Covariant[({ type lambda[+x] = T => x })#lambda] {
-      override def map[A, B](f: A => B): (T => A) => T => B =
-        function => t => f(function(t))
-    }
-
-  /**
-   * The `Covariant` instance for `Function2`
-   */
-  implicit def Function2Covariant[T1, T2]: Covariant[({ type lambda[+x] = (T1, T2) => x })#lambda] =
-    new Covariant[({ type lambda[+x] = (T1, T2) => x })#lambda] {
-      override def map[A, B](f: A => B): ((T1, T2) => A) => ((T1, T2) => B) =
-        function => (t1, t2) => f(function(t1, t2))
-    }
-
-  /**
-   * The `Covariant` instance for `Function3`
-   */
-  implicit def Function3Covariant[T1, T2, T3]: Covariant[({ type lambda[+x] = (T1, T2, T3) => x })#lambda] =
-    new Covariant[({ type lambda[+x] = (T1, T2, T3) => x })#lambda] {
-      override def map[A, B](f: A => B): ((T1, T2, T3) => A) => ((T1, T2, T3) => B) =
-        function => (t1, t2, t3) => f(function(t1, t2, t3))
-    }
-
-  /**
-   * The `Covariant` instance for `Function4`
-   */
-  implicit def Function4Covariant[T1, T2, T3, T4]: Covariant[({ type lambda[+x] = (T1, T2, T3, T4) => x })#lambda] =
-    new Covariant[({ type lambda[+x] = (T1, T2, T3, T4) => x })#lambda] {
-      override def map[A, B](f: A => B): ((T1, T2, T3, T4) => A) => ((T1, T2, T3, T4) => B) =
-        function => (t1, t2, t3, t4) => f(function(t1, t2, t3, t4))
-    }
-
-  /**
-   * The `Covariant` instance for `Function5`
-   */
-  implicit def Function5Covariant[T1, T2, T3, T4, T5]
-    : Covariant[({ type lambda[+x] = (T1, T2, T3, T4, T5) => x })#lambda] =
-    new Covariant[({ type lambda[+x] = (T1, T2, T3, T4, T5) => x })#lambda] {
-      override def map[A, B](f: A => B): ((T1, T2, T3, T4, T5) => A) => ((T1, T2, T3, T4, T5) => B) =
-        function => (t1, t2, t3, t4, t5) => f(function(t1, t2, t3, t4, t5))
-    }
-
-  /**
-   * The `Covariant` instance for `Function6`
-   */
-  implicit def Function6Covariant[T1, T2, T3, T4, T5, T6]
-    : Covariant[({ type lambda[+x] = (T1, T2, T3, T4, T5, T6) => x })#lambda] =
-    new Covariant[({ type lambda[+x] = (T1, T2, T3, T4, T5, T6) => x })#lambda] {
-      override def map[A, B](f: A => B): ((T1, T2, T3, T4, T5, T6) => A) => ((T1, T2, T3, T4, T5, T6) => B) =
-        function => (t1, t2, t3, t4, t5, t6) => f(function(t1, t2, t3, t4, t5, t6))
-    }
-
-  /**
-   * The `Covariant` instance for `Function7`
-   */
-  implicit def Function7Covariant[T1, T2, T3, T4, T5, T6, T7]
-    : Covariant[({ type lambda[+x] = (T1, T2, T3, T4, T5, T6, T7) => x })#lambda] =
-    new Covariant[({ type lambda[+x] = (T1, T2, T3, T4, T5, T6, T7) => x })#lambda] {
-      override def map[A, B](f: A => B): ((T1, T2, T3, T4, T5, T6, T7) => A) => ((T1, T2, T3, T4, T5, T6, T7) => B) =
-        function => (t1, t2, t3, t4, t5, t6, t7) => f(function(t1, t2, t3, t4, t5, t6, t7))
-    }
-
-  /**
-   * The `Covariant` instance for `Function8`
-   */
-  implicit def Function8Covariant[T1, T2, T3, T4, T5, T6, T7, T8]
-    : Covariant[({ type lambda[+x] = (T1, T2, T3, T4, T5, T6, T7, T8) => x })#lambda] =
-    new Covariant[({ type lambda[+x] = (T1, T2, T3, T4, T5, T6, T7, T8) => x })#lambda] {
-      override def map[A, B](
-        f: A => B
-      ): ((T1, T2, T3, T4, T5, T6, T7, T8) => A) => ((T1, T2, T3, T4, T5, T6, T7, T8) => B) =
-        function => (t1, t2, t3, t4, t5, t6, t7, t8) => f(function(t1, t2, t3, t4, t5, t6, t7, t8))
-    }
-
-  /**
-   * The `Covariant` instance for `Function9`
-   */
-  implicit def Function9Covariant[T1, T2, T3, T4, T5, T6, T7, T8, T9]
-    : Covariant[({ type lambda[+x] = (T1, T2, T3, T4, T5, T6, T7, T8, T9) => x })#lambda] =
-    new Covariant[({ type lambda[+x] = (T1, T2, T3, T4, T5, T6, T7, T8, T9) => x })#lambda] {
-      override def map[A, B](
-        f: A => B
-      ): ((T1, T2, T3, T4, T5, T6, T7, T8, T9) => A) => ((T1, T2, T3, T4, T5, T6, T7, T8, T9) => B) =
-        function => (t1, t2, t3, t4, t5, t6, t7, t8, t9) => f(function(t1, t2, t3, t4, t5, t6, t7, t8, t9))
-    }
-
-  /**
-   * The `Covariant` instance for `Function10`
-   */
-  implicit def Function10Covariant[T1, T2, T3, T4, T5, T6, T7, T8, T9, T10]
-    : Covariant[({ type lambda[+x] = (T1, T2, T3, T4, T5, T6, T7, T8, T9, T10) => x })#lambda] =
-    new Covariant[({ type lambda[+x] = (T1, T2, T3, T4, T5, T6, T7, T8, T9, T10) => x })#lambda] {
-      override def map[A, B](
-        f: A => B
-      ): ((T1, T2, T3, T4, T5, T6, T7, T8, T9, T10) => A) => ((T1, T2, T3, T4, T5, T6, T7, T8, T9, T10) => B) =
-        function => (t1, t2, t3, t4, t5, t6, t7, t8, t9, t10) => f(function(t1, t2, t3, t4, t5, t6, t7, t8, t9, t10))
-    }
-
-  /**
-   * The `Covariant` instance for `Function11`
-   */
-  implicit def Function11Covariant[T1, T2, T3, T4, T5, T6, T7, T8, T9, T10, T11]
-    : Covariant[({ type lambda[+x] = (T1, T2, T3, T4, T5, T6, T7, T8, T9, T10, T11) => x })#lambda] =
-    new Covariant[({ type lambda[+x] = (T1, T2, T3, T4, T5, T6, T7, T8, T9, T10, T11) => x })#lambda] {
-      override def map[A, B](
-        f: A => B
-      ): (
-        (T1, T2, T3, T4, T5, T6, T7, T8, T9, T10, T11) => A
-      ) => ((T1, T2, T3, T4, T5, T6, T7, T8, T9, T10, T11) => B) =
-        function =>
-          (t1, t2, t3, t4, t5, t6, t7, t8, t9, t10, t11) => f(function(t1, t2, t3, t4, t5, t6, t7, t8, t9, t10, t11))
-    }
-
-  /**
-   * The `Covariant` instance for `Function12`
-   */
-  implicit def Function12Covariant[T1, T2, T3, T4, T5, T6, T7, T8, T9, T10, T11, T12]
-    : Covariant[({ type lambda[+x] = (T1, T2, T3, T4, T5, T6, T7, T8, T9, T10, T11, T12) => x })#lambda] =
-    new Covariant[({ type lambda[+x] = (T1, T2, T3, T4, T5, T6, T7, T8, T9, T10, T11, T12) => x })#lambda] {
-      override def map[A, B](
-        f: A => B
-      ): (
-        (T1, T2, T3, T4, T5, T6, T7, T8, T9, T10, T11, T12) => A
-      ) => ((T1, T2, T3, T4, T5, T6, T7, T8, T9, T10, T11, T12) => B) =
-        function =>
-          (t1, t2, t3, t4, t5, t6, t7, t8, t9, t10, t11, t12) =>
-            f(function(t1, t2, t3, t4, t5, t6, t7, t8, t9, t10, t11, t12))
-    }
-
-  /**
-   * The `Covariant` instance for `Function13`
-   */
-  implicit def Function13Covariant[T1, T2, T3, T4, T5, T6, T7, T8, T9, T10, T11, T12, T13]
-    : Covariant[({ type lambda[+x] = (T1, T2, T3, T4, T5, T6, T7, T8, T9, T10, T11, T12, T13) => x })#lambda] =
-    new Covariant[({ type lambda[+x] = (T1, T2, T3, T4, T5, T6, T7, T8, T9, T10, T11, T12, T13) => x })#lambda] {
-      override def map[A, B](
-        f: A => B
-      ): (
-        (T1, T2, T3, T4, T5, T6, T7, T8, T9, T10, T11, T12, T13) => A
-      ) => ((T1, T2, T3, T4, T5, T6, T7, T8, T9, T10, T11, T12, T13) => B) =
-        function =>
-          (t1, t2, t3, t4, t5, t6, t7, t8, t9, t10, t11, t12, t13) =>
-            f(function(t1, t2, t3, t4, t5, t6, t7, t8, t9, t10, t11, t12, t13))
-    }
-
-  /**
-   * The `Covariant` instance for `Function14`
-   */
-  implicit def Function14Covariant[T1, T2, T3, T4, T5, T6, T7, T8, T9, T10, T11, T12, T13, T14]
-    : Covariant[({ type lambda[+x] = (T1, T2, T3, T4, T5, T6, T7, T8, T9, T10, T11, T12, T13, T14) => x })#lambda] =
-    new Covariant[({ type lambda[+x] = (T1, T2, T3, T4, T5, T6, T7, T8, T9, T10, T11, T12, T13, T14) => x })#lambda] {
-      override def map[A, B](
-        f: A => B
-      ): (
-        (T1, T2, T3, T4, T5, T6, T7, T8, T9, T10, T11, T12, T13, T14) => A
-      ) => ((T1, T2, T3, T4, T5, T6, T7, T8, T9, T10, T11, T12, T13, T14) => B) =
-        function =>
-          (t1, t2, t3, t4, t5, t6, t7, t8, t9, t10, t11, t12, t13, t14) =>
-            f(function(t1, t2, t3, t4, t5, t6, t7, t8, t9, t10, t11, t12, t13, t14))
-    }
-
-  /**
-   * The `Covariant` instance for `Function15`
-   */
-  implicit def Function15Covariant[T1, T2, T3, T4, T5, T6, T7, T8, T9, T10, T11, T12, T13, T14, T15]: Covariant[
-    ({ type lambda[+x] = (T1, T2, T3, T4, T5, T6, T7, T8, T9, T10, T11, T12, T13, T14, T15) => x })#lambda
-  ] =
-    new Covariant[
-      ({ type lambda[+x] = (T1, T2, T3, T4, T5, T6, T7, T8, T9, T10, T11, T12, T13, T14, T15) => x })#lambda
-    ] {
-      override def map[A, B](
-        f: A => B
-      ): (
-        (T1, T2, T3, T4, T5, T6, T7, T8, T9, T10, T11, T12, T13, T14, T15) => A
-      ) => ((T1, T2, T3, T4, T5, T6, T7, T8, T9, T10, T11, T12, T13, T14, T15) => B) =
-        function =>
-          (t1, t2, t3, t4, t5, t6, t7, t8, t9, t10, t11, t12, t13, t14, t15) =>
-            f(function(t1, t2, t3, t4, t5, t6, t7, t8, t9, t10, t11, t12, t13, t14, t15))
-    }
-
-  /**
-   * The `Covariant` instance for `Function16`
-   */
-  implicit def Function16Covariant[T1, T2, T3, T4, T5, T6, T7, T8, T9, T10, T11, T12, T13, T14, T15, T16]: Covariant[
-    ({ type lambda[+x] = (T1, T2, T3, T4, T5, T6, T7, T8, T9, T10, T11, T12, T13, T14, T15, T16) => x })#lambda
-  ] =
-    new Covariant[
-      ({ type lambda[+x] = (T1, T2, T3, T4, T5, T6, T7, T8, T9, T10, T11, T12, T13, T14, T15, T16) => x })#lambda
-    ] {
-      override def map[A, B](
-        f: A => B
-      ): (
-        (T1, T2, T3, T4, T5, T6, T7, T8, T9, T10, T11, T12, T13, T14, T15, T16) => A
-      ) => ((T1, T2, T3, T4, T5, T6, T7, T8, T9, T10, T11, T12, T13, T14, T15, T16) => B) =
-        function =>
-          (t1, t2, t3, t4, t5, t6, t7, t8, t9, t10, t11, t12, t13, t14, t15, t16) =>
-            f(function(t1, t2, t3, t4, t5, t6, t7, t8, t9, t10, t11, t12, t13, t14, t15, t16))
-    }
-
-  /**
-   * The `Covariant` instance for `Function17`
-   */
-  implicit def Function17Covariant[T1, T2, T3, T4, T5, T6, T7, T8, T9, T10, T11, T12, T13, T14, T15, T16, T17]
-    : Covariant[
-      ({ type lambda[+x] = (T1, T2, T3, T4, T5, T6, T7, T8, T9, T10, T11, T12, T13, T14, T15, T16, T17) => x })#lambda
-    ] =
-    new Covariant[
-      ({ type lambda[+x] = (T1, T2, T3, T4, T5, T6, T7, T8, T9, T10, T11, T12, T13, T14, T15, T16, T17) => x })#lambda
-    ] {
-      override def map[A, B](
-        f: A => B
-      ): (
-        (T1, T2, T3, T4, T5, T6, T7, T8, T9, T10, T11, T12, T13, T14, T15, T16, T17) => A
-      ) => ((T1, T2, T3, T4, T5, T6, T7, T8, T9, T10, T11, T12, T13, T14, T15, T16, T17) => B) =
-        function =>
-          (t1, t2, t3, t4, t5, t6, t7, t8, t9, t10, t11, t12, t13, t14, t15, t16, t17) =>
-            f(function(t1, t2, t3, t4, t5, t6, t7, t8, t9, t10, t11, t12, t13, t14, t15, t16, t17))
-    }
-
-  /**
-   * The `Covariant` instance for `Function18`
-   */
-  implicit def Function18Covariant[T1, T2, T3, T4, T5, T6, T7, T8, T9, T10, T11, T12, T13, T14, T15, T16, T17, T18]
-    : Covariant[
-      ({
-        type lambda[+x] = (T1, T2, T3, T4, T5, T6, T7, T8, T9, T10, T11, T12, T13, T14, T15, T16, T17, T18) => x
-      })#lambda
-    ] =
-    new Covariant[
-      ({
-        type lambda[+x] = (T1, T2, T3, T4, T5, T6, T7, T8, T9, T10, T11, T12, T13, T14, T15, T16, T17, T18) => x
-      })#lambda
-    ] {
-      override def map[A, B](
-        f: A => B
-      ): (
-        (T1, T2, T3, T4, T5, T6, T7, T8, T9, T10, T11, T12, T13, T14, T15, T16, T17, T18) => A
-      ) => ((T1, T2, T3, T4, T5, T6, T7, T8, T9, T10, T11, T12, T13, T14, T15, T16, T17, T18) => B) =
-        function =>
-          (t1, t2, t3, t4, t5, t6, t7, t8, t9, t10, t11, t12, t13, t14, t15, t16, t17, t18) =>
-            f(function(t1, t2, t3, t4, t5, t6, t7, t8, t9, t10, t11, t12, t13, t14, t15, t16, t17, t18))
-    }
-
-  /**
-   * The `Covariant` instance for `Function19`
-   */
-  implicit def Function19Covariant[T1, T2, T3, T4, T5, T6, T7, T8, T9, T10, T11, T12, T13, T14, T15, T16, T17, T18, T19]
-    : Covariant[
-      ({
-        type lambda[+x] = (T1, T2, T3, T4, T5, T6, T7, T8, T9, T10, T11, T12, T13, T14, T15, T16, T17, T18, T19) => x
-      })#lambda
-    ] =
-    new Covariant[
-      ({
-        type lambda[+x] = (T1, T2, T3, T4, T5, T6, T7, T8, T9, T10, T11, T12, T13, T14, T15, T16, T17, T18, T19) => x
-      })#lambda
-    ] {
-      override def map[A, B](
-        f: A => B
-      ): (
-        (T1, T2, T3, T4, T5, T6, T7, T8, T9, T10, T11, T12, T13, T14, T15, T16, T17, T18, T19) => A
-      ) => ((T1, T2, T3, T4, T5, T6, T7, T8, T9, T10, T11, T12, T13, T14, T15, T16, T17, T18, T19) => B) =
-        function =>
-          (t1, t2, t3, t4, t5, t6, t7, t8, t9, t10, t11, t12, t13, t14, t15, t16, t17, t18, t19) =>
-            f(function(t1, t2, t3, t4, t5, t6, t7, t8, t9, t10, t11, t12, t13, t14, t15, t16, t17, t18, t19))
-    }
-
-  /**
-   * The `Covariant` instance for `Function20`
-   */
-  implicit def Function20Covariant[
-    T1,
-    T2,
-    T3,
-    T4,
-    T5,
-    T6,
-    T7,
-    T8,
-    T9,
-    T10,
-    T11,
-    T12,
-    T13,
-    T14,
-    T15,
-    T16,
-    T17,
-    T18,
-    T19,
-    T20
-  ]: Covariant[
-    ({
-      type lambda[+x] = (T1, T2, T3, T4, T5, T6, T7, T8, T9, T10, T11, T12, T13, T14, T15, T16, T17, T18, T19, T20) => x
-    })#lambda
-  ] =
-    new Covariant[
-      ({
-        type lambda[+x] =
-          (T1, T2, T3, T4, T5, T6, T7, T8, T9, T10, T11, T12, T13, T14, T15, T16, T17, T18, T19, T20) => x
-      })#lambda
-    ] {
-      override def map[A, B](
-        f: A => B
-      ): (
-        (T1, T2, T3, T4, T5, T6, T7, T8, T9, T10, T11, T12, T13, T14, T15, T16, T17, T18, T19, T20) => A
-      ) => ((T1, T2, T3, T4, T5, T6, T7, T8, T9, T10, T11, T12, T13, T14, T15, T16, T17, T18, T19, T20) => B) =
-        function =>
-          (t1, t2, t3, t4, t5, t6, t7, t8, t9, t10, t11, t12, t13, t14, t15, t16, t17, t18, t19, t20) =>
-            f(function(t1, t2, t3, t4, t5, t6, t7, t8, t9, t10, t11, t12, t13, t14, t15, t16, t17, t18, t19, t20))
-    }
-
-  /**
-   * The `Covariant` instance for `Function21`
-   */
-  implicit def Function21Covariant[
-    T1,
-    T2,
-    T3,
-    T4,
-    T5,
-    T6,
-    T7,
-    T8,
-    T9,
-    T10,
-    T11,
-    T12,
-    T13,
-    T14,
-    T15,
-    T16,
-    T17,
-    T18,
-    T19,
-    T20,
-    T21
-  ]: Covariant[
-    ({
-      type lambda[+x] =
-        (T1, T2, T3, T4, T5, T6, T7, T8, T9, T10, T11, T12, T13, T14, T15, T16, T17, T18, T19, T20, T21) => x
-    })#lambda
-  ] =
-    new Covariant[
-      ({
-        type lambda[+x] =
-          (T1, T2, T3, T4, T5, T6, T7, T8, T9, T10, T11, T12, T13, T14, T15, T16, T17, T18, T19, T20, T21) => x
-      })#lambda
-    ] {
-      override def map[A, B](
-        f: A => B
-      ): (
-        (T1, T2, T3, T4, T5, T6, T7, T8, T9, T10, T11, T12, T13, T14, T15, T16, T17, T18, T19, T20, T21) => A
-      ) => ((T1, T2, T3, T4, T5, T6, T7, T8, T9, T10, T11, T12, T13, T14, T15, T16, T17, T18, T19, T20, T21) => B) =
-        function =>
-          (t1, t2, t3, t4, t5, t6, t7, t8, t9, t10, t11, t12, t13, t14, t15, t16, t17, t18, t19, t20, t21) =>
-            f(function(t1, t2, t3, t4, t5, t6, t7, t8, t9, t10, t11, t12, t13, t14, t15, t16, t17, t18, t19, t20, t21))
-    }
-
-  /**
-   * The `Covariant` instance for `Function22`
-   */
-  implicit def Function22Covariant[
-    T1,
-    T2,
-    T3,
-    T4,
-    T5,
-    T6,
-    T7,
-    T8,
-    T9,
-    T10,
-    T11,
-    T12,
-    T13,
-    T14,
-    T15,
-    T16,
-    T17,
-    T18,
-    T19,
-    T20,
-    T21,
-    T22
-  ]: Covariant[
-    ({
-      type lambda[+x] =
-        (T1, T2, T3, T4, T5, T6, T7, T8, T9, T10, T11, T12, T13, T14, T15, T16, T17, T18, T19, T20, T21, T22) => x
-    })#lambda
-  ] =
-    new Covariant[
-      ({
-        type lambda[+x] =
-          (T1, T2, T3, T4, T5, T6, T7, T8, T9, T10, T11, T12, T13, T14, T15, T16, T17, T18, T19, T20, T21, T22) => x
-      })#lambda
-    ] {
-      override def map[A, B](
-        f: A => B
-      ): (
-        (T1, T2, T3, T4, T5, T6, T7, T8, T9, T10, T11, T12, T13, T14, T15, T16, T17, T18, T19, T20, T21, T22) => A
-      ) => (
-        (
-          T1,
-          T2,
-          T3,
-          T4,
-          T5,
-          T6,
-          T7,
-          T8,
-          T9,
-          T10,
-          T11,
-          T12,
-          T13,
-          T14,
-          T15,
-          T16,
-          T17,
-          T18,
-          T19,
-          T20,
-          T21,
-          T22
-        ) => B
-      ) =
-        function =>
-          (t1, t2, t3, t4, t5, t6, t7, t8, t9, t10, t11, t12, t13, t14, t15, t16, t17, t18, t19, t20, t21, t22) =>
-            f(
-              function(
-                t1,
-                t2,
-                t3,
-                t4,
-                t5,
-                t6,
-                t7,
-                t8,
-                t9,
-                t10,
-                t11,
-                t12,
-                t13,
-                t14,
-                t15,
-                t16,
-                t17,
-                t18,
-                t19,
-                t20,
-                t21,
-                t22
-              )
-            )
-    }
-
-  /**
-   * Covariant instance for `NonEmptyChunk`.
-   */
-  implicit val NonEmptyChunkCovariant: Covariant[NonEmptyChunk] = new Covariant[NonEmptyChunk] {
-    override def map[A, B](f: A => B): NonEmptyChunk[A] => NonEmptyChunk[B] = { chunk =>
-      chunk.map(f)
-    }
-  }
-
-  /**
-   * The `Covariant` instance for `Tuple2`
-   */
-  implicit def Tuple2Covariant[T1]: Covariant[({ type lambda[+x] = (T1, x) })#lambda] =
-    new Covariant[({ type lambda[+x] = (T1, x) })#lambda] {
-      override def map[A, B](f: A => B): ((T1, A)) => (T1, B) = { tuple =>
-        (tuple._1, f(tuple._2))
-      }
-    }
-
-  /**
-   * The `Covariant` instance for `Tuple3`
-   */
-  implicit def Tuple3Covariant[T1, T2]: Covariant[({ type lambda[+x] = (T1, T2, x) })#lambda] =
-    new Covariant[({ type lambda[+x] = (T1, T2, x) })#lambda] {
-      override def map[A, B](f: A => B): ((T1, T2, A)) => (T1, T2, B) = { tuple =>
-        (tuple._1, tuple._2, f(tuple._3))
-      }
-    }
-
-  /**
-   * The `Covariant` instance for `Tuple4`
-   */
-  implicit def Tuple4Covariant[T1, T2, T3]: Covariant[({ type lambda[+x] = (T1, T2, T3, x) })#lambda] =
-    new Covariant[({ type lambda[+x] = (T1, T2, T3, x) })#lambda] {
-      override def map[A, B](f: A => B): ((T1, T2, T3, A)) => (T1, T2, T3, B) = { tuple =>
-        (tuple._1, tuple._2, tuple._3, f(tuple._4))
-      }
-    }
-
-  /**
-   * The `Covariant` instance for `Tuple5`
-   */
-  implicit def Tuple5Covariant[T1, T2, T3, T4]: Covariant[({ type lambda[+x] = (T1, T2, T3, T4, x) })#lambda] =
-    new Covariant[({ type lambda[+x] = (T1, T2, T3, T4, x) })#lambda] {
-      override def map[A, B](f: A => B): ((T1, T2, T3, T4, A)) => (T1, T2, T3, T4, B) = { tuple =>
-        (tuple._1, tuple._2, tuple._3, tuple._4, f(tuple._5))
-      }
-    }
-
-  /**
-   * The `Covariant` instance for `Tuple6`
-   */
-  implicit def Tuple6Covariant[T1, T2, T3, T4, T5]: Covariant[({ type lambda[+x] = (T1, T2, T3, T4, T5, x) })#lambda] =
-    new Covariant[({ type lambda[+x] = (T1, T2, T3, T4, T5, x) })#lambda] {
-      override def map[A, B](f: A => B): ((T1, T2, T3, T4, T5, A)) => (T1, T2, T3, T4, T5, B) = { tuple =>
-        (tuple._1, tuple._2, tuple._3, tuple._4, tuple._5, f(tuple._6))
-      }
-    }
-
-  /**
-   * The `Covariant` instance for `Tuple7`
-   */
-  implicit def Tuple7Covariant[T1, T2, T3, T4, T5, T6]
-    : Covariant[({ type lambda[+x] = (T1, T2, T3, T4, T5, T6, x) })#lambda] =
-    new Covariant[({ type lambda[+x] = (T1, T2, T3, T4, T5, T6, x) })#lambda] {
-      override def map[A, B](f: A => B): ((T1, T2, T3, T4, T5, T6, A)) => (T1, T2, T3, T4, T5, T6, B) = { tuple =>
-        (tuple._1, tuple._2, tuple._3, tuple._4, tuple._5, tuple._6, f(tuple._7))
-      }
-    }
-
-  /**
-   * The `Covariant` instance for `Tuple8`
-   */
-  implicit def Tuple8Covariant[T1, T2, T3, T4, T5, T6, T7]
-    : Covariant[({ type lambda[+x] = (T1, T2, T3, T4, T5, T6, T7, x) })#lambda] =
-    new Covariant[({ type lambda[+x] = (T1, T2, T3, T4, T5, T6, T7, x) })#lambda] {
-      override def map[A, B](f: A => B): ((T1, T2, T3, T4, T5, T6, T7, A)) => (T1, T2, T3, T4, T5, T6, T7, B) = {
-        tuple =>
-          (tuple._1, tuple._2, tuple._3, tuple._4, tuple._5, tuple._6, tuple._7, f(tuple._8))
-      }
-    }
-
-  /**
-   * The `Covariant` instance for `Tuple9`
-   */
-  implicit def Tuple9Covariant[T1, T2, T3, T4, T5, T6, T7, T8]
-    : Covariant[({ type lambda[+x] = (T1, T2, T3, T4, T5, T6, T7, T8, x) })#lambda] =
-    new Covariant[({ type lambda[+x] = (T1, T2, T3, T4, T5, T6, T7, T8, x) })#lambda] {
-      override def map[A, B](
-        f: A => B
-      ): ((T1, T2, T3, T4, T5, T6, T7, T8, A)) => (T1, T2, T3, T4, T5, T6, T7, T8, B) = { tuple =>
-        (tuple._1, tuple._2, tuple._3, tuple._4, tuple._5, tuple._6, tuple._7, tuple._8, f(tuple._9))
-      }
-    }
-
-  /**
-   * The `Covariant` instance for `Tuple10`
-   */
-  implicit def Tuple10Covariant[T1, T2, T3, T4, T5, T6, T7, T8, T9]
-    : Covariant[({ type lambda[+x] = (T1, T2, T3, T4, T5, T6, T7, T8, T9, x) })#lambda] =
-    new Covariant[({ type lambda[+x] = (T1, T2, T3, T4, T5, T6, T7, T8, T9, x) })#lambda] {
-      override def map[A, B](
-        f: A => B
-      ): ((T1, T2, T3, T4, T5, T6, T7, T8, T9, A)) => (T1, T2, T3, T4, T5, T6, T7, T8, T9, B) = { tuple =>
-        (tuple._1, tuple._2, tuple._3, tuple._4, tuple._5, tuple._6, tuple._7, tuple._8, tuple._9, f(tuple._10))
-      }
-    }
-
-  /**
-   * The `Covariant` instance for `Tuple11`
-   */
-  implicit def Tuple11Covariant[T1, T2, T3, T4, T5, T6, T7, T8, T9, T10]
-    : Covariant[({ type lambda[+x] = (T1, T2, T3, T4, T5, T6, T7, T8, T9, T10, x) })#lambda] =
-    new Covariant[({ type lambda[+x] = (T1, T2, T3, T4, T5, T6, T7, T8, T9, T10, x) })#lambda] {
-      override def map[A, B](
-        f: A => B
-      ): ((T1, T2, T3, T4, T5, T6, T7, T8, T9, T10, A)) => (T1, T2, T3, T4, T5, T6, T7, T8, T9, T10, B) = { tuple =>
-        (
-          tuple._1,
-          tuple._2,
-          tuple._3,
-          tuple._4,
-          tuple._5,
-          tuple._6,
-          tuple._7,
-          tuple._8,
-          tuple._9,
-          tuple._10,
-          f(tuple._11)
-        )
-      }
-    }
-
-  /**
-   * The `Covariant` instance for `Tuple12`
-   */
-  implicit def Tuple12Covariant[T1, T2, T3, T4, T5, T6, T7, T8, T9, T10, T11]
-    : Covariant[({ type lambda[+x] = (T1, T2, T3, T4, T5, T6, T7, T8, T9, T10, T11, x) })#lambda] =
-    new Covariant[({ type lambda[+x] = (T1, T2, T3, T4, T5, T6, T7, T8, T9, T10, T11, x) })#lambda] {
-      override def map[A, B](
-        f: A => B
-      ): ((T1, T2, T3, T4, T5, T6, T7, T8, T9, T10, T11, A)) => (T1, T2, T3, T4, T5, T6, T7, T8, T9, T10, T11, B) = {
-        tuple =>
-          (
-            tuple._1,
-            tuple._2,
-            tuple._3,
-            tuple._4,
-            tuple._5,
-            tuple._6,
-            tuple._7,
-            tuple._8,
-            tuple._9,
-            tuple._10,
-            tuple._11,
-            f(tuple._12)
-          )
-      }
-    }
-
-  /**
-   * The `Covariant` instance for `Tuple13`
-   */
-  implicit def Tuple13Covariant[T1, T2, T3, T4, T5, T6, T7, T8, T9, T10, T11, T12]
-    : Covariant[({ type lambda[+x] = (T1, T2, T3, T4, T5, T6, T7, T8, T9, T10, T11, T12, x) })#lambda] =
-    new Covariant[({ type lambda[+x] = (T1, T2, T3, T4, T5, T6, T7, T8, T9, T10, T11, T12, x) })#lambda] {
-      override def map[A, B](
-        f: A => B
-      ): (
-        (T1, T2, T3, T4, T5, T6, T7, T8, T9, T10, T11, T12, A)
-      ) => (T1, T2, T3, T4, T5, T6, T7, T8, T9, T10, T11, T12, B) = { tuple =>
-        (
-          tuple._1,
-          tuple._2,
-          tuple._3,
-          tuple._4,
-          tuple._5,
-          tuple._6,
-          tuple._7,
-          tuple._8,
-          tuple._9,
-          tuple._10,
-          tuple._11,
-          tuple._12,
-          f(tuple._13)
-        )
-      }
-    }
-
-  /**
-   * The `Covariant` instance for `Tuple14`
-   */
-  implicit def Tuple14Covariant[T1, T2, T3, T4, T5, T6, T7, T8, T9, T10, T11, T12, T13]
-    : Covariant[({ type lambda[+x] = (T1, T2, T3, T4, T5, T6, T7, T8, T9, T10, T11, T12, T13, x) })#lambda] =
-    new Covariant[({ type lambda[+x] = (T1, T2, T3, T4, T5, T6, T7, T8, T9, T10, T11, T12, T13, x) })#lambda] {
-      override def map[A, B](
-        f: A => B
-      ): (
-        (T1, T2, T3, T4, T5, T6, T7, T8, T9, T10, T11, T12, T13, A)
-      ) => (T1, T2, T3, T4, T5, T6, T7, T8, T9, T10, T11, T12, T13, B) = { tuple =>
-        (
-          tuple._1,
-          tuple._2,
-          tuple._3,
-          tuple._4,
-          tuple._5,
-          tuple._6,
-          tuple._7,
-          tuple._8,
-          tuple._9,
-          tuple._10,
-          tuple._11,
-          tuple._12,
-          tuple._13,
-          f(tuple._14)
-        )
-      }
-    }
-
-  /**
-   * The `Covariant` instance for `Tuple15`
-   */
-  implicit def Tuple15Covariant[T1, T2, T3, T4, T5, T6, T7, T8, T9, T10, T11, T12, T13, T14]
-    : Covariant[({ type lambda[+x] = (T1, T2, T3, T4, T5, T6, T7, T8, T9, T10, T11, T12, T13, T14, x) })#lambda] =
-    new Covariant[({ type lambda[+x] = (T1, T2, T3, T4, T5, T6, T7, T8, T9, T10, T11, T12, T13, T14, x) })#lambda] {
-      override def map[A, B](
-        f: A => B
-      ): (
-        (T1, T2, T3, T4, T5, T6, T7, T8, T9, T10, T11, T12, T13, T14, A)
-      ) => (T1, T2, T3, T4, T5, T6, T7, T8, T9, T10, T11, T12, T13, T14, B) = { tuple =>
-        (
-          tuple._1,
-          tuple._2,
-          tuple._3,
-          tuple._4,
-          tuple._5,
-          tuple._6,
-          tuple._7,
-          tuple._8,
-          tuple._9,
-          tuple._10,
-          tuple._11,
-          tuple._12,
-          tuple._13,
-          tuple._14,
-          f(tuple._15)
-        )
-      }
-    }
-
-  /**
-   * The `Covariant` instance for `Tuple16`
-   */
-  implicit def Tuple16Covariant[T1, T2, T3, T4, T5, T6, T7, T8, T9, T10, T11, T12, T13, T14, T15]
-    : Covariant[({ type lambda[+x] = (T1, T2, T3, T4, T5, T6, T7, T8, T9, T10, T11, T12, T13, T14, T15, x) })#lambda] =
-    new Covariant[
-      ({ type lambda[+x] = (T1, T2, T3, T4, T5, T6, T7, T8, T9, T10, T11, T12, T13, T14, T15, x) })#lambda
-    ] {
-      override def map[A, B](
-        f: A => B
-      ): (
-        (T1, T2, T3, T4, T5, T6, T7, T8, T9, T10, T11, T12, T13, T14, T15, A)
-      ) => (T1, T2, T3, T4, T5, T6, T7, T8, T9, T10, T11, T12, T13, T14, T15, B) = { tuple =>
-        (
-          tuple._1,
-          tuple._2,
-          tuple._3,
-          tuple._4,
-          tuple._5,
-          tuple._6,
-          tuple._7,
-          tuple._8,
-          tuple._9,
-          tuple._10,
-          tuple._11,
-          tuple._12,
-          tuple._13,
-          tuple._14,
-          tuple._15,
-          f(tuple._16)
-        )
-      }
-    }
-
-  /**
-   * The `Covariant` instance for `Tuple17`
-   */
-  implicit def Tuple17Covariant[T1, T2, T3, T4, T5, T6, T7, T8, T9, T10, T11, T12, T13, T14, T15, T16]: Covariant[
-    ({ type lambda[+x] = (T1, T2, T3, T4, T5, T6, T7, T8, T9, T10, T11, T12, T13, T14, T15, T16, x) })#lambda
-  ] =
-    new Covariant[
-      ({ type lambda[+x] = (T1, T2, T3, T4, T5, T6, T7, T8, T9, T10, T11, T12, T13, T14, T15, T16, x) })#lambda
-    ] {
-      override def map[A, B](
-        f: A => B
-      ): (
-        (T1, T2, T3, T4, T5, T6, T7, T8, T9, T10, T11, T12, T13, T14, T15, T16, A)
-      ) => (T1, T2, T3, T4, T5, T6, T7, T8, T9, T10, T11, T12, T13, T14, T15, T16, B) = { tuple =>
-        (
-          tuple._1,
-          tuple._2,
-          tuple._3,
-          tuple._4,
-          tuple._5,
-          tuple._6,
-          tuple._7,
-          tuple._8,
-          tuple._9,
-          tuple._10,
-          tuple._11,
-          tuple._12,
-          tuple._13,
-          tuple._14,
-          tuple._15,
-          tuple._16,
-          f(tuple._17)
-        )
-      }
-    }
-
-  /**
-   * The `Covariant` instance for `Tuple18`
-   */
-  implicit def Tuple18Covariant[T1, T2, T3, T4, T5, T6, T7, T8, T9, T10, T11, T12, T13, T14, T15, T16, T17]: Covariant[
-    ({ type lambda[+x] = (T1, T2, T3, T4, T5, T6, T7, T8, T9, T10, T11, T12, T13, T14, T15, T16, T17, x) })#lambda
-  ] =
-    new Covariant[
-      ({ type lambda[+x] = (T1, T2, T3, T4, T5, T6, T7, T8, T9, T10, T11, T12, T13, T14, T15, T16, T17, x) })#lambda
-    ] {
-      override def map[A, B](
-        f: A => B
-      ): (
-        (T1, T2, T3, T4, T5, T6, T7, T8, T9, T10, T11, T12, T13, T14, T15, T16, T17, A)
-      ) => (T1, T2, T3, T4, T5, T6, T7, T8, T9, T10, T11, T12, T13, T14, T15, T16, T17, B) = { tuple =>
-        (
-          tuple._1,
-          tuple._2,
-          tuple._3,
-          tuple._4,
-          tuple._5,
-          tuple._6,
-          tuple._7,
-          tuple._8,
-          tuple._9,
-          tuple._10,
-          tuple._11,
-          tuple._12,
-          tuple._13,
-          tuple._14,
-          tuple._15,
-          tuple._16,
-          tuple._17,
-          f(tuple._18)
-        )
-      }
-    }
-
-  /**
-   * The `Covariant` instance for `Tuple19`
-   */
-  implicit def Tuple19Covariant[T1, T2, T3, T4, T5, T6, T7, T8, T9, T10, T11, T12, T13, T14, T15, T16, T17, T18]
-    : Covariant[
-      ({
-        type lambda[+x] = (T1, T2, T3, T4, T5, T6, T7, T8, T9, T10, T11, T12, T13, T14, T15, T16, T17, T18, x)
-      })#lambda
-    ] =
-    new Covariant[
-      ({
-        type lambda[+x] = (T1, T2, T3, T4, T5, T6, T7, T8, T9, T10, T11, T12, T13, T14, T15, T16, T17, T18, x)
-      })#lambda
-    ] {
-      override def map[A, B](
-        f: A => B
-      ): (
-        (T1, T2, T3, T4, T5, T6, T7, T8, T9, T10, T11, T12, T13, T14, T15, T16, T17, T18, A)
-      ) => (T1, T2, T3, T4, T5, T6, T7, T8, T9, T10, T11, T12, T13, T14, T15, T16, T17, T18, B) = { tuple =>
-        (
-          tuple._1,
-          tuple._2,
-          tuple._3,
-          tuple._4,
-          tuple._5,
-          tuple._6,
-          tuple._7,
-          tuple._8,
-          tuple._9,
-          tuple._10,
-          tuple._11,
-          tuple._12,
-          tuple._13,
-          tuple._14,
-          tuple._15,
-          tuple._16,
-          tuple._17,
-          tuple._18,
-          f(tuple._19)
-        )
-      }
-    }
-
-  /**
-   * The `Covariant` instance for `Tuple20`
-   */
-  implicit def Tuple20Covariant[T1, T2, T3, T4, T5, T6, T7, T8, T9, T10, T11, T12, T13, T14, T15, T16, T17, T18, T19]
-    : Covariant[
-      ({
-        type lambda[+x] = (T1, T2, T3, T4, T5, T6, T7, T8, T9, T10, T11, T12, T13, T14, T15, T16, T17, T18, T19, x)
-      })#lambda
-    ] =
-    new Covariant[
-      ({
-        type lambda[+x] = (T1, T2, T3, T4, T5, T6, T7, T8, T9, T10, T11, T12, T13, T14, T15, T16, T17, T18, T19, x)
-      })#lambda
-    ] {
-      override def map[A, B](
-        f: A => B
-      ): (
-        (T1, T2, T3, T4, T5, T6, T7, T8, T9, T10, T11, T12, T13, T14, T15, T16, T17, T18, T19, A)
-      ) => (T1, T2, T3, T4, T5, T6, T7, T8, T9, T10, T11, T12, T13, T14, T15, T16, T17, T18, T19, B) = { tuple =>
-        (
-          tuple._1,
-          tuple._2,
-          tuple._3,
-          tuple._4,
-          tuple._5,
-          tuple._6,
-          tuple._7,
-          tuple._8,
-          tuple._9,
-          tuple._10,
-          tuple._11,
-          tuple._12,
-          tuple._13,
-          tuple._14,
-          tuple._15,
-          tuple._16,
-          tuple._17,
-          tuple._18,
-          tuple._19,
-          f(tuple._20)
-        )
-      }
-    }
-
-  /**
-   * The `Covariant` instance for `Tuple21`
-   */
-  implicit def Tuple21Covariant[
-    T1,
-    T2,
-    T3,
-    T4,
-    T5,
-    T6,
-    T7,
-    T8,
-    T9,
-    T10,
-    T11,
-    T12,
-    T13,
-    T14,
-    T15,
-    T16,
-    T17,
-    T18,
-    T19,
-    T20
-  ]: Covariant[
-    ({
-      type lambda[+x] = (T1, T2, T3, T4, T5, T6, T7, T8, T9, T10, T11, T12, T13, T14, T15, T16, T17, T18, T19, T20, x)
-    })#lambda
-  ] =
-    new Covariant[
-      ({
-        type lambda[+x] = (T1, T2, T3, T4, T5, T6, T7, T8, T9, T10, T11, T12, T13, T14, T15, T16, T17, T18, T19, T20, x)
-      })#lambda
-    ] {
-      override def map[A, B](
-        f: A => B
-      ): (
-        (T1, T2, T3, T4, T5, T6, T7, T8, T9, T10, T11, T12, T13, T14, T15, T16, T17, T18, T19, T20, A)
-      ) => (T1, T2, T3, T4, T5, T6, T7, T8, T9, T10, T11, T12, T13, T14, T15, T16, T17, T18, T19, T20, B) = { tuple =>
-        (
-          tuple._1,
-          tuple._2,
-          tuple._3,
-          tuple._4,
-          tuple._5,
-          tuple._6,
-          tuple._7,
-          tuple._8,
-          tuple._9,
-          tuple._10,
-          tuple._11,
-          tuple._12,
-          tuple._13,
-          tuple._14,
-          tuple._15,
-          tuple._16,
-          tuple._17,
-          tuple._18,
-          tuple._19,
-          tuple._20,
-          f(tuple._21)
-        )
-      }
-    }
-
-  /**
-   * The `Covariant` instance for `Tuple22`
-   */
-  implicit def Tuple22Covariant[
-    T1,
-    T2,
-    T3,
-    T4,
-    T5,
-    T6,
-    T7,
-    T8,
-    T9,
-    T10,
-    T11,
-    T12,
-    T13,
-    T14,
-    T15,
-    T16,
-    T17,
-    T18,
-    T19,
-    T20,
-    T21
-  ]: Covariant[
-    ({
-      type lambda[+x] =
-        (T1, T2, T3, T4, T5, T6, T7, T8, T9, T10, T11, T12, T13, T14, T15, T16, T17, T18, T19, T20, T21, x)
-    })#lambda
-  ] =
-    new Covariant[
-      ({
-        type lambda[+x] =
-          (T1, T2, T3, T4, T5, T6, T7, T8, T9, T10, T11, T12, T13, T14, T15, T16, T17, T18, T19, T20, T21, x)
-      })#lambda
-    ] {
-      override def map[A, B](
-        f: A => B
-      ): (
-        (T1, T2, T3, T4, T5, T6, T7, T8, T9, T10, T11, T12, T13, T14, T15, T16, T17, T18, T19, T20, T21, A)
-      ) => (T1, T2, T3, T4, T5, T6, T7, T8, T9, T10, T11, T12, T13, T14, T15, T16, T17, T18, T19, T20, T21, B) = {
-        tuple =>
-          (
-            tuple._1,
-            tuple._2,
-            tuple._3,
-            tuple._4,
-            tuple._5,
-            tuple._6,
-            tuple._7,
-            tuple._8,
-            tuple._9,
-            tuple._10,
-            tuple._11,
-            tuple._12,
-            tuple._13,
-            tuple._14,
-            tuple._15,
-            tuple._16,
-            tuple._17,
-            tuple._18,
-            tuple._19,
-            tuple._20,
-            tuple._21,
-            f(tuple._22)
-          )
-      }
-    }
-
-  /**
-   * The `Covariant` instance for `ZIO`
-   */
-  implicit def ZIOCovariant[R, E]: Covariant[({ type lambda[+a] = ZIO[R, E, a] })#lambda] =
-    Zivariant.ZioZivariant.deriveCovariant[R, E]
-
-  /**
-   * The `Covariant` instance for a failed `ZIO`
-   */
-  implicit def ZIOFailureCovariant[R, A]: Covariant[({ type lambda[+e] = Failure[ZIO[R, e, A]] })#lambda] =
-    new Covariant[({ type lambda[+e] = Failure[ZIO[R, e, A]] })#lambda] {
-      def map[E, E1](f: E => E1): Failure[ZIO[R, E, A]] => Failure[ZIO[R, E1, A]] = { zio =>
-        Failure.wrap(Failure.unwrap(zio).mapError(f))
-      }
-    }
-
-  /**
-   * The `Covariant` instance for `ZManaged`
-   */
-  implicit def ZManagedCovariant[R, E]: Covariant[({ type lambda[+a] = ZManaged[R, E, a] })#lambda] =
-    Zivariant.ZManagedZivariant.deriveCovariant[R, E]
-
-  /**
-   * The `Covariant` instance for a failed `ZManaged`
-   */
-  implicit def ZManagedFailureCovariant[R, A]: Covariant[({ type lambda[+e] = Failure[ZManaged[R, e, A]] })#lambda] =
-    new Covariant[({ type lambda[+e] = Failure[ZManaged[R, e, A]] })#lambda] {
-      def map[E, E1](f: E => E1): Failure[ZManaged[R, E, A]] => Failure[ZManaged[R, E1, A]] = { zmanaged =>
-        Failure.wrap(Failure.unwrap(zmanaged).mapError(f))
-      }
-    }
-
-  /**
-   * The `Covariant` instance for `ZStream`
-   */
-  implicit def ZStreamCovariant[R, E]: Covariant[({ type lambda[+o] = ZStream[R, E, o] })#lambda] =
-    Zivariant.ZStreamZivariant.deriveCovariant[R, E]
-
-  /**
-   * The `Covariant` instance for a failed `ZStream`
-   */
-  implicit def ZStreamFailureCovariant[R, O]: Covariant[({ type lambda[+e] = Failure[ZStream[R, e, O]] })#lambda] =
-    new Covariant[({ type lambda[+e] = Failure[ZStream[R, e, O]] })#lambda] {
-      def map[E, E1](f: E => E1): Failure[ZStream[R, E, O]] => Failure[ZStream[R, E1, O]] = { ztream =>
-        Failure.wrap(Failure.unwrap(ztream).mapError(f))
-      }
-    }
-
-  /**
-   * The `Covariant` instance for `Schedule`
-   */
-  implicit def ScheduleCovariant[R, A]: Covariant[({ type lambda[+b] = Schedule[R, A, b] })#lambda] =
-    new Covariant[({ type lambda[+b] = Schedule[R, A, b] })#lambda] {
-      def map[B, B1](f: B => B1): Schedule[R, A, B] => Schedule[R, A, B1] = { schedule =>
-        schedule.map(f)
-      }
-    }
-
-  /**
-   * The `Covariant` instance for `Fiber`
-   */
-  implicit def FiberCovariant[E]: Covariant[({ type lambda[+a] = Fiber[E, a] })#lambda] =
-    new Covariant[({ type lambda[+a] = Fiber[E, a] })#lambda] {
-      def map[A, B](f: A => B): Fiber[E, A] => Fiber[E, B] = { fiber =>
-        fiber.map(f)
-      }
-    }
-
-  /**
-   * The `Covariant` instance for `ZLayer`
-   */
-  implicit def ZLayerCovariant[R, E]: Covariant[({ type lambda[+rout] = ZLayer[R, E, rout] })#lambda] =
-    Zivariant.ZLayerZivariant.deriveCovariant[R, E]
-
-  /**
-   * The `Covariant` instance for a failed `ZLayer`
-   */
-  implicit def ZLayerFailureCovariant[R, Out]: Covariant[({ type lambda[+e] = Failure[ZLayer[R, e, Out]] })#lambda] =
-    new Covariant[({ type lambda[+e] = Failure[ZLayer[R, e, Out]] })#lambda] {
-      def map[E, E1](f: E => E1): Failure[ZLayer[R, E, Out]] => Failure[ZLayer[R, E1, Out]] = { zlayer =>
-        Failure.wrap(Failure.unwrap(zlayer).mapError(f))
-      }
-    }
-
-  /**
-   * The `Covariant` instance for `ZQueue`
-   */
-  implicit def ZQueueCovariant[RA, RB, EA, EB, A]
-    : Covariant[({ type lambda[+b] = ZQueue[RA, RB, EA, EB, A, b] })#lambda] =
-    new Covariant[({ type lambda[+b] = ZQueue[RA, RB, EA, EB, A, b] })#lambda] {
-      override def map[B, B1](f: B => B1): ZQueue[RA, RB, EA, EB, A, B] => ZQueue[RA, RB, EA, EB, A, B1] = { zqueue =>
-        zqueue.map(f)
-      }
-    }
-
-  /**
-   * The `Covariant` instance for `Cause`
-   */
-  implicit def CauseCovariant: Covariant[Cause] =
-    new Covariant[Cause] {
-      override def map[A, B](f: A => B): Cause[A] => Cause[B] = { cause =>
-        cause.map(f)
-      }
-    }
-
-  /**
-   * The `Covariant` instance for `Exit`
-   */
-  implicit def ExitCovariant[E]: Covariant[({ type lambda[+a] = Exit[E, a] })#lambda] =
-    new Covariant[({ type lambda[+a] = Exit[E, a] })#lambda] {
-      override def map[A, B](f: A => B): Exit[E, A] => Exit[E, B] = { exit =>
-        exit.map(f)
-      }
-    }
-
-  /**
-   * The `Covariant` instance for a failed `Exit`
-   */
-  implicit def ExitFailureCovariant[A]: Covariant[({ type lambda[+e] = Failure[Exit[e, A]] })#lambda] =
-    new Covariant[({ type lambda[+e] = Failure[Exit[e, A]] })#lambda] {
-      override def map[E, E1](f: E => E1): Failure[Exit[E, A]] => Failure[Exit[E1, A]] = { exit =>
-        Failure.wrap(Failure.unwrap(exit).mapError(f))
-      }
-    }
-
-  /**
-   * The `Covariant` instance for `ZRef`
-   */
-  implicit def ZRefCovariant[EA, EB, A]: Covariant[({ type lambda[+b] = ZRef[EA, EB, A, b] })#lambda] =
-    new Covariant[({ type lambda[+b] = ZRef[EA, EB, A, b] })#lambda] {
-      override def map[B, C](f: B => C): ZRef[EA, EB, A, B] => ZRef[EA, EB, A, C] = { zref =>
-        zref.map(f)
-      }
-    }
-
-  /**
-   * The `Covariant` instance for a failed `ZRef` on its input
-   */
-  implicit def ZRefFailureInCovariant[EB, A, B]
-    : Covariant[({ type lambda[+ea] = FailureIn[ZRef[ea, EB, A, B]] })#lambda] =
-    new Covariant[({ type lambda[+ea] = FailureIn[ZRef[ea, EB, A, B]] })#lambda] {
-      override def map[E, E1](f: E => E1): FailureIn[ZRef[E, EB, A, B]] => FailureIn[ZRef[E1, EB, A, B]] = { zref =>
-        FailureIn.wrap(FailureIn.unwrap(zref).dimapError(f, identity))
-      }
-    }
-
-  /**
-   * The `Covariant` instance for a failed `ZRef` on its output
-   */
-  implicit def ZRefFailureOutCovariant[EA, A, B]
-    : Covariant[({ type lambda[+eb] = FailureOut[ZRef[EA, eb, A, B]] })#lambda] =
-    new Covariant[({ type lambda[+eb] = FailureOut[ZRef[EA, eb, A, B]] })#lambda] {
-      override def map[E, E1](f: E => E1): FailureOut[ZRef[EA, E, A, B]] => FailureOut[ZRef[EA, E1, A, B]] = { zref =>
-        FailureOut.wrap(FailureOut.unwrap(zref).dimapError(identity, f))
-      }
-    }
-
-  /**
-   * The `Covariant` instance for `ZRefM`
-   */
-  implicit def ZRefMCovariant[RA, RB, EA, EB, A]
-    : Covariant[({ type lambda[+b] = ZRefM[RA, RB, EA, EB, A, b] })#lambda] =
-    new Covariant[({ type lambda[+b] = ZRefM[RA, RB, EA, EB, A, b] })#lambda] {
-      override def map[B, C](f: B => C): ZRefM[RA, RB, EA, EB, A, B] => ZRefM[RA, RB, EA, EB, A, C] = { zref =>
-        zref.map(f)
-      }
-    }
-
-  /**
-   * The `Covariant` instance for a failed `ZRefM` on its input
-   */
-  implicit def ZRefMFailureInACovariant[RA, RB, EB, A, B]
-    : Covariant[({ type lambda[+ea] = FailureIn[ZRefM[RA, RB, ea, EB, A, B]] })#lambda] =
-    new Covariant[({ type lambda[+ea] = FailureIn[ZRefM[RA, RB, ea, EB, A, B]] })#lambda] {
-      override def map[E, E1](
-        f: E => E1
-      ): FailureIn[ZRefM[RA, RB, E, EB, A, B]] => FailureIn[ZRefM[RA, RB, E1, EB, A, B]] = { zref =>
-        FailureIn.wrap(FailureIn.unwrap(zref).dimapError(f, identity))
-      }
-    }
-
-  /**
-   * The `Covariant` instance for a failed `ZRefM` on its output
-   */
-  implicit def ZRefMFailureOutCovariant[RA, RB, EA, A, B]
-    : Covariant[({ type lambda[+eb] = FailureOut[ZRefM[RA, RB, EA, eb, A, B]] })#lambda] =
-    new Covariant[({ type lambda[+eb] = FailureOut[ZRefM[RA, RB, EA, eb, A, B]] })#lambda] {
-      override def map[E, E1](
-        f: E => E1
-      ): FailureOut[ZRefM[RA, RB, EA, E, A, B]] => FailureOut[ZRefM[RA, RB, EA, E1, A, B]] = { zref =>
-        FailureOut.wrap(FailureOut.unwrap(zref).dimapError(identity, f))
-      }
-    }
-=======
->>>>>>> 20f12682
 }
 
 trait CovariantSyntax {
