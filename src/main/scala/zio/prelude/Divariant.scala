--- conflicted
+++ resolved
@@ -1,15 +1,6 @@
 package zio.prelude
 
-<<<<<<< HEAD
 trait Divariant[:=>[-_, +_]] extends RightCovariant[:=>] { self =>
-=======
-trait Divariant[:=>[-_, +_]] {
-
-  def deriveCovariant[A]: Covariant[({ type lambda[+B] = A :=> B })#lambda] =
-    new Covariant[({ type lambda[+B] = A :=> B })#lambda] {
-      def map[B, C](f: B => C): A :=> B => A :=> C = dimap(identity, f)
-    }
->>>>>>> 257f3bf0
 
   def deriveContravariant[B]: Contravariant[({ type lambda[-A] = A :=> B })#lambda] =
     new Contravariant[({ type lambda[-A] = A :=> B })#lambda] {
@@ -18,33 +9,8 @@
 
   def dimap[A, B, C, D](f: C => A, g: B => D): (A :=> B) => (C :=> D) =
     (ab: A :=> B) => rightMap(g)(leftContramap(f)(ab))
-<<<<<<< HEAD
 
   def leftContramap[A, B, C](f: C => A): (A :=> B) => (C :=> B)
-=======
-
-  def leftContramap[A, B, C](f: C => A): (A :=> B) => (C :=> B)
-
-  def rightMap[A, B, C](f: B => C): (A :=> B) => (A :=> C)
-
-  // laws for rightMap
-
-  def rightMapCompose[A, B, B2, B3](
-    ab: A :=> B,
-    f: B => B2,
-    g: B2 => B3
-  )(implicit eq: Equal[A :=> B3]): Boolean = {
-    val lhs: A :=> B => A :=> B3 = rightMap(g compose f)
-    val rhs: A :=> B => A :=> B3 = rightMap(g) compose rightMap(f)
-    eq.equal(lhs(ab), rhs(ab))
-  }
-
-  def rightMapIdentity[A, B](
-    ab: A :=> B
-  )(implicit eq: Equal[A :=> B]): Boolean = {
-    val lhs: A :=> B => A :=> B = rightMap(identity[B])
-    eq.equal(lhs(ab), ab)
-  }
 
   // laws for leftContramap
 
@@ -106,19 +72,13 @@
 
     eq.equal(lhs(ab), rhs3(ab))
   }
->>>>>>> 257f3bf0
 }
 
 object Divariant {
   final case class Join[:=>[-_, +_], A](value: A :=> A)
 
-<<<<<<< HEAD
-  implicit val Function1Divariant: Divariant[({ type lambda[-A, +B] = A => B })#lambda] =
-    new Divariant[({ type lambda[-A, +B] = A => B })#lambda] {
-=======
   implicit val Function1Divariant: Divariant[Function1] =
     new Divariant[Function1] {
->>>>>>> 257f3bf0
       override def leftContramap[A, B, C](c2a: C => A): (A => B) => C => B = { a2b => c =>
         c |> c2a |> a2b
       }
