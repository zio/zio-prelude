--- conflicted
+++ resolved
@@ -191,15 +191,10 @@
   /**
    * The `IdentityBoth` instance for `Validation`.
    */
-<<<<<<< HEAD
   implicit def ValidationIdentityBoth[E]: IdentityBoth[({ type lambda[x] = Validation[E, x] })#lambda] =
     new IdentityBoth[({ type lambda[x] = Validation[E, x] })#lambda] {
-=======
-  implicit def ValidationIdentityBothF[E]: IdentityBothF[({ type lambda[x] = Validation[E, x] })#lambda] =
-    new IdentityBothF[({ type lambda[x] = Validation[E, x] })#lambda] {
       val any: Validation[Nothing, Any] =
         Validation.unit
->>>>>>> 37987eba
       def both[A, B](fa: => Validation[E, A], fb: => Validation[E, B]): Validation[E, (A, B)] =
         fa.zipPar(fb)
     }
