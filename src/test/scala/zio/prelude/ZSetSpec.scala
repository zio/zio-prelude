package zio.prelude

import zio.Chunk
import zio.prelude.Associative._
import zio.prelude.Equal._
import zio.prelude.ZSet._
import zio.prelude.coherent.CovariantDeriveEqual
import zio.prelude.newtypes._
import zio.random.Random
import zio.test.Assertion._
import zio.test._
import zio.test.laws._

object ZSetSpec extends DefaultRunnableSpec {

  def genFZSet[R <: Random with Sized, B](b: Gen[R, B]): GenF[R, ({ type lambda[+x] = ZSet[x, B] })#lambda] =
    new GenF[R, ({ type lambda[+x] = ZSet[x, B] })#lambda] {
      def apply[R1 <: R, A](a: Gen[R1, A]): Gen[R1, ZSet[A, B]] =
        genZSet(a, b)
    }

  def genZSet[R <: Random with Sized, A, B](a: Gen[R, A], b: Gen[R, B]): Gen[R, ZSet[A, B]] =
    Gen.mapOf(a, b).map(ZSet.fromMap)

  val smallInts: Gen[Random with Sized, Chunk[Int]] =
    Gen.chunkOf(Gen.int(-10, 10))

  def spec =
    suite("ZSetSpec")(
      suite("laws")(
        testM("combine commutative")(
          checkAllLaws(Commutative)(genZSet(Gen.anyInt, Gen.anyInt).map(_.transform(Sum(_))))
        ),
        testM("covariant")(
          checkAllLaws[
            CovariantDeriveEqual,
            Equal,
            Any,
            Random with Sized,
            ({ type lambda[+x] = ZSet[x, Int] })#lambda,
            Int
          ](Covariant)(genFZSet(Gen.anyInt), Gen.anyInt)(
            // Scala 2.11 doesn't seem to be able to infer the type parameter for CovariantDeriveEqual.derive
            CovariantDeriveEqual.derive[({ type lambda[+x] = ZSet[x, Int] })#lambda](
              ZSetCovariant(IntSumCommutativeInverse),
              ZSetDeriveEqual(IntHashOrd)
            ),
            IntHashOrd
          )
        ),
        testM("equal")(checkAllLaws(Equal)(genZSet(Gen.anyInt, Gen.anyInt))),
        testM("hash")(checkAllLaws(Hash)(genZSet(Gen.anyInt, Gen.anyInt))),
        testM("intersect commutative")(
          checkAllLaws(Commutative)(genZSet(Gen.anyInt, Gen.anyInt).map(_.transform(Min(_))))
        ),
        testM("union commutative")(
          checkAllLaws(Commutative)(genZSet(Gen.anyInt, Gen.anyInt).map(_.transform(Max(_))))
        )
      ),
<<<<<<< HEAD
      testM("equal")(checkAllLaws(Equal)(genZSet(Gen.anyInt, Gen.anyInt))),
      testM("hash")(checkAllLaws(Hash)(genZSet(Gen.anyInt, Gen.anyInt))),
      testM("intersect commutative")(
        checkAllLaws(Commutative)(genZSet(Gen.anyInt, Gen.anyInt).map(_.transform(Min(_))))
      ),
      testM("union commutative")(
        checkAllLaws(Commutative)(genZSet(Gen.anyInt, Gen.anyInt).map(_.transform(Max(_))))
      )
    ),
    suite("methods")(
      test("zipWith") {
        val die  = ZSet(1, 2, 3, 4, 5, 6)
        val pair = die.zipWith(die)(_ + _)
        assert(pair(7))(equalTo(6))
      }
    ),
    suite("set")(
      testM("diff") {
        check(Gen.setOf(Gen.anyInt), Gen.setOf(Gen.anyInt)) { (l, r) =>
          val actual   = (ZSet.fromSet(l) &~ ZSet.fromSet(r)).toSet
          val expected = l &~ r
          assert(actual)(equalTo(expected))
        }
      },
      testM("flatMap") {
        check(Gen.setOf(Gen.anyInt), Gen.function(Gen.setOf(Gen.anyInt))) { (as, f) =>
          val actual   = ZSet.fromSet(as).flatMap(a => ZSet.fromSet(f(a))).toSet
          val expected = as.flatMap(f)
          assert(actual)(equalTo(expected))
=======
      suite("methods")(
        test("flatMap") {
          val die  = ZSet(1, 2, 3, 4, 5, 6)
          val pair = die.zipWith(die)(_ + _)
          assert(pair(7))(equalTo(6))
>>>>>>> df16b187
        }
      ),
      suite("set")(
        testM("diff") {
          check(Gen.setOf(Gen.anyInt), Gen.setOf(Gen.anyInt)) { (l, r) =>
            val actual   = (ZSet.fromSet(l) &~ ZSet.fromSet(r)).toSet
            val expected = l &~ r
            assert(actual)(equalTo(expected))
          }
        },
        testM("flatMap") {
          check(Gen.setOf(Gen.anyInt), Gen.function(Gen.setOf(Gen.anyInt))) { (as, f) =>
            val actual   = ZSet.fromSet(as).flatMap(a => ZSet.fromSet(f(a))).toSet
            val expected = as.flatMap(f)
            assert(actual)(equalTo(expected))
          }
        },
        testM("intersect") {
          check(Gen.setOf(Gen.anyInt), Gen.setOf(Gen.anyInt)) { (l, r) =>
            val actual   = (ZSet.fromSet(l) & ZSet.fromSet(r)).toSet
            val expected = l & r
            assert(actual)(equalTo(expected))
          }
        },
        testM("union") {
          check(Gen.setOf(Gen.anyInt), Gen.setOf(Gen.anyInt)) { (l, r) =>
            val actual   = (ZSet.fromSet(l) | ZSet.fromSet(r)).toSet
            val expected = l | r
            assert(actual)(equalTo(expected))
          }
        }
      ),
      suite("constructors")(
        test("fromMap") {
          import scala.collection.immutable.SortedMap
          trait Unordered
          trait Ordered extends Unordered
          object Ordered {
            implicit val ord: scala.math.Ordering[Ordered] =
              new scala.math.Ordering[Ordered] {
                def compare(l: Ordered, r: Ordered): Int = 0
              }
          }
          val unordered = new Unordered {}
          val ordered   = new Ordered {}
          val sortedMap = SortedMap(ordered -> true)
          val set       = ZSet.fromMap(sortedMap)
          assert(set(unordered))(isFalse)
        }
      )
    )
}<|MERGE_RESOLUTION|>--- conflicted
+++ resolved
@@ -57,43 +57,11 @@
           checkAllLaws(Commutative)(genZSet(Gen.anyInt, Gen.anyInt).map(_.transform(Max(_))))
         )
       ),
-<<<<<<< HEAD
-      testM("equal")(checkAllLaws(Equal)(genZSet(Gen.anyInt, Gen.anyInt))),
-      testM("hash")(checkAllLaws(Hash)(genZSet(Gen.anyInt, Gen.anyInt))),
-      testM("intersect commutative")(
-        checkAllLaws(Commutative)(genZSet(Gen.anyInt, Gen.anyInt).map(_.transform(Min(_))))
-      ),
-      testM("union commutative")(
-        checkAllLaws(Commutative)(genZSet(Gen.anyInt, Gen.anyInt).map(_.transform(Max(_))))
-      )
-    ),
-    suite("methods")(
-      test("zipWith") {
-        val die  = ZSet(1, 2, 3, 4, 5, 6)
-        val pair = die.zipWith(die)(_ + _)
-        assert(pair(7))(equalTo(6))
-      }
-    ),
-    suite("set")(
-      testM("diff") {
-        check(Gen.setOf(Gen.anyInt), Gen.setOf(Gen.anyInt)) { (l, r) =>
-          val actual   = (ZSet.fromSet(l) &~ ZSet.fromSet(r)).toSet
-          val expected = l &~ r
-          assert(actual)(equalTo(expected))
-        }
-      },
-      testM("flatMap") {
-        check(Gen.setOf(Gen.anyInt), Gen.function(Gen.setOf(Gen.anyInt))) { (as, f) =>
-          val actual   = ZSet.fromSet(as).flatMap(a => ZSet.fromSet(f(a))).toSet
-          val expected = as.flatMap(f)
-          assert(actual)(equalTo(expected))
-=======
       suite("methods")(
-        test("flatMap") {
+        test("zipWith") {
           val die  = ZSet(1, 2, 3, 4, 5, 6)
           val pair = die.zipWith(die)(_ + _)
           assert(pair(7))(equalTo(6))
->>>>>>> df16b187
         }
       ),
       suite("set")(
