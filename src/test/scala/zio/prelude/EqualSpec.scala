--- conflicted
+++ resolved
@@ -7,25 +7,6 @@
 
   def spec = suite("EqualSpec")(
     suite("laws")(
-<<<<<<< HEAD
-      testM("boolean")(equalLaws(Gen.boolean)),
-      testM("byte")(equalLaws(Gen.anyByte)),
-      testM("char")(equalLaws(Gen.anyChar)),
-      testM("double")(equalLaws(Gen.anyDouble)),
-      testM("either")(equalLaws(Gen.either(Gen.anyInt, Gen.anyInt))),
-      testM("float")(equalLaws(Gen.anyFloat)),
-      testM("int")(equalLaws(Gen.anyInt)),
-      testM("list")(equalLaws(Gen.listOf(Gen.anyInt))),
-      testM("long")(equalLaws(Gen.anyLong)),
-      testM("map")(equalLaws(TestUtil.anyMap(Gen.anyInt, Gen.anyInt))),
-      testM("option")(equalLaws(Gen.option(Gen.anyInt))),
-      testM("set")(equalLaws(TestUtil.anySet(Gen.anyInt))),
-      testM("string")(equalLaws(Gen.anyString)),
-      testM("tuple")(equalLaws(Gen.anyInt.zip(Gen.anyInt))),
-      testM("unit")(equalLaws(Gen.unit)),
-      testM("vector")(equalLaws(Gen.vectorOf(Gen.anyInt)))
-      ),
-=======
       testM("boolean")(checkAllLaws(Equal)(Gen.boolean)),
       testM("byte")(checkAllLaws(Equal)(Gen.anyByte)),
       testM("char")(checkAllLaws(Equal)(Gen.anyChar)),
@@ -43,7 +24,6 @@
       testM("unit")(checkAllLaws(Equal)(Gen.unit)),
       testM("vector")(checkAllLaws(Equal)(Gen.vectorOf(Gen.anyInt)))
     ),
->>>>>>> 09d77b14
     test("DoubleEqual correctly handles `Double.NaN") {
       Double.NaN <-> Double.NaN
     },
