--- conflicted
+++ resolved
@@ -2,21 +2,13 @@
 
 import zio.test._
 import zio.test.laws._
-import zio.random.Random
 
 object AssociativeEitherSpec extends DefaultRunnableSpec {
 
-  val genFEither: GenF[Random with Sized, ({ type lambda[+x] = Either[Int, x] })#lambda] =
-    GenFs.either(Gen.anyInt)
-
   def spec = suite("AssociativeEitherSpec")(
     suite("laws")(
-<<<<<<< HEAD
-      testM("option")(checkAllLaws(AssociativeEither)(GenF.option, Gen.anyInt))
-=======
-      testM("option")(checkAllLaws(AssociativeEither)(GenFs.option, Gen.anyInt)),
-      testM("either")(checkAllLaws(AssociativeEither)(genFEither, Gen.anyInt))
->>>>>>> 3d9939b4
+      testM("option")(checkAllLaws(AssociativeEither)(GenF.option, Gen.anyInt)),
+      testM("either")(checkAllLaws(AssociativeEither)(GenF.either(Gen.anyInt), Gen.anyInt))
     )
   )
 }